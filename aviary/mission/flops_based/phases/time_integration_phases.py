from aviary.mission.flops_based.ode.mission_ODE import MissionODE
from aviary.mission.flops_based.ode.landing_ode import LandingODE
from aviary.mission.flops_based.ode.takeoff_ode import TakeoffODE
from aviary.mission.gasp_based.ode.time_integration_base_classes import SimuPyProblem
from aviary.variable_info.enums import AnalysisScheme
from aviary.variable_info.variables import Dynamic


class SGMHeightEnergy(SimuPyProblem):
    """
<<<<<<< HEAD
    This creates a subproblem that will be used by most height energy phases during a trajectory that will
    be solved using SGM.
    A mass trigger is added as an example, but any other trigger can be added as necessary.
    """
=======
    TODO: docstring
    """

>>>>>>> cef63984
    def __init__(
        self,
        ode_args,
        phase_name='mission',
        simupy_args={},
        mass_trigger=(150000, 'lbm')
    ):
        super().__init__(MissionODE(
            analysis_scheme=AnalysisScheme.SHOOTING,
            **ode_args),
            problem_name=phase_name,
            outputs=[],
            states=[
                Dynamic.Mission.MASS,
                Dynamic.Mission.DISTANCE,
                Dynamic.Mission.ALTITUDE,
        ],
            alternate_state_rate_names={
                Dynamic.Mission.MASS: Dynamic.Mission.FUEL_FLOW_RATE_NEGATIVE_TOTAL},
            aviary_options=ode_args['aviary_options'],
            **simupy_args)

        self.phase_name = phase_name
        self.mass_trigger = mass_trigger
        self.add_trigger(Dynamic.Mission.MASS, 'mass_trigger')


class SGMDetailedTakeoff(SimuPyProblem):
<<<<<<< HEAD
    """
    This creates a subproblem that will be used by height energy phases during detailed takeoff that will
    be solved using SGM.
    An altitude trigger is added as an example, but any other trigger can be added as necessary in order to
    string together the phases needed for a noise certification takeoff.
    """
=======
    """TODO: docstring"""

>>>>>>> cef63984
    def __init__(
        self,
        ode_args,
        phase_name='detailed_takeoff',
        simupy_args={},
    ):
        super().__init__(TakeoffODE(
            analysis_scheme=AnalysisScheme.SHOOTING,
            **ode_args),
            problem_name=phase_name,
            outputs=[],
            states=[
                Dynamic.Mission.MASS,
                Dynamic.Mission.DISTANCE,
                Dynamic.Mission.ALTITUDE,
        ],
            alternate_state_rate_names={
                Dynamic.Mission.MASS: Dynamic.Mission.FUEL_FLOW_RATE_NEGATIVE_TOTAL},
            aviary_options=ode_args['aviary_options'],
            **simupy_args)

        self.phase_name = phase_name
        self.add_trigger(Dynamic.Mission.ALTITUDE, 50, units='ft')


class SGMDetailedLanding(SimuPyProblem):
<<<<<<< HEAD
    """
    This creates a subproblem that will be used by height energy phases during detailed landing that will
    be solved using SGM.
    An altitude trigger is added as an example, but any other trigger can be added as necessary in order to
    string together the phases needed for a noise certification landing.
    """
=======
    """TODO: docstring"""

>>>>>>> cef63984
    def __init__(
        self,
        ode_args,
        phase_name='detailed_landing',
        simupy_args={},
    ):
        super().__init__(LandingODE(
            analysis_scheme=AnalysisScheme.SHOOTING,
            **ode_args),
            problem_name=phase_name,
            outputs=[],
            states=[
                Dynamic.Mission.MASS,
                Dynamic.Mission.DISTANCE,
                Dynamic.Mission.ALTITUDE,
        ],
            alternate_state_rate_names={
                Dynamic.Mission.MASS: Dynamic.Mission.FUEL_FLOW_RATE_NEGATIVE_TOTAL},
            aviary_options=ode_args['aviary_options'],
            **simupy_args)

        self.phase_name = phase_name
        self.add_trigger(Dynamic.Mission.ALTITUDE, 0, units='ft')<|MERGE_RESOLUTION|>--- conflicted
+++ resolved
@@ -8,16 +8,11 @@
 
 class SGMHeightEnergy(SimuPyProblem):
     """
-<<<<<<< HEAD
     This creates a subproblem that will be used by most height energy phases during a trajectory that will
     be solved using SGM.
     A mass trigger is added as an example, but any other trigger can be added as necessary.
     """
-=======
-    TODO: docstring
-    """
-
->>>>>>> cef63984
+    
     def __init__(
         self,
         ode_args,
@@ -46,17 +41,13 @@
 
 
 class SGMDetailedTakeoff(SimuPyProblem):
-<<<<<<< HEAD
     """
     This creates a subproblem that will be used by height energy phases during detailed takeoff that will
     be solved using SGM.
     An altitude trigger is added as an example, but any other trigger can be added as necessary in order to
     string together the phases needed for a noise certification takeoff.
     """
-=======
-    """TODO: docstring"""
-
->>>>>>> cef63984
+    
     def __init__(
         self,
         ode_args,
@@ -83,17 +74,13 @@
 
 
 class SGMDetailedLanding(SimuPyProblem):
-<<<<<<< HEAD
     """
     This creates a subproblem that will be used by height energy phases during detailed landing that will
     be solved using SGM.
     An altitude trigger is added as an example, but any other trigger can be added as necessary in order to
     string together the phases needed for a noise certification landing.
     """
-=======
-    """TODO: docstring"""
-
->>>>>>> cef63984
+    
     def __init__(
         self,
         ode_args,
