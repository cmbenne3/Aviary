--- conflicted
+++ resolved
@@ -114,13 +114,8 @@
                 has_diag_partials=True,
             ),
             promotes_inputs=[
-<<<<<<< HEAD
                 ('mach_rate', Dynamic.Atmosphere.MACH_RATE),
                 ('sos', Dynamic.Atmosphere.SPEED_OF_SOUND),
-=======
-                ('mach_rate', Dynamic.Mission.MACH_RATE),
-                ('sos', Dynamic.Mission.SPEED_OF_SOUND),
->>>>>>> f56d89ab
             ],
             promotes_outputs=[('velocity_rate', Dynamic.Mission.VELOCITY_RATE)],
         )
@@ -176,15 +171,9 @@
             subsys=MissionEOM(num_nodes=nn),
             promotes_inputs=[
                 Dynamic.Mission.VELOCITY,
-<<<<<<< HEAD
                 Dynamic.Vehicle.MASS,
                 Dynamic.Vehicle.Propulsion.THRUST_MAX_TOTAL,
                 Dynamic.Vehicle.DRAG,
-=======
-                Dynamic.Mission.MASS,
-                Dynamic.Mission.THRUST_MAX_TOTAL,
-                Dynamic.Mission.DRAG,
->>>>>>> f56d89ab
                 Dynamic.Mission.ALTITUDE_RATE,
                 Dynamic.Mission.VELOCITY_RATE,
             ],
@@ -209,11 +198,7 @@
                     units="unitless",
                     val=np.ones((nn,)),
                     lhs_name='thrust_required',
-<<<<<<< HEAD
                     rhs_name=Dynamic.Vehicle.Propulsion.THRUST_TOTAL,
-=======
-                    rhs_name=Dynamic.Mission.THRUST_TOTAL,
->>>>>>> f56d89ab
                     eq_units="lbf",
                     normalize=False,
                     res_ref=1.0e6,
@@ -241,19 +226,11 @@
             self.add_subsystem(
                 name='throttle_balance',
                 subsys=om.BalanceComp(
-<<<<<<< HEAD
                     name=Dynamic.Vehicle.Propulsion.THROTTLE,
                     units="unitless",
                     val=np.ones((nn,)),
                     lhs_name='thrust_required',
                     rhs_name=Dynamic.Vehicle.Propulsion.THRUST_TOTAL,
-=======
-                    name=Dynamic.Mission.THROTTLE,
-                    units="unitless",
-                    val=np.ones((nn,)),
-                    lhs_name='thrust_required',
-                    rhs_name=Dynamic.Mission.THRUST_TOTAL,
->>>>>>> f56d89ab
                     eq_units="lbf",
                     normalize=False,
                     lower=0.0 if options['throttle_enforcement'] == 'bounded' else None,
@@ -264,7 +241,6 @@
                 promotes_outputs=['*'],
             )
 
-<<<<<<< HEAD
             self.set_input_defaults(
                 Dynamic.Vehicle.Propulsion.THROTTLE, val=1.0, units='unitless'
             )
@@ -273,12 +249,6 @@
             Dynamic.Atmosphere.MACH, val=np.ones(nn), units='unitless'
         )
         self.set_input_defaults(Dynamic.Vehicle.MASS, val=np.ones(nn), units='kg')
-=======
-            self.set_input_defaults(Dynamic.Mission.THROTTLE, val=1.0, units='unitless')
-
-        self.set_input_defaults(Dynamic.Mission.MACH, val=np.ones(nn), units='unitless')
-        self.set_input_defaults(Dynamic.Mission.MASS, val=np.ones(nn), units='kg')
->>>>>>> f56d89ab
         self.set_input_defaults(Dynamic.Mission.VELOCITY, val=np.ones(nn), units='m/s')
         self.set_input_defaults(Dynamic.Mission.ALTITUDE, val=np.ones(nn), units='m')
         self.set_input_defaults(
@@ -305,11 +275,7 @@
             initial_mass_residual_constraint,
             promotes_inputs=[
                 ('initial_mass', initial_mass_string),
-<<<<<<< HEAD
                 ('mass', Dynamic.Vehicle.MASS),
-=======
-                ('mass', Dynamic.Mission.MASS),
->>>>>>> f56d89ab
             ],
             promotes_outputs=['initial_mass_residual'],
         )
