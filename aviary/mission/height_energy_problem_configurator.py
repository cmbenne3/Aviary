--- conflicted
+++ resolved
@@ -97,14 +97,7 @@
         AviaryValues
             General default phase_info.
         """
-<<<<<<< HEAD
-        from aviary.interface.default_phase_info.height_energy import phase_info
-=======
-        if aviary_group.analysis_scheme is AnalysisScheme.COLLOCATION:
-            from aviary.models.missions.height_energy_default import phase_info
-        else:
-            raise RuntimeError('Height Energy requires that a phase_info is specified.')
->>>>>>> dfd9d2a5
+        from aviary.models.missions.height_energy_default import phase_info
 
         return phase_info
 
