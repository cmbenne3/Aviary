import numpy as np
import openmdao.api as om

from aviary.subsystems.atmosphere.atmosphere import Atmosphere
from aviary.subsystems.atmosphere.flight_conditions import FlightConditions
from aviary.mission.gasp_based.ode.two_dof_ode import TwoDOFODE
from aviary.mission.gasp_based.ode.climb_eom import ClimbRates
from aviary.mission.gasp_based.ode.constraints.flight_constraints import (
    FlightConstraints,
)
from aviary.mission.gasp_based.ode.constraints.speed_constraints import SpeedConstraints
from aviary.mission.gasp_based.ode.params import ParamPort
from aviary.subsystems.aerodynamics.aerodynamics_builder import AerodynamicsBuilderBase
from aviary.variable_info.enums import AnalysisScheme, AlphaModes, SpeedType
from aviary.variable_info.variables import Aircraft, Dynamic
from aviary.mission.gasp_based.ode.time_integration_base_classes import (
    add_SGM_required_inputs,
)


class ClimbODE(TwoDOFODE):
    """ODE for quasi-steady climb.

    This ODE has a ``KSComp`` which allows for the switching of obeying an EAS
    constraint or a cruise Mach constraint, whichever is being violated.
    """

    def initialize(self):
        super().initialize()
        self.options.declare(
            'input_speed_type',
            default=SpeedType.EAS,
            types=SpeedType,
            desc='Whether the speed is given as a equivalent airspeed, true airspeed, or Mach number',
        )
        self.options.declare(
            'alt_trigger_units',
            default='ft',
            desc='The units that the altitude trigger is provided in',
        )
        self.options.declare(
            'speed_trigger_units',
            default='kn',
            desc='The units that the speed trigger is provided in.',
        )
        self.options.declare(
            'input_speed_type',
            default=SpeedType.EAS,
            types=SpeedType,
            desc='Whether the speed is given as a equivalent airspeed, true airspeed, or Mach number',
        )
        self.options.declare('EAS_target', desc='target climbing EAS in knots')
        self.options.declare('mach_cruise', default=0, desc='targeted cruise Mach number')

    def setup(self):
        self.options['auto_order'] = True
        nn = self.options['num_nodes']
        analysis_scheme = self.options['analysis_scheme']
        aviary_options = self.options['aviary_options']
        core_subsystems = self.options['core_subsystems']
<<<<<<< HEAD
        subsystem_options = self.options['subsystem_options']
        input_speed_type = self.options["input_speed_type"]
=======
        input_speed_type = self.options['input_speed_type']
>>>>>>> 1e29f27c

        if input_speed_type is SpeedType.EAS:
            speed_inputs = ['EAS']
            speed_outputs = ['mach', Dynamic.Mission.VELOCITY]
        elif input_speed_type is SpeedType.MACH:
            speed_inputs = ['mach']
            speed_outputs = ['EAS', Dynamic.Mission.VELOCITY]

        if analysis_scheme is AnalysisScheme.SHOOTING:
            add_SGM_required_inputs(
                self,
                {
                    't_curr': {'units': 's'},
                    Dynamic.Mission.DISTANCE: {'units': 'ft'},
                    'alt_trigger': {
                        'units': self.options['alt_trigger_units'],
                        'val': 10e3,
                    },
                    'speed_trigger': {
                        'units': self.options['speed_trigger_units'],
                        'val': 100,
                    },
                },
            )

        # TODO: paramport
        self.add_subsystem('params', ParamPort(), promotes=['*'])

        self.add_subsystem(
            name='atmosphere',
            subsys=Atmosphere(num_nodes=nn),
            promotes_inputs=[Dynamic.Mission.ALTITUDE],
            promotes_outputs=[
                Dynamic.Atmosphere.DENSITY,
                Dynamic.Atmosphere.SPEED_OF_SOUND,
                Dynamic.Atmosphere.TEMPERATURE,
                Dynamic.Atmosphere.STATIC_PRESSURE,
                'viscosity',
            ],
        )

        if analysis_scheme is AnalysisScheme.COLLOCATION:
            EAS_target = self.options['EAS_target']
            mach_cruise = self.options['mach_cruise']

            mach_balance_group = self.add_subsystem(
                'mach_balance_group', subsys=om.Group(), promotes=['*']
            )

            mach_balance_group.nonlinear_solver = om.NewtonSolver()
            mach_balance_group.nonlinear_solver.options['solve_subsystems'] = True
            mach_balance_group.nonlinear_solver.options['iprint'] = 0
            mach_balance_group.nonlinear_solver.options['atol'] = 1e-7
            mach_balance_group.nonlinear_solver.options['rtol'] = 1e-7
            mach_balance_group.nonlinear_solver.linesearch = om.BoundsEnforceLS()
            mach_balance_group.linear_solver = om.DirectSolver(assemble_jac=True)
            mach_balance_group.add_subsystem(
                'speeds',
                SpeedConstraints(num_nodes=nn, EAS_target=EAS_target, mach_cruise=mach_cruise),
                promotes_inputs=['EAS', Dynamic.Atmosphere.MACH],
                promotes_outputs=['speed_constraint'],
            )
            mach_balance_group.add_subsystem(
                'ks',
                om.KSComp(width=2, vec_size=nn, units='unitless'),
                promotes_inputs=[('g', 'speed_constraint')],
                promotes_outputs=['KS'],
            )
            speed_bal = om.BalanceComp(
                name='EAS',
                val=EAS_target * np.ones(nn),
                units='kn',
                lhs_name='KS',
                rhs_val=0.0,
                eq_units='unitless',
                upper=350,
                lower=0,
            )
            mach_balance_group.add_subsystem(
                'speed_bal',
                speed_bal,
                promotes_inputs=['KS'],
                promotes_outputs=['EAS'],
            )

            lift_balance_group = self.add_subsystem(
                'lift_balance_group', subsys=om.Group(), promotes=['*']
            )
            flight_condition_group = mach_balance_group

        elif analysis_scheme is AnalysisScheme.SHOOTING:
            lift_balance_group = self
            flight_condition_group = self

        flight_condition_group.add_subsystem(
            name='flight_conditions',
            subsys=FlightConditions(num_nodes=nn, input_speed_type=input_speed_type),
            promotes_inputs=[
                Dynamic.Atmosphere.DENSITY,
                Dynamic.Atmosphere.SPEED_OF_SOUND,
            ]
            + speed_inputs,
            promotes_outputs=[Dynamic.Atmosphere.DYNAMIC_PRESSURE] + speed_outputs,
        )

        kwargs = {'num_nodes': nn, 'aviary_inputs': aviary_options, 'method': 'cruise'}
        # collect the propulsion group names for later use with
        for subsystem in core_subsystems:
            # check if subsystem_options has entry for a subsystem of this name
            if subsystem.name in subsystem_options:
                kwargs.update(subsystem_options[subsystem.name])
            system = subsystem.build_mission(**kwargs)
            if system is not None:
                if isinstance(subsystem, AerodynamicsBuilderBase):
                    lift_balance_group.add_subsystem(
                        subsystem.name,
                        system,
                        promotes_inputs=subsystem.mission_inputs(**kwargs),
                        promotes_outputs=subsystem.mission_outputs(**kwargs),
                    )
                else:
                    self.add_subsystem(
                        subsystem.name,
                        system,
                        promotes_inputs=subsystem.mission_inputs(**kwargs),
                        promotes_outputs=subsystem.mission_outputs(**kwargs),
                    )

        self.add_external_subsystems()

        # maybe replace this with the solver in add_alpha_control?
        lift_balance_group.nonlinear_solver = om.NewtonSolver()
        lift_balance_group.nonlinear_solver.options['solve_subsystems'] = True
        lift_balance_group.nonlinear_solver.options['iprint'] = 0
        lift_balance_group.nonlinear_solver.options['atol'] = 1e-7
        lift_balance_group.nonlinear_solver.options['rtol'] = 1e-7
        lift_balance_group.nonlinear_solver.linesearch = om.BoundsEnforceLS()
        lift_balance_group.linear_solver = om.DirectSolver(assemble_jac=True)

        lift_balance_group.add_subsystem(
            'climb_eom',
            ClimbRates(num_nodes=nn),
            promotes_inputs=[
                Dynamic.Vehicle.MASS,
                Dynamic.Mission.VELOCITY,
                Dynamic.Vehicle.DRAG,
                Dynamic.Vehicle.Propulsion.THRUST_TOTAL,
            ],
            promotes_outputs=[
                Dynamic.Mission.ALTITUDE_RATE,
                Dynamic.Mission.DISTANCE_RATE,
                'required_lift',
                Dynamic.Mission.FLIGHT_PATH_ANGLE,
            ],
        )

        self.add_alpha_control(
            alpha_group=lift_balance_group,
            alpha_mode=AlphaModes.REQUIRED_LIFT,
            add_default_solver=False,
            num_nodes=nn,
        )

        self.add_subsystem(
            'constraints',
            FlightConstraints(num_nodes=nn),
            promotes_inputs=[
                Dynamic.Vehicle.ANGLE_OF_ATTACK,
                Dynamic.Atmosphere.DENSITY,
                'CL_max',
                Dynamic.Mission.FLIGHT_PATH_ANGLE,
                Dynamic.Vehicle.MASS,
                Dynamic.Mission.VELOCITY,
            ]
            + ['aircraft:*'],
            promotes_outputs=['theta', 'TAS_violation'],
        )

        # the last two subsystems will also be used for constraints
        self.add_excess_rate_comps(nn)

        ParamPort.set_default_vals(self)
        self.set_input_defaults('CL_max', val=5 * np.ones(nn), units='unitless')
        self.set_input_defaults(Dynamic.Mission.ALTITUDE, val=500 * np.ones(nn), units='ft')
        self.set_input_defaults(Dynamic.Vehicle.MASS, val=174000 * np.ones(nn), units='lbm')
        self.set_input_defaults(Dynamic.Atmosphere.MACH, val=0 * np.ones(nn), units='unitless')

        self.set_input_defaults(Aircraft.Wing.AREA, val=1.0, units='ft**2')<|MERGE_RESOLUTION|>--- conflicted
+++ resolved
@@ -58,12 +58,8 @@
         analysis_scheme = self.options['analysis_scheme']
         aviary_options = self.options['aviary_options']
         core_subsystems = self.options['core_subsystems']
-<<<<<<< HEAD
         subsystem_options = self.options['subsystem_options']
-        input_speed_type = self.options["input_speed_type"]
-=======
         input_speed_type = self.options['input_speed_type']
->>>>>>> 1e29f27c
 
         if input_speed_type is SpeedType.EAS:
             speed_inputs = ['EAS']
