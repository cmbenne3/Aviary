--- conflicted
+++ resolved
@@ -73,11 +73,6 @@
         assert_near_equal(eas, tas * np.sqrt(rho / rho_sl))
         assert_near_equal(dTAS_dt_approx, np.zeros(nn))
 
-<<<<<<< HEAD
-        # p.run_model()  # why run twice?
-
-=======
->>>>>>> be4bc34e
         with np.printoptions(linewidth=1024):
             cpd = p.check_partials(method="cs")
         assert_check_partials(cpd)
