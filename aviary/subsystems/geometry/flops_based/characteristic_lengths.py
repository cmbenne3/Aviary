import numpy as np
import openmdao.api as om

from aviary.subsystems.geometry.flops_based.utils import Names
from aviary.variable_info.functions import add_aviary_input, add_aviary_output, add_aviary_option
from aviary.variable_info.variables import Aircraft


class CharacteristicLengths(om.ExplicitComponent):
<<<<<<< HEAD
=======
    """
    Calculate the characteristic length and fineness ratio of the
    canard, fuselage, horizontal tail, nacelle, and vertical tail.
    """
>>>>>>> e30ee5b6

    def initialize(self):
        add_aviary_option(self, Aircraft.Engine.NUM_ENGINES)
        add_aviary_option(self, Aircraft.Wing.SPAN_EFFICIENCY_REDUCTION)

    def setup(self):
        num_engine_type = len(self.options[Aircraft.Engine.NUM_ENGINES])

        self.add_input(Names.CROOT, 0.0, units='unitless')

        add_aviary_input(self, Aircraft.Canard.AREA, 0.0)
        add_aviary_input(self, Aircraft.Canard.ASPECT_RATIO, 0.0)
        # add_aviary_input(self, Aircraft.Canard.LAMINAR_FLOW_LOWER, 0.0)
        # add_aviary_input(self, Aircraft.Canard.LAMINAR_FLOW_UPPER, 0.0)
        add_aviary_input(self, Aircraft.Canard.THICKNESS_TO_CHORD, 0.0)

        add_aviary_input(self, Aircraft.Fuselage.AVG_DIAMETER, 0.0)
        # add_aviary_input(self, Aircraft.Fuselage.LAMINAR_FLOW_LOWER, 0.0)
        # add_aviary_input(self, Aircraft.Fuselage.LAMINAR_FLOW_UPPER, 0.0)
        add_aviary_input(self, Aircraft.Fuselage.LENGTH, 0.0)

        add_aviary_input(self, Aircraft.HorizontalTail.AREA, 0.0)
        add_aviary_input(self, Aircraft.HorizontalTail.ASPECT_RATIO, 0.0)
        # add_aviary_input(self, Aircraft.HorizontalTail.LAMINAR_FLOW_LOWER, 0.0)
        # add_aviary_input(self, Aircraft.HorizontalTail.LAMINAR_FLOW_UPPER, 0.0)
        add_aviary_input(self, Aircraft.HorizontalTail.THICKNESS_TO_CHORD, 0.0)

        add_aviary_input(self, Aircraft.Nacelle.AVG_DIAMETER, np.zeros(num_engine_type))
        add_aviary_input(self, Aircraft.Nacelle.AVG_LENGTH, np.zeros(num_engine_type))
        # add_aviary_input(self, Aircraft.Nacelle.LAMINAR_FLOW_LOWER, 0.0)
        # add_aviary_input(self, Aircraft.Nacelle.LAMINAR_FLOW_UPPER, 0.0)

        add_aviary_input(self, Aircraft.VerticalTail.AREA, 0.0)
        add_aviary_input(self, Aircraft.VerticalTail.ASPECT_RATIO, 0.0)
        # add_aviary_input(self, Aircraft.VerticalTail.LAMINAR_FLOW_LOWER, 0.0)
        # add_aviary_input(self, Aircraft.VerticalTail.LAMINAR_FLOW_UPPER, 0.0)
        add_aviary_input(self, Aircraft.VerticalTail.THICKNESS_TO_CHORD, 0.0)

        add_aviary_input(self, Aircraft.Wing.AREA, 0.0)
        add_aviary_input(self, Aircraft.Wing.ASPECT_RATIO, 0.0)
        add_aviary_input(self, Aircraft.Wing.GLOVE_AND_BAT, 0.0)
        add_aviary_input(self, Aircraft.Wing.TAPER_RATIO, 0.0)
        add_aviary_input(self, Aircraft.Wing.THICKNESS_TO_CHORD, 0.0)
        # add_aviary_input(self, Aircraft.Wing.LAMINAR_FLOW_LOWER, 0.0)
        # add_aviary_input(self, Aircraft.Wing.LAMINAR_FLOW_UPPER, 0.0)

        add_aviary_output(self, Aircraft.Canard.CHARACTERISTIC_LENGTH, 0.0)
        add_aviary_output(self, Aircraft.Canard.FINENESS, 0.0)

        add_aviary_output(self, Aircraft.Fuselage.CHARACTERISTIC_LENGTH, 0.0)
        add_aviary_output(self, Aircraft.Fuselage.FINENESS, 0.0)

        add_aviary_output(
            self, Aircraft.HorizontalTail.CHARACTERISTIC_LENGTH, 0.0
        )

        add_aviary_output(self, Aircraft.HorizontalTail.FINENESS, 0.0)

        add_aviary_output(self, Aircraft.Nacelle.CHARACTERISTIC_LENGTH,
                          np.zeros(num_engine_type))
        add_aviary_output(self, Aircraft.Nacelle.FINENESS, np.zeros(num_engine_type))

        add_aviary_output(
            self, Aircraft.VerticalTail.CHARACTERISTIC_LENGTH, 0.0
        )

        add_aviary_output(self, Aircraft.VerticalTail.FINENESS, 0.0)

        add_aviary_output(self, Aircraft.Wing.CHARACTERISTIC_LENGTH, 0.0)
        add_aviary_output(self, Aircraft.Wing.FINENESS, 0.0)

    def setup_partials(self):
        self._setup_partials_wing()
        self._setup_partials_horizontal_tail()
        self._setup_partials_vertical_tail()
        self._setup_partials_fuselage()
        self._setup_partials_nacelles()
        self._setup_partials_canard()

    def compute(self, inputs, outputs, discrete_inputs=None, discrete_outputs=None):

        self._compute_wing(inputs, outputs, discrete_inputs, discrete_outputs)

        self._compute_horizontal_tail(
            inputs, outputs, discrete_inputs, discrete_outputs
        )

        self._compute_vertical_tail(
            inputs, outputs, discrete_inputs, discrete_outputs
        )

        self._compute_fuselage(
            inputs, outputs, discrete_inputs, discrete_outputs
        )

        self._compute_nacelles(
            inputs, outputs, discrete_inputs, discrete_outputs
        )

        # self._compute_additional_fuselages(
        #     inputs, outputs, discrete_inputs, discrete_outputs
        # )

        # self._compute_additional_vertical_tails(
        #     inputs, outputs, discrete_inputs, discrete_outputs
        # )

        self._compute_canard(
            inputs, outputs, discrete_inputs, discrete_outputs
        )

    def compute_partials(self, inputs, J, discrete_inputs=None):
        self._compute_partials_wing(inputs, J, discrete_inputs)
        self._compute_partials_horizontal_tail(inputs, J, discrete_inputs)
        self._compute_partials_vertical_tail(inputs, J, discrete_inputs)
        self._compute_partials_fuselage(inputs, J, discrete_inputs)
        self._compute_partials_nacelles(inputs, J, discrete_inputs)
        self._compute_partials_canard(inputs, J, discrete_inputs)

    def _setup_partials_wing(self):
        wrt = [
            Aircraft.Wing.AREA,
            Aircraft.Wing.ASPECT_RATIO,
            Aircraft.Wing.GLOVE_AND_BAT,
        ]

        if self.options[Aircraft.Wing.SPAN_EFFICIENCY_REDUCTION]:
            wrt = [
                Names.CROOT,
                Aircraft.Wing.TAPER_RATIO,
            ]

        self.declare_partials(Aircraft.Wing.CHARACTERISTIC_LENGTH, wrt)

        self.declare_partials(
            Aircraft.Wing.FINENESS, Aircraft.Wing.THICKNESS_TO_CHORD, val=1.0
        )

    def _setup_partials_horizontal_tail(self):
        self.declare_partials(
            Aircraft.HorizontalTail.CHARACTERISTIC_LENGTH,
            [
                Aircraft.HorizontalTail.AREA,
                Aircraft.HorizontalTail.ASPECT_RATIO,
            ]
        )

        self.declare_partials(
            Aircraft.HorizontalTail.FINENESS,
            Aircraft.HorizontalTail.THICKNESS_TO_CHORD, val=1.0
        )

    def _setup_partials_vertical_tail(self):
        self.declare_partials(
            Aircraft.VerticalTail.CHARACTERISTIC_LENGTH,
            [
                Aircraft.VerticalTail.AREA,
                Aircraft.VerticalTail.ASPECT_RATIO,
            ]
        )

        self.declare_partials(
            Aircraft.VerticalTail.FINENESS,
            Aircraft.VerticalTail.THICKNESS_TO_CHORD, val=1.0
        )

    def _setup_partials_fuselage(self):
        self.declare_partials(
            Aircraft.Fuselage.CHARACTERISTIC_LENGTH,
            Aircraft.Fuselage.LENGTH, val=1.0
        )

        self.declare_partials(
            Aircraft.Fuselage.FINENESS,
            [
                Aircraft.Fuselage.AVG_DIAMETER,
                Aircraft.Fuselage.LENGTH,
            ]
        )

    def _setup_partials_nacelles(self):
        # derivatives w.r.t vectorized engine inputs have known sparsity pattern
        num_engine_type = len(self.options[Aircraft.Engine.NUM_ENGINES])
        shape = np.arange(num_engine_type)

        self.declare_partials(
            Aircraft.Nacelle.CHARACTERISTIC_LENGTH,
            Aircraft.Nacelle.AVG_LENGTH,
            rows=shape, cols=shape, val=1.0)

        self.declare_partials(
            Aircraft.Nacelle.FINENESS,
            [
                Aircraft.Nacelle.AVG_DIAMETER,
                Aircraft.Nacelle.AVG_LENGTH,
            ],
            rows=shape, cols=shape, val=1.0)

    def _setup_partials_canard(self):
        self.declare_partials(
            Aircraft.Canard.CHARACTERISTIC_LENGTH,
            [
                Aircraft.Canard.AREA,
                Aircraft.Canard.ASPECT_RATIO,
            ]
        )

        self.declare_partials(
            Aircraft.Canard.FINENESS,
            Aircraft.Canard.THICKNESS_TO_CHORD,
        )

    def _compute_wing(
        self, inputs, outputs, discrete_inputs=None, discrete_outputs=None
    ):
        area = inputs[Aircraft.Wing.AREA]
        glove_and_bat = inputs[Aircraft.Wing.GLOVE_AND_BAT]
        aspect_ratio = inputs[Aircraft.Wing.ASPECT_RATIO]

        length = ((area - glove_and_bat) / aspect_ratio)**0.5

        if self.options[Aircraft.Wing.SPAN_EFFICIENCY_REDUCTION]:
            taper_ratio = inputs[Aircraft.Wing.TAPER_RATIO]
            CROOT = inputs[Names.CROOT]

            length = (
                2.0 * CROOT * (1.0 + taper_ratio + taper_ratio**2.0)
                / (3.0 + 3.0 * taper_ratio)
            )

        outputs[Aircraft.Wing.CHARACTERISTIC_LENGTH] = length

        thickness_to_chord = inputs[Aircraft.Wing.THICKNESS_TO_CHORD]

        outputs[Aircraft.Wing.FINENESS] = thickness_to_chord

    def _compute_horizontal_tail(
        self, inputs, outputs, discrete_inputs=None, discrete_outputs=None
    ):
        aspect_ratio = inputs[Aircraft.HorizontalTail.ASPECT_RATIO]

        length = 0.0

        if 0.0 < aspect_ratio:
            area = inputs[Aircraft.HorizontalTail.AREA]

            length = (area / aspect_ratio)**0.5

        outputs[Aircraft.HorizontalTail.CHARACTERISTIC_LENGTH] = length

        thickness_to_chord = inputs[Aircraft.HorizontalTail.THICKNESS_TO_CHORD]

        outputs[Aircraft.HorizontalTail.FINENESS] = thickness_to_chord

    def _compute_vertical_tail(
        self, inputs, outputs, discrete_inputs=None, discrete_outputs=None
    ):
        aspect_ratio = inputs[Aircraft.VerticalTail.ASPECT_RATIO]

        length = 0.0

        if 0.0 < aspect_ratio:
            area = inputs[Aircraft.VerticalTail.AREA]

            length = (area / aspect_ratio)**0.5

        outputs[Aircraft.VerticalTail.CHARACTERISTIC_LENGTH] = length

        thickness_to_chord = inputs[Aircraft.VerticalTail.THICKNESS_TO_CHORD]

        outputs[Aircraft.VerticalTail.FINENESS] = thickness_to_chord

    def _compute_fuselage(
        self, inputs, outputs, discrete_inputs=None, discrete_outputs=None
    ):
        length = inputs[Aircraft.Fuselage.LENGTH]

        outputs[Aircraft.Fuselage.CHARACTERISTIC_LENGTH] = length

        avg_diam = inputs[Aircraft.Fuselage.AVG_DIAMETER]

        fineness = length / avg_diam

        outputs[Aircraft.Fuselage.FINENESS] = fineness

    def _compute_nacelles(
        self, inputs, outputs, discrete_inputs=None, discrete_outputs=None
    ):
        # TODO do all engines support nacelles? If not, is this deliberate, or
        # just an artifact of the implementation?
        num_eng = self.options[Aircraft.Engine.NUM_ENGINES]

        avg_diam = inputs[Aircraft.Nacelle.AVG_DIAMETER]
        avg_length = inputs[Aircraft.Nacelle.AVG_LENGTH]

        char_len = np.zeros(len(num_eng), dtype=avg_diam.dtype)
        fineness = np.zeros(len(num_eng), dtype=avg_diam.dtype)

        num_idx = np.where(num_eng >= 1)
        char_len[num_idx] = avg_length[num_idx]
        fineness[num_idx] = 1.0

        calc_idx = np.intersect1d(np.where(avg_diam[num_idx] > 0), num_idx)

        fineness[calc_idx] = avg_length[calc_idx] / avg_diam[calc_idx]

        outputs[Aircraft.Nacelle.CHARACTERISTIC_LENGTH] = char_len
        outputs[Aircraft.Nacelle.FINENESS] = fineness

    def _compute_additional_fuselages(
        self, inputs, outputs, discrete_inputs=None, discrete_outputs=None
    ):
        num_fuselages = inputs[Aircraft.Fuselage.NUM_FUSELAGES]

        if num_fuselages < 2:
            return

        num_extra = num_fuselages - 1

        idx = self._num_components
        self._num_components += num_extra

        lengths = outputs[Aircraft.Design.CHARACTERISTIC_LENGTHS]

        fineness = outputs[Aircraft.Design.FINENESS]

        laminar_flow_lower = outputs[Aircraft.Design.LAMINAR_FLOW_LOWER]
        laminar_flow_upper = outputs[Aircraft.Design.LAMINAR_FLOW_UPPER]

        for _ in range(num_extra):
            lengths[idx] = lengths[3]

            fineness[idx] = fineness[3]

            laminar_flow_lower[idx] = laminar_flow_lower[3]
            laminar_flow_upper[idx] = laminar_flow_upper[3]

            idx += 1

    def _compute_additional_vertical_tails(
        self, inputs, outputs, discrete_inputs=None, discrete_outputs=None
    ):
        aviary_options: AviaryValues = self.options['aviary_options']
        num_tails = aviary_options.get_val(Aircraft.VerticalTail.NUM_TAILS)

        if num_tails < 2:
            return

        num_extra = num_tails - 1

        idx = self._num_components
        self._num_components += num_extra

        lengths = outputs[Aircraft.Design.CHARACTERISTIC_LENGTHS]

        fineness = outputs[Aircraft.Design.FINENESS]

        laminar_flow_lower = outputs[Aircraft.Design.LAMINAR_FLOW_LOWER]
        laminar_flow_upper = outputs[Aircraft.Design.LAMINAR_FLOW_UPPER]

        for _ in range(num_extra):
            lengths[idx] = lengths[2]

            fineness[idx] = fineness[2]

            laminar_flow_lower[idx] = laminar_flow_lower[2]
            laminar_flow_upper[idx] = laminar_flow_upper[2]

            idx += 1

    def _compute_canard(
        self, inputs, outputs, discrete_inputs=None, discrete_outputs=None
    ):
        area = inputs[Aircraft.Canard.AREA]

        if area <= 0.0:
            return

        thickness_to_chord = inputs[Aircraft.Canard.THICKNESS_TO_CHORD]
        aspect_ratio = inputs[Aircraft.Canard.ASPECT_RATIO]

        length = 0.0

        if 0.0 < aspect_ratio:
            length = (area / aspect_ratio)**0.5

        outputs[Aircraft.Canard.CHARACTERISTIC_LENGTH] = length

        outputs[Aircraft.Canard.FINENESS] = thickness_to_chord

    def _compute_partials_wing(self, inputs, J, discrete_inputs=None):

        if self.options[Aircraft.Wing.SPAN_EFFICIENCY_REDUCTION]:
            taper_ratio = inputs[Aircraft.Wing.TAPER_RATIO]
            CROOT = inputs[Names.CROOT]

            a = 2.0 * (1.0 + taper_ratio + taper_ratio**2.0)
            f = a * CROOT
            df = 2.0 * CROOT * (1.0 + 2.0 * taper_ratio)
            g = (3.0 + 3.0 * taper_ratio)
            dg = 3.0

            J[
                Aircraft.Wing.CHARACTERISTIC_LENGTH,
                Names.CROOT
            ] = a / g

            J[
                Aircraft.Wing.CHARACTERISTIC_LENGTH,
                Aircraft.Wing.TAPER_RATIO
            ] = (df * g - f * dg) / g**2

        else:
            area = inputs[Aircraft.Wing.AREA]
            glove_and_bat = inputs[Aircraft.Wing.GLOVE_AND_BAT]
            aspect_ratio = inputs[Aircraft.Wing.ASPECT_RATIO]

            a = area - glove_and_bat
            f = 0.5 * (a / aspect_ratio)**-0.5
            df = f / aspect_ratio

            J[
                Aircraft.Wing.CHARACTERISTIC_LENGTH,
                Aircraft.Wing.AREA
            ] = df

            J[
                Aircraft.Wing.CHARACTERISTIC_LENGTH,
                Aircraft.Wing.GLOVE_AND_BAT
            ] = -df

            J[
                Aircraft.Wing.CHARACTERISTIC_LENGTH,
                Aircraft.Wing.ASPECT_RATIO
            ] = -f * a / aspect_ratio**2.0

    def _compute_partials_horizontal_tail(
        self, inputs, J, discrete_inputs=None
    ):
        aspect_ratio = inputs[Aircraft.HorizontalTail.ASPECT_RATIO]

        da = dr = 0.0

        if 0.0 < aspect_ratio:
            area = inputs[Aircraft.HorizontalTail.AREA]

            f = 0.5 * (area / aspect_ratio)**-0.5
            da = f / aspect_ratio
            dr = -f * area / aspect_ratio**2.0

        J[
            Aircraft.HorizontalTail.CHARACTERISTIC_LENGTH,
            Aircraft.HorizontalTail.AREA
        ] = da

        J[
            Aircraft.HorizontalTail.CHARACTERISTIC_LENGTH,
            Aircraft.HorizontalTail.ASPECT_RATIO
        ] = dr

    def _compute_partials_vertical_tail(self, inputs, J, discrete_inputs=None):
        aspect_ratio = inputs[Aircraft.VerticalTail.ASPECT_RATIO]

        da = dr = 0.0

        if 0.0 < aspect_ratio:
            area = inputs[Aircraft.VerticalTail.AREA]

            f = 0.5 * (area / aspect_ratio)**-0.5
            da = f / aspect_ratio
            dr = -f * area / aspect_ratio**2.0

        J[
            Aircraft.VerticalTail.CHARACTERISTIC_LENGTH,
            Aircraft.VerticalTail.AREA
        ] = da

        J[
            Aircraft.VerticalTail.CHARACTERISTIC_LENGTH,
            Aircraft.VerticalTail.ASPECT_RATIO
        ] = dr

    def _compute_partials_fuselage(self, inputs, J, discrete_inputs=None):
        length = inputs[Aircraft.Fuselage.LENGTH]
        avg_diam = inputs[Aircraft.Fuselage.AVG_DIAMETER]

        J[
            Aircraft.Fuselage.FINENESS,
            Aircraft.Fuselage.LENGTH
        ] = 1.0 / avg_diam

        J[
            Aircraft.Fuselage.FINENESS,
            Aircraft.Fuselage.AVG_DIAMETER
        ] = -length / avg_diam**2.0

    def _compute_partials_nacelles(self, inputs, J, discrete_inputs=None):
        num_eng = self.options[Aircraft.Engine.NUM_ENGINES]

        avg_diam = inputs[Aircraft.Nacelle.AVG_DIAMETER]
        avg_length = inputs[Aircraft.Nacelle.AVG_LENGTH]

        avg_diam = inputs[Aircraft.Nacelle.AVG_DIAMETER]
        avg_length = inputs[Aircraft.Nacelle.AVG_LENGTH]

        deriv_char_len = np.zeros(len(num_eng), dtype=avg_diam.dtype)
        deriv_fine_len = np.zeros(len(num_eng), dtype=avg_diam.dtype)
        deriv_fine_diam = np.zeros(len(num_eng), dtype=avg_diam.dtype)

        calc_idx = np.where(num_eng >= 1)
        deriv_char_len[calc_idx] = 1.0
        deriv_fine_len[calc_idx] = 1.0 / avg_diam[calc_idx]
        deriv_fine_diam[calc_idx] = -avg_length[calc_idx] / avg_diam[calc_idx]**2.0

        J[
            Aircraft.Nacelle.CHARACTERISTIC_LENGTH,
            Aircraft.Nacelle.AVG_LENGTH
        ] = deriv_char_len

        J[
            Aircraft.Nacelle.FINENESS,
            Aircraft.Nacelle.AVG_LENGTH
        ] = deriv_fine_len

        J[
            Aircraft.Nacelle.FINENESS,
            Aircraft.Nacelle.AVG_DIAMETER
        ] = deriv_fine_diam

    def _compute_partials_canard(self, inputs, J, discrete_inputs=None):
        area = inputs[Aircraft.Canard.AREA]

        if area <= 0.0:
            J[
                Aircraft.Canard.CHARACTERISTIC_LENGTH,
                Aircraft.Canard.AREA
            ] = J[
                Aircraft.Canard.CHARACTERISTIC_LENGTH,
                Aircraft.Canard.ASPECT_RATIO
            ] = J[
                Aircraft.Canard.FINENESS,
                Aircraft.Canard.THICKNESS_TO_CHORD
            ] = 0.0

            return

        aspect_ratio = inputs[Aircraft.Canard.ASPECT_RATIO]

        da = dr = 0.0

        if 0.0 < aspect_ratio:
            area = inputs[Aircraft.Canard.AREA]

            f = 0.5 * (area / aspect_ratio)**-0.5
            da = f / aspect_ratio
            dr = -f * area / aspect_ratio**2.0

        J[
            Aircraft.Canard.CHARACTERISTIC_LENGTH,
            Aircraft.Canard.AREA
        ] = da

        J[
            Aircraft.Canard.CHARACTERISTIC_LENGTH,
            Aircraft.Canard.ASPECT_RATIO
        ] = dr

        J[
            Aircraft.Canard.FINENESS,
            Aircraft.Canard.THICKNESS_TO_CHORD
        ] = 1.0<|MERGE_RESOLUTION|>--- conflicted
+++ resolved
@@ -7,13 +7,10 @@
 
 
 class CharacteristicLengths(om.ExplicitComponent):
-<<<<<<< HEAD
-=======
     """
     Calculate the characteristic length and fineness ratio of the
     canard, fuselage, horizontal tail, nacelle, and vertical tail.
     """
->>>>>>> e30ee5b6
 
     def initialize(self):
         add_aviary_option(self, Aircraft.Engine.NUM_ENGINES)
