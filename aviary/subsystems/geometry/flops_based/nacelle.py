import numpy as np
import openmdao.api as om

from aviary.utils.aviary_values import AviaryValues
from aviary.variable_info.functions import add_aviary_input, add_aviary_output
from aviary.variable_info.variables import Aircraft


# NOTE default values for avg diam & avg length if not defined by user:
#      Aircraft.Nacelle.AVG_LENGTH = 0.07 * sqrt(Aircraft.ENGINE.SCALED_SLS_THRUST)
#      Aircraft.Nacelle.AVG_DIAMETER = 0.04 * sqrt(Aircraft.ENGINE.SCALED_SLS_THRUST)
class Nacelles(om.ExplicitComponent):

    def initialize(self):
        self.options.declare(
            'aviary_options', types=AviaryValues,
            desc='collection of Aircraft/Mission specific options')

    def setup(self):
<<<<<<< HEAD
        engine_count = len(self.options['aviary_options'].get_val(
            Aircraft.Engine.NUM_ENGINES))
        add_aviary_input(self, Aircraft.Nacelle.AVG_DIAMETER, val=np.zeros(engine_count))
        add_aviary_input(self, Aircraft.Nacelle.AVG_LENGTH, val=np.zeros(engine_count))
        add_aviary_input(self, Aircraft.Nacelle.WETTED_AREA_SCALER,
                         val=np.zeros(engine_count))

        add_aviary_output(self, Aircraft.Nacelle.TOTAL_WETTED_AREA, 0.0)
        add_aviary_output(self, Aircraft.Nacelle.WETTED_AREA, val=np.zeros(engine_count))

    def setup_partials(self):
        # derivatives w.r.t vectorized engine inputs have known sparsity pattern
        engine_count = len(self.options['aviary_options'].get_val(
            Aircraft.Engine.NUM_ENGINES))
        shape = np.arange(engine_count)
=======
        num_engine_type = len(self.options['aviary_options'].get_val(
            Aircraft.Engine.NUM_ENGINES))
        add_aviary_input(self, Aircraft.Nacelle.AVG_DIAMETER,
                         val=np.zeros(num_engine_type))
        add_aviary_input(self, Aircraft.Nacelle.AVG_LENGTH,
                         val=np.zeros(num_engine_type))
        add_aviary_input(self, Aircraft.Nacelle.WETTED_AREA_SCALER,
                         val=np.zeros(num_engine_type))

        add_aviary_output(self, Aircraft.Nacelle.TOTAL_WETTED_AREA, 0.0)
        add_aviary_output(self, Aircraft.Nacelle.WETTED_AREA,
                          val=np.zeros(num_engine_type))

    def setup_partials(self):
        # derivatives w.r.t vectorized engine inputs have known sparsity pattern
        num_engine_type = len(self.options['aviary_options'].get_val(
            Aircraft.Engine.NUM_ENGINES))
        shape = np.arange(num_engine_type)
>>>>>>> 7bd3f9f1

        self.declare_partials(
            Aircraft.Nacelle.TOTAL_WETTED_AREA,
            [
                Aircraft.Nacelle.AVG_DIAMETER, Aircraft.Nacelle.AVG_LENGTH,
                Aircraft.Nacelle.WETTED_AREA_SCALER,
            ]
        )

        self.declare_partials(
            Aircraft.Nacelle.WETTED_AREA,
            [
                Aircraft.Nacelle.AVG_DIAMETER, Aircraft.Nacelle.AVG_LENGTH,
                Aircraft.Nacelle.WETTED_AREA_SCALER,
            ],
            rows=shape, cols=shape, val=1.0
        )

    def compute(
        self, inputs, outputs, discrete_inputs=None, discrete_outputs=None
    ):
        aviary_options: AviaryValues = self.options['aviary_options']
        # how many of each unique engine type are on the aircraft (array)
        num_engines = aviary_options.get_val(Aircraft.Engine.NUM_ENGINES)
        # how many unique engine types are there (int)
<<<<<<< HEAD
        engine_count = len(num_engines)
=======
        num_engine_type = len(num_engines)
>>>>>>> 7bd3f9f1

        avg_diam = inputs[Aircraft.Nacelle.AVG_DIAMETER]
        avg_length = inputs[Aircraft.Nacelle.AVG_LENGTH]
        scaler = inputs[Aircraft.Nacelle.WETTED_AREA_SCALER]

<<<<<<< HEAD
        wetted_area = np.zeros(engine_count, dtype=avg_diam.dtype)
=======
        wetted_area = np.zeros(num_engine_type, dtype=avg_diam.dtype)
>>>>>>> 7bd3f9f1

        calc_idx = np.where(num_engines >= 1)
        wetted_area[calc_idx] = scaler[calc_idx] * 2.8 * \
            avg_diam[calc_idx] * avg_length[calc_idx]

        outputs[Aircraft.Nacelle.WETTED_AREA] = wetted_area

        total_wetted_area = sum(num_engines * wetted_area)

        outputs[Aircraft.Nacelle.TOTAL_WETTED_AREA] = total_wetted_area

    def compute_partials(self, inputs, J, discrete_inputs=None):
        aviary_options: AviaryValues = self.options['aviary_options']
        num_engines = aviary_options.get_val(Aircraft.Engine.NUM_ENGINES)

        avg_diam = inputs[Aircraft.Nacelle.AVG_DIAMETER]
        avg_length = inputs[Aircraft.Nacelle.AVG_LENGTH]
        scaler = inputs[Aircraft.Nacelle.WETTED_AREA_SCALER]

        deriv_area_len = np.zeros(len(num_engines), dtype=avg_diam.dtype)
        deriv_area_diam = np.zeros(len(num_engines), dtype=avg_diam.dtype)
        deriv_area_scaler = np.zeros(len(num_engines), dtype=avg_diam.dtype)
        deriv_total_len = np.zeros(len(num_engines), dtype=avg_diam.dtype)
        deriv_total_diam = np.zeros(len(num_engines), dtype=avg_diam.dtype)
        deriv_total_scaler = np.zeros(len(num_engines), dtype=avg_diam.dtype)

        area_to_length = 2.8 * avg_diam
        area_to_diam = 2.8 * avg_length
        area_to_scaler = 2.8 * avg_diam * avg_length

        calc_idx = np.where(num_engines >= 1)
        deriv_area_len[calc_idx] = scaler[calc_idx] * area_to_length[calc_idx]
        deriv_area_diam[calc_idx] = scaler[calc_idx] * area_to_diam[calc_idx]
        deriv_area_scaler[calc_idx] = area_to_scaler[calc_idx]
        deriv_total_len[calc_idx] = scaler[calc_idx] * \
            num_engines[calc_idx] * area_to_length[calc_idx]
        deriv_total_diam[calc_idx] = scaler[calc_idx] * \
            num_engines[calc_idx] * area_to_diam[calc_idx]
        deriv_total_scaler[calc_idx] = num_engines[calc_idx] * area_to_scaler[calc_idx]

        J[Aircraft.Nacelle.WETTED_AREA, Aircraft.Nacelle.AVG_LENGTH] = deriv_area_len

        J[Aircraft.Nacelle.WETTED_AREA, Aircraft.Nacelle.AVG_DIAMETER] = deriv_area_diam

        J[Aircraft.Nacelle.WETTED_AREA, Aircraft.Nacelle.WETTED_AREA_SCALER] = deriv_area_scaler

        J[Aircraft.Nacelle.TOTAL_WETTED_AREA, Aircraft.Nacelle.AVG_LENGTH] = deriv_total_len

        J[Aircraft.Nacelle.TOTAL_WETTED_AREA, Aircraft.Nacelle.AVG_DIAMETER] = deriv_total_diam

        J[Aircraft.Nacelle.TOTAL_WETTED_AREA,
            Aircraft.Nacelle.WETTED_AREA_SCALER] = deriv_total_scaler<|MERGE_RESOLUTION|>--- conflicted
+++ resolved
@@ -17,23 +17,6 @@
             desc='collection of Aircraft/Mission specific options')
 
     def setup(self):
-<<<<<<< HEAD
-        engine_count = len(self.options['aviary_options'].get_val(
-            Aircraft.Engine.NUM_ENGINES))
-        add_aviary_input(self, Aircraft.Nacelle.AVG_DIAMETER, val=np.zeros(engine_count))
-        add_aviary_input(self, Aircraft.Nacelle.AVG_LENGTH, val=np.zeros(engine_count))
-        add_aviary_input(self, Aircraft.Nacelle.WETTED_AREA_SCALER,
-                         val=np.zeros(engine_count))
-
-        add_aviary_output(self, Aircraft.Nacelle.TOTAL_WETTED_AREA, 0.0)
-        add_aviary_output(self, Aircraft.Nacelle.WETTED_AREA, val=np.zeros(engine_count))
-
-    def setup_partials(self):
-        # derivatives w.r.t vectorized engine inputs have known sparsity pattern
-        engine_count = len(self.options['aviary_options'].get_val(
-            Aircraft.Engine.NUM_ENGINES))
-        shape = np.arange(engine_count)
-=======
         num_engine_type = len(self.options['aviary_options'].get_val(
             Aircraft.Engine.NUM_ENGINES))
         add_aviary_input(self, Aircraft.Nacelle.AVG_DIAMETER,
@@ -52,7 +35,6 @@
         num_engine_type = len(self.options['aviary_options'].get_val(
             Aircraft.Engine.NUM_ENGINES))
         shape = np.arange(num_engine_type)
->>>>>>> 7bd3f9f1
 
         self.declare_partials(
             Aircraft.Nacelle.TOTAL_WETTED_AREA,
@@ -78,21 +60,13 @@
         # how many of each unique engine type are on the aircraft (array)
         num_engines = aviary_options.get_val(Aircraft.Engine.NUM_ENGINES)
         # how many unique engine types are there (int)
-<<<<<<< HEAD
-        engine_count = len(num_engines)
-=======
         num_engine_type = len(num_engines)
->>>>>>> 7bd3f9f1
 
         avg_diam = inputs[Aircraft.Nacelle.AVG_DIAMETER]
         avg_length = inputs[Aircraft.Nacelle.AVG_LENGTH]
         scaler = inputs[Aircraft.Nacelle.WETTED_AREA_SCALER]
 
-<<<<<<< HEAD
-        wetted_area = np.zeros(engine_count, dtype=avg_diam.dtype)
-=======
         wetted_area = np.zeros(num_engine_type, dtype=avg_diam.dtype)
->>>>>>> 7bd3f9f1
 
         calc_idx = np.where(num_engines >= 1)
         wetted_area[calc_idx] = scaler[calc_idx] * 2.8 * \
