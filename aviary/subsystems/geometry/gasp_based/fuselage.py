import numpy as np
import openmdao.api as om

from aviary.utils.functions import sigmoidX
from aviary.variable_info.enums import Verbosity
from aviary.variable_info.functions import add_aviary_input, add_aviary_output, add_aviary_option
from aviary.variable_info.variables import Aircraft, Settings


class FuselageParameters(om.ExplicitComponent):
    """
    Computation of average fuselage diameter, cabin height, cabin length and nose height.
    """

    def initialize(self):
        add_aviary_option(self, Aircraft.CrewPayload.Design.NUM_PASSENGERS)
        add_aviary_option(self, Aircraft.Fuselage.AISLE_WIDTH, units='inch')
        add_aviary_option(self, Aircraft.Fuselage.NUM_AISLES)
        add_aviary_option(self, Aircraft.Fuselage.NUM_SEATS_ABREAST)
        add_aviary_option(self, Aircraft.Fuselage.SEAT_PITCH, units='inch')
        add_aviary_option(self, Aircraft.Fuselage.SEAT_WIDTH, units='inch')
        add_aviary_option(self, Settings.VERBOSITY)

    def setup(self):
        add_aviary_input(self, Aircraft.Fuselage.DELTA_DIAMETER, units='ft')

        add_aviary_output(self, Aircraft.Fuselage.AVG_DIAMETER, units='inch')
        self.add_output('cabin_height', val=0, units='ft', desc='HC: height of cabin')
        self.add_output('cabin_len', val=0, units='ft', desc='LC: length of cabin')
        self.add_output('nose_height', val=0, units='ft', desc='HN: height of nose')

        self.declare_partials(
            'cabin_height',
            [
                Aircraft.Fuselage.DELTA_DIAMETER,
            ],
        )
        self.declare_partials(
            'nose_height',
            [
                Aircraft.Fuselage.DELTA_DIAMETER,
            ],
        )

    def compute(self, inputs, outputs):
        options = self.options
        verbosity = options[Settings.VERBOSITY]
        seats_abreast = options[Aircraft.Fuselage.NUM_SEATS_ABREAST]
        seat_width, _ = options[Aircraft.Fuselage.SEAT_WIDTH]
        num_aisle = options[Aircraft.Fuselage.NUM_AISLES]
        aisle_width, _ = options[Aircraft.Fuselage.AISLE_WIDTH]
        PAX = options[Aircraft.CrewPayload.Design.NUM_PASSENGERS]
        seat_pitch, _ = options[Aircraft.Fuselage.SEAT_PITCH]

        delta_diameter = inputs[Aircraft.Fuselage.DELTA_DIAMETER]

        cabin_width = seats_abreast * seat_width + num_aisle * aisle_width + 12

        if PAX < 1:
            if verbosity >= Verbosity.BRIEF:
                print('Warning: you have not specified at least one passenger')

        # single seat across
        cabin_len_a = PAX * seat_pitch / 12
        nose_height_a = cabin_width / 12
        cabin_height_a = nose_height_a + delta_diameter

        # multiple seats across, assuming no first class seats
        cabin_len_b = (PAX - 1) * seat_pitch / (seats_abreast * 12)
        cabin_height_b = cabin_width / 12
        nose_height_b = cabin_height_b - delta_diameter

        outputs[Aircraft.Fuselage.AVG_DIAMETER] = cabin_width
        # There are separate equations for aircraft with a single seat per row vs. multiple seats per row.
        # Here and in compute_partials, these equations are smoothed using a sigmoid fnuction centered at
        # 1.5 seats, the sigmoid function is steep enough that there should be no noticable difference
        # between the smoothed function and the stepwise function at 1 and 2 seats.
        sig1 = sigmoidX(seats_abreast, 1.5, -0.01)
        sig2 = sigmoidX(seats_abreast, 1.5, 0.01)
        outputs['cabin_height'] = cabin_height_a * sig1 + cabin_height_b * sig2
        outputs['cabin_len'] = cabin_len_a * sig1 + cabin_len_b * sig2
        outputs['nose_height'] = nose_height_a * sig1 + nose_height_b * sig2

    def compute_partials(self, inputs, J):
        options = self.options
        seats_abreast = options[Aircraft.Fuselage.NUM_SEATS_ABREAST]

        J['nose_height', Aircraft.Fuselage.DELTA_DIAMETER] = -sigmoidX(seats_abreast, 1.5, 0.01)
        J['cabin_height', Aircraft.Fuselage.DELTA_DIAMETER] = sigmoidX(seats_abreast, 1.5, -0.01)


class FuselageSize(om.ExplicitComponent):
    """
    Computation of fuselage length, fuselage wetted area, and cabin length
    for the tail boom fuselage.
    """

    def setup(self):
        add_aviary_input(self, Aircraft.Fuselage.NOSE_FINENESS, units='unitless')
        self.add_input('nose_height', val=0, units='ft', desc='HN: height of nose')
        add_aviary_input(self, Aircraft.Fuselage.PILOT_COMPARTMENT_LENGTH, units='ft')
        self.add_input('cabin_len', val=0, units='ft', desc='LC: length of cabin')
        add_aviary_input(self, Aircraft.Fuselage.TAIL_FINENESS, units='unitless')
        self.add_input('cabin_height', val=0, units='ft', desc='HC: height of cabin')
        add_aviary_input(self, Aircraft.Fuselage.WETTED_AREA_SCALER, units='unitless')

        add_aviary_output(self, Aircraft.Fuselage.LENGTH, units='ft', desc='ELF')
        add_aviary_output(self, Aircraft.Fuselage.WETTED_AREA, units='ft**2')
        add_aviary_output(self, Aircraft.TailBoom.LENGTH, units='ft', desc='ELFFC')

        self.declare_partials(
            Aircraft.Fuselage.LENGTH,
            [
                Aircraft.Fuselage.NOSE_FINENESS,
                'nose_height',
                Aircraft.Fuselage.PILOT_COMPARTMENT_LENGTH,
                'cabin_len',
                Aircraft.Fuselage.TAIL_FINENESS,
                'cabin_height',
            ],
        )

        self.declare_partials(
            Aircraft.Fuselage.WETTED_AREA,
            [
                Aircraft.Fuselage.WETTED_AREA_SCALER,
                'cabin_height',
                Aircraft.Fuselage.NOSE_FINENESS,
                'nose_height',
                Aircraft.Fuselage.PILOT_COMPARTMENT_LENGTH,
                'cabin_len',
                Aircraft.Fuselage.TAIL_FINENESS,
            ],
        )

        self.declare_partials(
            Aircraft.TailBoom.LENGTH,
            [
                Aircraft.Fuselage.NOSE_FINENESS,
                'nose_height',
                Aircraft.Fuselage.PILOT_COMPARTMENT_LENGTH,
                'cabin_len',
                Aircraft.Fuselage.TAIL_FINENESS,
                'cabin_height',
            ],
        )

    def compute(self, inputs, outputs):
        # length to diameter ratio of nose cone of fuselage
        LoverD_nose = inputs[Aircraft.Fuselage.NOSE_FINENESS]
        LoverD_tail = inputs[Aircraft.Fuselage.TAIL_FINENESS]
        cockpit_len = inputs[Aircraft.Fuselage.PILOT_COMPARTMENT_LENGTH]
        fus_SA_scaler = inputs[Aircraft.Fuselage.WETTED_AREA_SCALER]
        nose_height = inputs['nose_height']
        cabin_len = inputs['cabin_len']
        cabin_height = inputs['cabin_height']

        fus_len = LoverD_nose * nose_height + cockpit_len + cabin_len + LoverD_tail * cabin_height

        fus_SA = cabin_height * (
            2.5 * (LoverD_nose * nose_height + cockpit_len)
            + 3.14 * cabin_len
            + 2.1 * LoverD_tail * cabin_height
        )

        fus_SA = fus_SA * fus_SA_scaler

        cabin_len_tailboom = fus_len

        outputs[Aircraft.Fuselage.LENGTH] = fus_len
        outputs[Aircraft.Fuselage.WETTED_AREA] = fus_SA
        outputs[Aircraft.TailBoom.LENGTH] = cabin_len_tailboom

    def compute_partials(self, inputs, J):
        LoverD_nose = inputs[Aircraft.Fuselage.NOSE_FINENESS]
        LoverD_tail = inputs[Aircraft.Fuselage.TAIL_FINENESS]
        nose_height = inputs['nose_height']
        cabin_height = inputs['cabin_height']
        fus_SA_scaler = inputs[Aircraft.Fuselage.WETTED_AREA_SCALER]
        cockpit_len = inputs[Aircraft.Fuselage.PILOT_COMPARTMENT_LENGTH]
        cabin_len = inputs['cabin_len']

        J[Aircraft.Fuselage.LENGTH, Aircraft.Fuselage.NOSE_FINENESS] = nose_height
        J[Aircraft.Fuselage.LENGTH, 'nose_height'] = LoverD_nose
        J[Aircraft.Fuselage.LENGTH, Aircraft.Fuselage.PILOT_COMPARTMENT_LENGTH] = 1
        J[Aircraft.Fuselage.LENGTH, 'cabin_len'] = 1
        J[Aircraft.Fuselage.LENGTH, Aircraft.Fuselage.TAIL_FINENESS] = cabin_height
        J[Aircraft.Fuselage.LENGTH, 'cabin_height'] = LoverD_tail

        J[Aircraft.Fuselage.WETTED_AREA, 'cabin_height'] = fus_SA_scaler * (
            2.5 * (LoverD_nose * nose_height + cockpit_len)
            + 3.14 * cabin_len
            + 2.1 * LoverD_tail * cabin_height
            + cabin_height * 2.1 * LoverD_tail
        )
        J[Aircraft.Fuselage.WETTED_AREA, Aircraft.Fuselage.NOSE_FINENESS] = (
            fus_SA_scaler * cabin_height * 2.5 * nose_height
        )
        J[Aircraft.Fuselage.WETTED_AREA, 'nose_height'] = (
            fus_SA_scaler * cabin_height * 2.5 * LoverD_nose
        )
        J[Aircraft.Fuselage.WETTED_AREA, Aircraft.Fuselage.PILOT_COMPARTMENT_LENGTH] = (
            fus_SA_scaler * cabin_height * 2.5
        )
        J[Aircraft.Fuselage.WETTED_AREA, 'cabin_len'] = fus_SA_scaler * 3.14 * cabin_height
        J[Aircraft.Fuselage.WETTED_AREA, Aircraft.Fuselage.TAIL_FINENESS] = (
            fus_SA_scaler * 2.1 * cabin_height**2
        )
        J[Aircraft.Fuselage.WETTED_AREA, Aircraft.Fuselage.WETTED_AREA_SCALER] = cabin_height * (
            2.5 * (LoverD_nose * nose_height + cockpit_len)
            + 3.14 * cabin_len
            + 2.1 * LoverD_tail * cabin_height
        )

        J[Aircraft.TailBoom.LENGTH, Aircraft.Fuselage.NOSE_FINENESS] = nose_height
        J[Aircraft.TailBoom.LENGTH, 'nose_height'] = LoverD_nose
        J[Aircraft.TailBoom.LENGTH, Aircraft.Fuselage.PILOT_COMPARTMENT_LENGTH] = 1
        J[Aircraft.TailBoom.LENGTH, 'cabin_len'] = 1
        J[Aircraft.TailBoom.LENGTH, Aircraft.Fuselage.TAIL_FINENESS] = cabin_height
        J[Aircraft.TailBoom.LENGTH, 'cabin_height'] = LoverD_tail


class FuselageGroup(om.Group):
    """
    Group to pull together FuselageParameters and FuselageSize.
    """

    def setup(self):
        # outputs from parameters that are used in size but not outside of this group
        connected_input_outputs = ['cabin_height', 'cabin_len', 'nose_height']

        parameters = self.add_subsystem(
            'parameters',
            FuselageParameters(),
            promotes_inputs=['aircraft:*'],
            promotes_outputs=['aircraft:*'] + connected_input_outputs,
        )

        size = self.add_subsystem(
            'size',
            FuselageSize(),
<<<<<<< HEAD
            promotes_inputs=connected_input_outputs + ['aircraft:*'],
            promotes_outputs=['aircraft:*'],
=======
            promotes_inputs=connected_input_outputs + ["aircraft:*"],
            promotes_outputs=["aircraft:*"],
        )


class BWBFuselageParameters1(om.ExplicitComponent):
    """
    Computation of average fuselage diameter, cabin height, cabin length and nose height for BWB.
    """

    def initialize(self):
        add_aviary_option(self, Aircraft.CrewPayload.Design.NUM_PASSENGERS)
        add_aviary_option(self, Aircraft.Fuselage.AISLE_WIDTH, units='inch')
        add_aviary_option(self, Aircraft.Fuselage.NUM_AISLES)
        add_aviary_option(self, Aircraft.Fuselage.NUM_SEATS_ABREAST)
        add_aviary_option(self, Aircraft.Fuselage.SEAT_WIDTH, units='inch')
        add_aviary_option(self, Settings.VERBOSITY)

    def setup(self):

        add_aviary_input(self, Aircraft.Fuselage.DELTA_DIAMETER, units='ft')
        add_aviary_input(self, Aircraft.Fuselage.HEIGHT_TO_WIDTH_RATIO, units='unitless')
        add_aviary_input(self,
                         Aircraft.Fuselage.PRESSURIZED_WIDTH_ADDITIONAL, units='ft')
        add_aviary_input(self, Aircraft.Fuselage.NOSE_FINENESS, units='unitless')

        add_aviary_output(self, Aircraft.Fuselage.AVG_DIAMETER, units='ft')
        add_aviary_output(self, Aircraft.Fuselage.HYDRAULIC_DIAMETER,
                          units='ft', desc='DHYDRAL')
        self.add_output("cabin_height", units="ft", desc="HC: height of cabin")
        self.add_output("nose_height", units="ft", desc="HN: height of nose")
        self.add_output("nose_length", units="ft", desc="L_NOSE: length of nose")

    def setup_partials(self):
        self.declare_partials(
            Aircraft.Fuselage.AVG_DIAMETER,
            [
                Aircraft.Fuselage.PRESSURIZED_WIDTH_ADDITIONAL,
            ],
        )
        self.declare_partials(
            Aircraft.Fuselage.HYDRAULIC_DIAMETER,
            [
                Aircraft.Fuselage.PRESSURIZED_WIDTH_ADDITIONAL,
                Aircraft.Fuselage.HEIGHT_TO_WIDTH_RATIO,
            ],
        )
        self.declare_partials(
            "cabin_height",
            [
                Aircraft.Fuselage.HEIGHT_TO_WIDTH_RATIO,
            ],
        )
        self.declare_partials(
            "nose_height",
            [
                Aircraft.Fuselage.HEIGHT_TO_WIDTH_RATIO,
                Aircraft.Fuselage.DELTA_DIAMETER,
            ],
        )
        self.declare_partials(
            "nose_length",
            [
                Aircraft.Fuselage.HEIGHT_TO_WIDTH_RATIO,
                Aircraft.Fuselage.DELTA_DIAMETER,
                Aircraft.Fuselage.NOSE_FINENESS,
            ],
        )

    def compute(self, inputs, outputs):
        options = self.options
        verbosity = options[Settings.VERBOSITY]

        seats_abreast = options[Aircraft.Fuselage.NUM_SEATS_ABREAST]
        seat_width, _ = options[Aircraft.Fuselage.SEAT_WIDTH]
        num_aisle = options[Aircraft.Fuselage.NUM_AISLES]
        aisle_width, _ = options[Aircraft.Fuselage.AISLE_WIDTH]
        PAX = options[Aircraft.CrewPayload.Design.NUM_PASSENGERS]
        additional_width = inputs[Aircraft.Fuselage.PRESSURIZED_WIDTH_ADDITIONAL]
        cabin_width = (seats_abreast * seat_width + num_aisle * aisle_width) / 12.0 + 1.0
        body_width = cabin_width + additional_width

        cabin_height = cabin_width * inputs[Aircraft.Fuselage.HEIGHT_TO_WIDTH_RATIO]
        nose_height = cabin_height - inputs[Aircraft.Fuselage.DELTA_DIAMETER]
        nose_length = nose_height * inputs[Aircraft.Fuselage.NOSE_FINENESS]

        if PAX < 1:
            if verbosity >= Verbosity.BRIEF:
                print("Warning: you have not specified at least one passenger")

        fuselage_cross_area = np.pi * body_width * cabin_height / 4.0
        hydraulic_diameter = np.sqrt(4.*fuselage_cross_area / np.pi)

        outputs[Aircraft.Fuselage.AVG_DIAMETER] = body_width
        outputs[Aircraft.Fuselage.HYDRAULIC_DIAMETER] = hydraulic_diameter
        outputs["cabin_height"] = cabin_height
        outputs["nose_height"] = nose_height
        outputs["nose_length"] = nose_length

    def compute_partials(self, inputs, J):
        options = self.options

        seats_abreast = options[Aircraft.Fuselage.NUM_SEATS_ABREAST]
        seat_width, _ = options[Aircraft.Fuselage.SEAT_WIDTH]
        num_aisle = options[Aircraft.Fuselage.NUM_AISLES]
        aisle_width, _ = options[Aircraft.Fuselage.AISLE_WIDTH]
        additional_width = inputs[Aircraft.Fuselage.PRESSURIZED_WIDTH_ADDITIONAL]
        cabin_width = (seats_abreast * seat_width + num_aisle * aisle_width)/12.0 + 1.0
        body_width = cabin_width + additional_width

        nose_height_to_length = inputs[Aircraft.Fuselage.HEIGHT_TO_WIDTH_RATIO]
        delta_diameter = inputs[Aircraft.Fuselage.DELTA_DIAMETER]
        nose_fineness = inputs[Aircraft.Fuselage.NOSE_FINENESS]
        hydraulic_diameter = np.sqrt(body_width * cabin_width * nose_height_to_length)

        J[Aircraft.Fuselage.AVG_DIAMETER, Aircraft.Fuselage.PRESSURIZED_WIDTH_ADDITIONAL] = 1.0

        J[Aircraft.Fuselage.HYDRAULIC_DIAMETER,
          Aircraft.Fuselage.PRESSURIZED_WIDTH_ADDITIONAL] = (
              0.5 * cabin_width * nose_height_to_length / hydraulic_diameter
        )
        J[Aircraft.Fuselage.HYDRAULIC_DIAMETER,
          Aircraft.Fuselage.HEIGHT_TO_WIDTH_RATIO] = (
              0.5 * body_width * cabin_width / hydraulic_diameter
        )

        J["cabin_height", Aircraft.Fuselage.HEIGHT_TO_WIDTH_RATIO] = cabin_width

        J["nose_height", Aircraft.Fuselage.HEIGHT_TO_WIDTH_RATIO] = cabin_width
        J["nose_height", Aircraft.Fuselage.DELTA_DIAMETER] = -1.0

        J["nose_length", Aircraft.Fuselage.HEIGHT_TO_WIDTH_RATIO] = cabin_width * nose_fineness
        J["nose_length", Aircraft.Fuselage.DELTA_DIAMETER] = -nose_fineness
        J["nose_length", Aircraft.Fuselage.NOSE_FINENESS] = cabin_width * \
            nose_height_to_length - delta_diameter


class BWBCabinLayout(om.ExplicitComponent):
    """
    layout of passenger cabin for BWB
    """

    def initialize(self):
        add_aviary_option(self, Aircraft.Fuselage.SEAT_WIDTH,
                          units='inch', desc='INGASP.WS')
        add_aviary_option(self, Aircraft.Fuselage.NUM_AISLES,
                          units='unitless', desc='INGASP.AS')
        add_aviary_option(self, Aircraft.Fuselage.AISLE_WIDTH,
                          units='inch', desc='INGASP.WAS')
        add_aviary_option(self, Aircraft.Fuselage.SEAT_PITCH,
                          units='inch', desc='INGASP.PS')
        add_aviary_option(self, Aircraft.CrewPayload.Design.NUM_PASSENGERS,
                          units='unitless', desc='INGASP.PAX')
        add_aviary_option(self, Aircraft.CrewPayload.Design.NUM_FIRST_CLASS,
                          units='unitless', desc='equiv INGASP.PCT_FC')
        add_aviary_option(self, Settings.VERBOSITY)

    def setup(self):
        add_aviary_input(self, Aircraft.BWB.PASSENGER_LEADING_EDGE_SWEEP,
                         units='deg')
        add_aviary_input(self, Aircraft.Fuselage.PILOT_COMPARTMENT_LENGTH,
                         units='ft')
        add_aviary_input(self, Aircraft.Fuselage.AVG_DIAMETER, units='ft')
        add_aviary_input(self,
                         Aircraft.Fuselage.PRESSURIZED_WIDTH_ADDITIONAL, units='ft')
        self.add_input('nose_length', units='ft', desc='L_NOSE: nose length')

        self.add_output('fuselage_station_aft', units='ft',
                        desc='EL_AFT: fuselage station of aft pressure bulkhead')

        self.declare_partials('*', '*', method='fd', form='forward')

    def compute(self, inputs, outputs):
        options = self.options
        verbosity = options[Settings.VERBOSITY]
        rad2deg = 180. / np.pi

        # Hard code variables in GASP:
        FC_lav_galley_length = 8.0  # EL_FLGC: length of first class lav, galley & closet, ft
        FC_seat_width = 28.0  # WS_FC: first class seat width, inch
        FC_seat_pitch = 36.0  # PS_FC: first class seat pitch, inch
        FC_num_aisles = 2  # AS_FC: num of aisles in first class
        FC_aisle_width = 24.0  # WAS_FC: First class aisle width, inch
        length_FC_to_TC = 5.0  # Length of first class/tourist class aisle, ft
        TC_num_pax_per_lav = 78  # NLAVTC: tourist class passengers per lav
        TC_lav_width = 42.0  # WIDLAV: Lav width, inches
        TC_galley_area_per_pax = 0.15  # AGAL_TC: tourist class galley area per passenger, ft**2
        # If there is no first class cabin, please set NUM_FIRST_CLASS = 0.

        TC_seat_pitch, _ = options[Aircraft.Fuselage.SEAT_PITCH]
        seat_width, _ = options[Aircraft.Fuselage.SEAT_WIDTH]
        if seat_width <= 0.0:
            raise ValueError('fuselage seat width must be positive.')
        aisle_width, _ = options[Aircraft.Fuselage.AISLE_WIDTH]
        num_aisles = options[Aircraft.Fuselage.NUM_AISLES]

        body_width = inputs[Aircraft.Fuselage.AVG_DIAMETER][0]
        additional_width = inputs[Aircraft.Fuselage.PRESSURIZED_WIDTH_ADDITIONAL][0]
        cabin_width = body_width - additional_width

        sweep_FB = inputs[Aircraft.BWB.PASSENGER_LEADING_EDGE_SWEEP][0]
        pax = options[Aircraft.CrewPayload.Design.NUM_PASSENGERS]
        pax_FC = options[Aircraft.CrewPayload.Design.NUM_FIRST_CLASS]
        if pax_FC <= 0:
            if verbosity > Verbosity.BRIEF:
                print(
                    "Warning: No first class passengers or cabins are included.")
        if pax_FC > pax:
            raise ValueError(
                'Number of first class passengers must not exceed the total number of passengers.')
        pax_TC = pax - pax_FC

        nose_length = inputs['nose_length'][0]
        pilot_com_length = inputs[Aircraft.Fuselage.PILOT_COMPARTMENT_LENGTH][0]
        if pax_FC > 0:
            fwd_pax_fuselage_station = nose_length + pilot_com_length + FC_lav_galley_length
        else:
            fwd_pax_fuselage_station = nose_length + pilot_com_length

        # First Class
        length_FC_by_row = []  # length in first class, ft
        width_FC_by_row = []  # width in first class, ft
        num_seats_FC_by_row = []  # num of seats in first class
        sum_num_seats_FC = 0
        EL_FC_last_row = 0.0
        if pax_FC > 0:
            EL_FC_ptr = fwd_pax_fuselage_station - FC_seat_pitch / 12.0

            Idx_row_FC = -1
            while sum_num_seats_FC < pax_FC:
                Idx_row_FC = Idx_row_FC + 1
                len = EL_FC_ptr + FC_seat_pitch / 12.0
                length_FC_by_row.append(len)
                wid = 2.0 * length_FC_by_row[Idx_row_FC] / np.tan(sweep_FB / rad2deg)
                wid = np.minimum(wid, cabin_width)
                width_FC_by_row.append(wid)
                wid_aisle = FC_num_aisles * FC_aisle_width / 12.0
                num = int(
                    (width_FC_by_row[Idx_row_FC] - wid_aisle) / FC_seat_width * 12.0
                )
                num_seats_FC_by_row.append(num)
                prev_sum_num_seats_FC = sum_num_seats_FC
                sum_num_seats_FC = sum_num_seats_FC + num_seats_FC_by_row[Idx_row_FC]
                EL_FC_ptr = length_FC_by_row[Idx_row_FC]

            # Last row of first class
            EL_FC_last_row = length_FC_by_row[Idx_row_FC]
            num_seats_last_row = pax_FC - prev_sum_num_seats_FC
            # If only one seat in last row, delete last row & assume seat located forward
            if num_seats_last_row < 2:
                EL_FC_last_row = length_FC_by_row[Idx_row_FC - 1]
                EL_FC_ptr = length_FC_by_row[Idx_row_FC - 1]

            sum_num_seats_FC = pax_FC
        else:
            # If not first class
            EL_FC_last_row = 0

        # First Class/Tourist Class Aisle
        if pax_FC > 0:
            EL_TC_ptr = EL_FC_last_row + FC_seat_pitch / 12.0
        else:
            EL_TC_ptr = fwd_pax_fuselage_station

        # Tourist Class
        if pax_FC > 0:
            EL_TC_ptr = EL_TC_ptr + length_FC_to_TC - TC_seat_pitch / 12.0
        else:
            EL_TC_ptr = EL_TC_ptr - TC_seat_pitch / 12.0
        length_TC_by_row = []  # length in tourist class, ft
        width_TC_by_row = []  # width in tourist class, ft
        num_seats_TC_by_row = []  # num of seats in tourist class
        sum_num_seats_TC = 0
        Idx_row_TC = -1
        while sum_num_seats_TC < pax_TC:
            Idx_row_TC = Idx_row_TC + 1
            len = EL_TC_ptr + TC_seat_pitch / 12.0
            length_TC_by_row.append(len)
            wid = 2.0 * length_TC_by_row[Idx_row_TC] / np.tan(sweep_FB / rad2deg)
            wid = np.minimum(wid, cabin_width)
            width_TC_by_row.append(wid)
            width_aisle = num_aisles * aisle_width / 12.0
            num = int(
                (width_TC_by_row[Idx_row_TC] - width_aisle) / (seat_width / 12.0)
            )
            num_seats_TC_by_row.append(num)
            prev_num_seats_TC = sum_num_seats_TC
            sum_num_seats_TC = sum_num_seats_TC + num_seats_TC_by_row[Idx_row_TC]
            EL_TC_ptr = length_TC_by_row[Idx_row_TC]

        sum_num_seats_TC = pax_TC
        # last row in tourist class: find number of seats in last row
        num_seats_last_row = sum_num_seats_TC - prev_num_seats_TC
        # find width available for last row for lavs/galleys (Assumes Steward's seat in TC aisle)
        width_last_row = num_seats_last_row * seat_width / 12.0
        width_aisle = num_aisles * aisle_width / 12.0
        wid_last_row_avail = cabin_width - width_last_row - width_aisle
        # find number of tourist class lavs and aft galley (galley width = lav width)
        num_lav_TC = int(sum_num_seats_TC / TC_num_pax_per_lav) + 1
        wid_galley = 144.0 * sum_num_seats_TC * TC_galley_area_per_pax / TC_lav_width

        # find EL_AFT = fuselage station of aft pressure bulkhead. ft
        if wid_last_row_avail >= num_lav_TC * TC_lav_width / 12.0 + wid_galley / 12.0:
            # Add lavs/gallley to last row
            EL_AFT = length_TC_by_row[Idx_row_TC] + TC_lav_width / 12.0
        else:
            # add additional row for lavs & galleys to last row
            EL_AFT = length_TC_by_row[Idx_row_TC] + \
                TC_seat_pitch / 12.0 + TC_lav_width / 12.0

        outputs['fuselage_station_aft'] = EL_AFT


class BWBFuselageParameters2(om.ExplicitComponent):
    """
    Computation of average fuselage diameter, cabin floor area, cabin length and
    fuselage planform area.
    """

    def initialize(self):
        add_aviary_option(self, Settings.VERBOSITY)

    def setup(self):

        add_aviary_input(self, Aircraft.BWB.PASSENGER_LEADING_EDGE_SWEEP,
                         units='deg')
        add_aviary_input(self, Aircraft.Fuselage.PILOT_COMPARTMENT_LENGTH, units='ft')
        add_aviary_input(self, Aircraft.Fuselage.AVG_DIAMETER, units='ft')
        add_aviary_input(self, Aircraft.Fuselage.PRESSURIZED_WIDTH_ADDITIONAL,
                         units='ft')
        add_aviary_input(self, Aircraft.Fuselage.TAIL_FINENESS,
                         units='unitless', desc='ELODT')
        self.add_input("fuselage_station_aft", val=0.0,
                       units="ft", desc="EL_AFT: fuselage station of aft pressure bulkhead")
        self.add_input("nose_length", val=0.0, units="ft", desc="L_NOSE: length of nose")
        self.add_input("cabin_height", val=0.0, units="ft", desc="HC: height of cabin")

        add_aviary_output(self, Aircraft.BWB.CABIN_AREA, units='ft**2', desc='ACABIN')
        add_aviary_output(self, Aircraft.Fuselage.PLANFORM_AREA,
                          units='ft**2', desc='SPF_BODY')
        self.add_output("cabin_len", units="ft", desc="LC: length of cabin")
        self.add_output("forebody_len", units="ft", desc="L_FBODY: length of forebody")
        self.add_output("aftbody_len", units="ft", desc="L_ABODY: length of aftbody")
        self.add_output("nose_area", units="ft**2", desc="A_NOSE: nose area")

    def setup_partials(self):
        self.declare_partials(
            "cabin_len",
            [
                'fuselage_station_aft',
                'nose_length',
                Aircraft.Fuselage.PILOT_COMPARTMENT_LENGTH,
            ],
        )

        self.declare_partials(
            "forebody_len",
            [
                Aircraft.Fuselage.AVG_DIAMETER,
                Aircraft.BWB.PASSENGER_LEADING_EDGE_SWEEP,
                Aircraft.Fuselage.PRESSURIZED_WIDTH_ADDITIONAL,
            ],
        )

        self.declare_partials(
            "aftbody_len",
            [
                Aircraft.Fuselage.TAIL_FINENESS,
                'cabin_height',
            ],
        )

        self.declare_partials(
            "nose_area",
            [
                'nose_length',
                Aircraft.BWB.PASSENGER_LEADING_EDGE_SWEEP,
            ],
        )

        self.declare_partials(
            Aircraft.BWB.CABIN_AREA,
            [
                Aircraft.BWB.PASSENGER_LEADING_EDGE_SWEEP,
                Aircraft.Fuselage.AVG_DIAMETER,
                Aircraft.Fuselage.PRESSURIZED_WIDTH_ADDITIONAL,
                "fuselage_station_aft",
                "nose_length",
            ],
        )

        self.declare_partials(
            Aircraft.Fuselage.PLANFORM_AREA,
            [
                Aircraft.BWB.PASSENGER_LEADING_EDGE_SWEEP,
                Aircraft.Fuselage.AVG_DIAMETER,
                Aircraft.Fuselage.PRESSURIZED_WIDTH_ADDITIONAL,
                "fuselage_station_aft",
                "nose_length",
                "cabin_height",
                Aircraft.Fuselage.TAIL_FINENESS,
            ],
        )

    def compute(self, inputs, outputs):
        options = self.options
        verbosity = options[Settings.VERBOSITY]
        rad2deg = 180. / np.pi

        PASSENGER_LEADING_EDGE_SWEEP = inputs[Aircraft.BWB.PASSENGER_LEADING_EDGE_SWEEP]
        body_width = inputs[Aircraft.Fuselage.AVG_DIAMETER]
        additional_width = inputs[Aircraft.Fuselage.PRESSURIZED_WIDTH_ADDITIONAL]
        pilot_comp_len = inputs[Aircraft.Fuselage.PILOT_COMPARTMENT_LENGTH]
        len_to_diam_tail_cone = inputs[Aircraft.Fuselage.TAIL_FINENESS]
        nose_len = inputs['nose_length']
        cabin_height = inputs['cabin_height']
        fuselage_station_aft = inputs['fuselage_station_aft']

        cabin_width = body_width - additional_width
        forebody_len = 0.5 * cabin_width * np.tan(PASSENGER_LEADING_EDGE_SWEEP / rad2deg)
        nose_width = 2.0 * nose_len / np.tan(PASSENGER_LEADING_EDGE_SWEEP / rad2deg)
        aftbody_len = len_to_diam_tail_cone * cabin_height
        cabin_len = fuselage_station_aft - nose_len - pilot_comp_len

        area_nose_planform = 0.5 * nose_len * nose_width
        area_aftbody_planform = aftbody_len * (cabin_width + body_width) / 2.0
        area_forebody = (forebody_len - nose_len) * (body_width + nose_width) / 2.0
        area_aftbody = body_width * (fuselage_station_aft - forebody_len)
        # Cabin Floor Area  ("Home Plate" - without the nose)
        area_cabin = area_forebody + area_aftbody

        # Planform Area of Body
        area_body_planform = area_nose_planform + area_cabin + area_aftbody_planform

        outputs['cabin_len'] = cabin_len
        outputs['forebody_len'] = forebody_len
        outputs['aftbody_len'] = aftbody_len
        outputs['nose_area'] = area_nose_planform
        outputs[Aircraft.BWB.CABIN_AREA] = area_cabin
        outputs[Aircraft.Fuselage.PLANFORM_AREA] = area_body_planform

    def compute_partials(self, inputs, J):
        options = self.options
        verbosity = options[Settings.VERBOSITY]
        rad2deg = 180. / np.pi

        PASSENGER_LEADING_EDGE_SWEEP = inputs[Aircraft.BWB.PASSENGER_LEADING_EDGE_SWEEP]
        body_width = inputs[Aircraft.Fuselage.AVG_DIAMETER]
        additional_width = inputs[Aircraft.Fuselage.PRESSURIZED_WIDTH_ADDITIONAL]
        len_to_diam_tail_cone = inputs[Aircraft.Fuselage.TAIL_FINENESS]
        nose_len = inputs['nose_length']
        cabin_height = inputs['cabin_height']
        fuselage_station_aft = inputs['fuselage_station_aft']

        if PASSENGER_LEADING_EDGE_SWEEP <= 0.0 or PASSENGER_LEADING_EDGE_SWEEP >= 90.0:
            if verbosity > Verbosity.BRIEF:
                print("Forebody sweep angle must be between 0 and 90 degrees.")
        fb_sweep_rad = PASSENGER_LEADING_EDGE_SWEEP / rad2deg
        fb_tan = np.tan(fb_sweep_rad)
        fb_cos = np.cos(fb_sweep_rad)
        fb_dtan = 1.0 / rad2deg / (fb_cos * fb_cos)

        cabin_width = body_width - additional_width

        J['cabin_len', 'fuselage_station_aft'] = 1.0
        J['cabin_len', 'nose_length'] = -1.0
        J['cabin_len', Aircraft.Fuselage.PILOT_COMPARTMENT_LENGTH] = -1.0

        J['forebody_len', Aircraft.Fuselage.AVG_DIAMETER] = 0.5 * fb_tan
        J['forebody_len', Aircraft.BWB.PASSENGER_LEADING_EDGE_SWEEP] = 0.5 * cabin_width * fb_dtan
        J['forebody_len', Aircraft.Fuselage.PRESSURIZED_WIDTH_ADDITIONAL] = -0.5 * fb_tan

        J['aftbody_len', Aircraft.Fuselage.TAIL_FINENESS] = cabin_height
        J['aftbody_len', 'cabin_height'] = len_to_diam_tail_cone

        d_forebody_area_d_bd_width = (
            0.5 * fb_tan * (0.5 * body_width + nose_len / fb_tan)
            + (0.5 * cabin_width * fb_tan - nose_len) * (0.5)
        )
        d_forebody_area_d_ns_length = (
            -(0.5 * body_width + nose_len / fb_tan)
            + (0.5 * cabin_width * fb_tan - nose_len) / fb_tan
        )
        d_forebody_area_d_add_length = (
            -0.5 * fb_tan * (0.5 * body_width + nose_len / fb_tan)
        )
        d_forebody_area_d_sweep = (
            (0.5 * cabin_width * fb_dtan) * (0.5 * body_width + nose_len / fb_tan)
            - (0.5 * cabin_width * fb_tan - nose_len) * nose_len / fb_tan**2 * fb_dtan
        )
        d_aftbody_area_d_bd_width = (
            fuselage_station_aft - 0.5 * cabin_width * fb_tan - 0.5 * body_width * fb_tan
        )
        d_aftbody_area_d_fuselage_aft = body_width
        d_aftbody_area_d_additional = 0.5 * body_width * fb_tan
        d_aftbody_area_d_sweep = -0.5 * body_width * cabin_width * fb_dtan

        #
        # cabin_area = forebody + aftbody
        #
        d_cabin_area_d_body_len = d_forebody_area_d_bd_width + d_aftbody_area_d_bd_width
        J[Aircraft.BWB.CABIN_AREA, Aircraft.Fuselage.AVG_DIAMETER] = d_cabin_area_d_body_len

        d_cabin_area_d_nose_len = d_forebody_area_d_ns_length
        J[Aircraft.BWB.CABIN_AREA, 'nose_length'] = d_cabin_area_d_nose_len

        d_cabin_area_d_fuselage_aft = d_aftbody_area_d_fuselage_aft
        J[Aircraft.BWB.CABIN_AREA, 'fuselage_station_aft'] = d_cabin_area_d_fuselage_aft

        d_cabin_area_d_additional = (
            d_forebody_area_d_add_length + d_aftbody_area_d_additional
        )
        J[Aircraft.BWB.CABIN_AREA,
          Aircraft.Fuselage.PRESSURIZED_WIDTH_ADDITIONAL] = d_cabin_area_d_additional

        d_cabin_area_d_sweep = d_forebody_area_d_sweep + d_aftbody_area_d_sweep
        J[Aircraft.BWB.CABIN_AREA, Aircraft.BWB.PASSENGER_LEADING_EDGE_SWEEP] = d_cabin_area_d_sweep

        d_nose_pf_area_d_nose_len = 2 * nose_len / fb_tan
        J['nose_area', 'nose_length'] = d_nose_pf_area_d_nose_len
        d_nose_pf_area_d_sweep = -nose_len * nose_len / fb_tan / fb_tan * fb_dtan
        J['nose_area', Aircraft.BWB.PASSENGER_LEADING_EDGE_SWEEP] = d_nose_pf_area_d_sweep

        d_tail_pf_area_d_tail_fineness = (
            cabin_height * (body_width - 0.5 * additional_width)
        )
        d_tail_pf_area_d_both_width = len_to_diam_tail_cone * cabin_height
        d_tail_pf_area_d_additional = -0.5 * len_to_diam_tail_cone * cabin_height
        d_tail_pf_area_d_cabin_height = (
            len_to_diam_tail_cone * (body_width - 0.5 * additional_width)
        )

        #
        # fuselage_planform_area = nose_area + cabin_area + tail_area
        #
        J[Aircraft.Fuselage.PLANFORM_AREA,
          Aircraft.BWB.PASSENGER_LEADING_EDGE_SWEEP] = d_nose_pf_area_d_sweep + d_cabin_area_d_sweep
        J[Aircraft.Fuselage.PLANFORM_AREA, Aircraft.Fuselage.AVG_DIAMETER] = (
            d_cabin_area_d_body_len + d_tail_pf_area_d_both_width
        )
        J[Aircraft.Fuselage.PLANFORM_AREA,
          Aircraft.Fuselage.PRESSURIZED_WIDTH_ADDITIONAL] = (
              d_cabin_area_d_additional + d_tail_pf_area_d_additional
        )
        J[Aircraft.Fuselage.PLANFORM_AREA, 'fuselage_station_aft'] = d_cabin_area_d_fuselage_aft
        J[Aircraft.Fuselage.PLANFORM_AREA, 'nose_length'] = (
            d_nose_pf_area_d_nose_len + d_cabin_area_d_nose_len
        )
        J[Aircraft.Fuselage.PLANFORM_AREA, 'cabin_height'] = d_tail_pf_area_d_cabin_height
        J[Aircraft.Fuselage.PLANFORM_AREA,
          Aircraft.Fuselage.TAIL_FINENESS] = d_tail_pf_area_d_tail_fineness


class BWBFuselageSize(om.ExplicitComponent):
    """
    Computation of fuselage length and wetted area.
    """

    def initialize(self):
        add_aviary_option(self, Settings.VERBOSITY)

    def setup(self):

        add_aviary_input(self, Aircraft.Fuselage.AVG_DIAMETER, units='ft')
        add_aviary_input(self, Aircraft.Fuselage.PRESSURIZED_WIDTH_ADDITIONAL,
                         units='ft')
        add_aviary_input(self, Aircraft.Fuselage.WETTED_AREA_SCALER, units='unitless')
        add_aviary_input(self, Aircraft.Fuselage.PILOT_COMPARTMENT_LENGTH,
                         units='ft', desc='ELPC')
        self.add_input("cabin_height", val=0.0, units="ft", desc="HC: height of cabin")
        self.add_input("forebody_len", val=0.0, units="ft",
                       desc="L_FBODY: forebody length")
        self.add_input("fuselage_station_aft", val=0.0, units="ft",
                       desc="EL_AFT: fuselage station of aft pressure bulkhead")
        self.add_input("nose_area", val=0.0, units="ft**2", desc="A_NOSE: nose area")
        self.add_input("aftbody_len", val=0.0, units="ft",
                       desc="L_ABODY: aftbody length")
        self.add_input("nose_length", val=0.0, units="ft", desc="L_NOSE: nose length")
        self.add_input("cabin_len", val=0.0, units="ft", desc="LC: cabin length")

        add_aviary_output(self, Aircraft.Fuselage.LENGTH, units='ft', desc='ELF')
        add_aviary_output(self, Aircraft.Fuselage.WETTED_AREA, units='ft**2', desc='SF')
        # tail boom support is not implemented in Aviary
        add_aviary_output(self, Aircraft.TailBoom.LENGTH, units='ft', desc='ELFFC')

    def setup_partials(self):
        self.declare_partials(
            Aircraft.Fuselage.LENGTH,
            [
                Aircraft.Fuselage.PILOT_COMPARTMENT_LENGTH,
                'nose_length',
                'aftbody_len',
                'cabin_len',
            ],
        )

        self.declare_partials(
            Aircraft.TailBoom.LENGTH,
            [
                Aircraft.Fuselage.PILOT_COMPARTMENT_LENGTH,
                'nose_length',
                'aftbody_len',
                'cabin_len',
            ],
        )

        self.declare_partials(
            Aircraft.Fuselage.WETTED_AREA,
            [
                Aircraft.Fuselage.AVG_DIAMETER,
                Aircraft.Fuselage.PRESSURIZED_WIDTH_ADDITIONAL,
                Aircraft.Fuselage.WETTED_AREA_SCALER,
                "cabin_height",
                "forebody_len",
                "nose_area",
                "aftbody_len",
                "fuselage_station_aft"
            ],
        )

    def compute(self, inputs, outputs):
        cockpit_len = inputs[Aircraft.Fuselage.PILOT_COMPARTMENT_LENGTH]
        cabin_len = inputs['cabin_len']
        nose_length = inputs['nose_length']
        aftbody_len = inputs['aftbody_len']

        fuselage_length = nose_length + cockpit_len + cabin_len + aftbody_len
        outputs[Aircraft.Fuselage.LENGTH] = fuselage_length

        cabin_len_tailboom = fuselage_length
        outputs[Aircraft.TailBoom.LENGTH] = cabin_len_tailboom

        body_width = inputs[Aircraft.Fuselage.AVG_DIAMETER]
        additional_width = inputs[Aircraft.Fuselage.PRESSURIZED_WIDTH_ADDITIONAL]
        fus_SA_scaler = inputs[Aircraft.Fuselage.WETTED_AREA_SCALER]
        fuselage_station_aft = inputs['fuselage_station_aft']
        cabin_height = inputs['cabin_height']
        forebody_len = inputs['forebody_len']
        nose_area = inputs['nose_area']

        diag_a_c = np.sqrt(aftbody_len**2 + (cabin_height / 2.0)**2)
        diag_a_a = np.sqrt(aftbody_len**2 + (additional_width/2.)**2)
        diag_f_b = np.sqrt(forebody_len**2 + (body_width/2.0)**2)
        diag_f_c = np.sqrt(forebody_len**2 + (cabin_height / 2.0)**2)

        # use a simple prismatic surface area estimation
        forebody_surface_area = (
            cabin_height * diag_f_b + body_width * diag_f_c
        )

        # just top and bottom surface area for cabin
        cabin_surface_area = (
            2.0 * (body_width * (fuselage_station_aft - forebody_len) + nose_area)
        )

        body_width_pass = body_width - additional_width
        aftbody_surface_area = (
            (body_width + body_width_pass) * diag_a_c + cabin_height * diag_a_a
        )

        fuselage_wetted_area = (
            forebody_surface_area + cabin_surface_area + aftbody_surface_area
        )
        # Adjust Fuselage Wetted Area by WETTED_AREA_SCALER
        fuselage_wetted_area = fuselage_wetted_area * fus_SA_scaler

        outputs[Aircraft.Fuselage.WETTED_AREA] = fuselage_wetted_area

    def compute_partials(self, inputs, J):
        J[Aircraft.Fuselage.LENGTH, Aircraft.Fuselage.PILOT_COMPARTMENT_LENGTH] = 1
        J[Aircraft.Fuselage.LENGTH, 'nose_length'] = 1
        J[Aircraft.Fuselage.LENGTH, 'aftbody_len'] = 1
        J[Aircraft.Fuselage.LENGTH, 'cabin_len'] = 1

        J[Aircraft.TailBoom.LENGTH, Aircraft.Fuselage.PILOT_COMPARTMENT_LENGTH] = 1
        J[Aircraft.TailBoom.LENGTH, 'nose_length'] = 1
        J[Aircraft.TailBoom.LENGTH, 'aftbody_len'] = 1
        J[Aircraft.TailBoom.LENGTH, 'cabin_len'] = 1

        body_width = inputs[Aircraft.Fuselage.AVG_DIAMETER]
        additional_width = inputs[Aircraft.Fuselage.PRESSURIZED_WIDTH_ADDITIONAL]
        fus_SA_scaler = inputs[Aircraft.Fuselage.WETTED_AREA_SCALER]
        fuselage_station_aft = inputs['fuselage_station_aft']
        cabin_height = inputs['cabin_height']
        forebody_len = inputs['forebody_len']
        nose_area = inputs['nose_area']
        aftbody_len = inputs['aftbody_len']
        body_width_pass = body_width - additional_width

        diag_a_c = np.sqrt(aftbody_len**2 + (cabin_height / 2.0)**2)
        diag_a_a = np.sqrt(aftbody_len**2 + (additional_width/2.)**2)
        diag_f_b = np.sqrt(forebody_len**2 + (body_width/2.0)**2)
        diag_f_c = np.sqrt(forebody_len**2 + (cabin_height / 2.0)**2)

        forebody_surface_area = (
            cabin_height * diag_f_b + body_width * diag_f_c
        )
        cabin_surface_area = (
            2.0 * (body_width * (fuselage_station_aft - forebody_len) + nose_area)
        )
        aftbody_surface_area = (
            (body_width + body_width_pass) * diag_a_c + cabin_height * diag_a_a
        )

        d_fb_area_d_cabin_height = (
            diag_f_b + body_width * cabin_height * 0.25 / diag_f_c
        )
        d_fb_area_d_fb_len = (
            cabin_height * forebody_len / diag_f_b + body_width * forebody_len / diag_f_c
        )
        d_fb_area_d_wody_width = (
            cabin_height * body_width * 0.25 / diag_f_b + diag_f_c
        )

        d_cabin_area_d_body_width = 2.0 * (fuselage_station_aft - forebody_len)
        d_cabin_area_d_station_aft = 2.0 * body_width
        d_cabin_area_d_fb_len = -2.0 * body_width
        d_cabin_area_d_nose_area = 2.0

        d_aft_d_body_width = 2.0 * diag_a_c
        d_aft_d_additional_width = (
            - diag_a_c + cabin_height * additional_width * 0.25 * diag_a_c
        )
        d_aft_d_aft_len = (
            (2 * body_width - additional_width) * aftbody_len / diag_a_c
            + cabin_height * aftbody_len / diag_a_a
        )
        d_aft_d_cabin_height = (
            (2 * body_width - additional_width) *
            cabin_height * 0.25 / diag_a_c + diag_a_a
        )

        #
        # fuselage_wetted_area:
        #     (forebody_surface_area + cabin_surface_area + aftbody_surface_area)
        #     * fus_SA_scaler
        #
        J[Aircraft.Fuselage.WETTED_AREA, Aircraft.Fuselage.WETTED_AREA_SCALER] = (
            forebody_surface_area + cabin_surface_area + aftbody_surface_area
        )
        J[Aircraft.Fuselage.WETTED_AREA,
          Aircraft.Fuselage.PRESSURIZED_WIDTH_ADDITIONAL] = (
            d_aft_d_additional_width * fus_SA_scaler
        )
        J[Aircraft.Fuselage.WETTED_AREA, Aircraft.Fuselage.AVG_DIAMETER] = (
            fus_SA_scaler
            * (d_fb_area_d_wody_width + d_cabin_area_d_body_width + d_aft_d_body_width)
        )

        J[Aircraft.Fuselage.WETTED_AREA, 'cabin_height'] = (
            (d_fb_area_d_cabin_height + d_aft_d_cabin_height) * fus_SA_scaler
        )
        J[Aircraft.Fuselage.WETTED_AREA, 'forebody_len'] = (
            (d_fb_area_d_fb_len + d_cabin_area_d_fb_len) * fus_SA_scaler
        )
        J[Aircraft.Fuselage.WETTED_AREA, 'fuselage_station_aft'] = (
            d_cabin_area_d_station_aft * fus_SA_scaler
        )
        J[Aircraft.Fuselage.WETTED_AREA, 'aftbody_len'] = d_aft_d_aft_len * fus_SA_scaler
        J[Aircraft.Fuselage.WETTED_AREA, 'nose_area'] = (
            d_cabin_area_d_nose_area * fus_SA_scaler
        )


class BWBFuselageGroup(om.Group):
    """
    Group to pull together BWBFuselageParameters1, BWBCabinLayout, BWBFuselageParameters2
    and BWBFuselageSize.
    """

    def setup(self):

        parameters1 = self.add_subsystem(
            "parameters1",
            BWBFuselageParameters1(),
            promotes_inputs=["aircraft:*"],
            promotes_outputs=["aircraft:*"] + ["nose_length", "cabin_height"],
        )

        layout = self.add_subsystem(
            "layout",
            BWBCabinLayout(),
            promotes_inputs=["aircraft:*"] + ["nose_length"],
            promotes_outputs=["fuselage_station_aft"],
        )

        parameters2 = self.add_subsystem(
            "parameters2",
            BWBFuselageParameters2(),
            promotes_inputs=["aircraft:*"] + [
                "nose_length", "cabin_height", "fuselage_station_aft"],
            promotes_outputs=["aircraft:*"] + [
                "forebody_len", "nose_area", "aftbody_len", "cabin_len"],
        )

        size = self.add_subsystem(
            "size",
            BWBFuselageSize(),
            promotes_inputs=["aircraft:*"] + [
                "nose_length", "cabin_height", "fuselage_station_aft",
                "forebody_len", "nose_area", "aftbody_len", "cabin_len"],
            promotes_outputs=["aircraft:*"],
>>>>>>> 92f19b7c
        )<|MERGE_RESOLUTION|>--- conflicted
+++ resolved
@@ -239,12 +239,8 @@
         size = self.add_subsystem(
             'size',
             FuselageSize(),
-<<<<<<< HEAD
             promotes_inputs=connected_input_outputs + ['aircraft:*'],
             promotes_outputs=['aircraft:*'],
-=======
-            promotes_inputs=connected_input_outputs + ["aircraft:*"],
-            promotes_outputs=["aircraft:*"],
         )
 
 
@@ -262,19 +258,16 @@
         add_aviary_option(self, Settings.VERBOSITY)
 
     def setup(self):
-
         add_aviary_input(self, Aircraft.Fuselage.DELTA_DIAMETER, units='ft')
         add_aviary_input(self, Aircraft.Fuselage.HEIGHT_TO_WIDTH_RATIO, units='unitless')
-        add_aviary_input(self,
-                         Aircraft.Fuselage.PRESSURIZED_WIDTH_ADDITIONAL, units='ft')
+        add_aviary_input(self, Aircraft.Fuselage.PRESSURIZED_WIDTH_ADDITIONAL, units='ft')
         add_aviary_input(self, Aircraft.Fuselage.NOSE_FINENESS, units='unitless')
 
         add_aviary_output(self, Aircraft.Fuselage.AVG_DIAMETER, units='ft')
-        add_aviary_output(self, Aircraft.Fuselage.HYDRAULIC_DIAMETER,
-                          units='ft', desc='DHYDRAL')
-        self.add_output("cabin_height", units="ft", desc="HC: height of cabin")
-        self.add_output("nose_height", units="ft", desc="HN: height of nose")
-        self.add_output("nose_length", units="ft", desc="L_NOSE: length of nose")
+        add_aviary_output(self, Aircraft.Fuselage.HYDRAULIC_DIAMETER, units='ft', desc='DHYDRAL')
+        self.add_output('cabin_height', units='ft', desc='HC: height of cabin')
+        self.add_output('nose_height', units='ft', desc='HN: height of nose')
+        self.add_output('nose_length', units='ft', desc='L_NOSE: length of nose')
 
     def setup_partials(self):
         self.declare_partials(
@@ -291,20 +284,20 @@
             ],
         )
         self.declare_partials(
-            "cabin_height",
+            'cabin_height',
             [
                 Aircraft.Fuselage.HEIGHT_TO_WIDTH_RATIO,
             ],
         )
         self.declare_partials(
-            "nose_height",
+            'nose_height',
             [
                 Aircraft.Fuselage.HEIGHT_TO_WIDTH_RATIO,
                 Aircraft.Fuselage.DELTA_DIAMETER,
             ],
         )
         self.declare_partials(
-            "nose_length",
+            'nose_length',
             [
                 Aircraft.Fuselage.HEIGHT_TO_WIDTH_RATIO,
                 Aircraft.Fuselage.DELTA_DIAMETER,
@@ -331,16 +324,16 @@
 
         if PAX < 1:
             if verbosity >= Verbosity.BRIEF:
-                print("Warning: you have not specified at least one passenger")
+                print('Warning: you have not specified at least one passenger')
 
         fuselage_cross_area = np.pi * body_width * cabin_height / 4.0
-        hydraulic_diameter = np.sqrt(4.*fuselage_cross_area / np.pi)
+        hydraulic_diameter = np.sqrt(4.0 * fuselage_cross_area / np.pi)
 
         outputs[Aircraft.Fuselage.AVG_DIAMETER] = body_width
         outputs[Aircraft.Fuselage.HYDRAULIC_DIAMETER] = hydraulic_diameter
-        outputs["cabin_height"] = cabin_height
-        outputs["nose_height"] = nose_height
-        outputs["nose_length"] = nose_length
+        outputs['cabin_height'] = cabin_height
+        outputs['nose_height'] = nose_height
+        outputs['nose_length'] = nose_length
 
     def compute_partials(self, inputs, J):
         options = self.options
@@ -350,7 +343,7 @@
         num_aisle = options[Aircraft.Fuselage.NUM_AISLES]
         aisle_width, _ = options[Aircraft.Fuselage.AISLE_WIDTH]
         additional_width = inputs[Aircraft.Fuselage.PRESSURIZED_WIDTH_ADDITIONAL]
-        cabin_width = (seats_abreast * seat_width + num_aisle * aisle_width)/12.0 + 1.0
+        cabin_width = (seats_abreast * seat_width + num_aisle * aisle_width) / 12.0 + 1.0
         body_width = cabin_width + additional_width
 
         nose_height_to_length = inputs[Aircraft.Fuselage.HEIGHT_TO_WIDTH_RATIO]
@@ -360,24 +353,23 @@
 
         J[Aircraft.Fuselage.AVG_DIAMETER, Aircraft.Fuselage.PRESSURIZED_WIDTH_ADDITIONAL] = 1.0
 
-        J[Aircraft.Fuselage.HYDRAULIC_DIAMETER,
-          Aircraft.Fuselage.PRESSURIZED_WIDTH_ADDITIONAL] = (
-              0.5 * cabin_width * nose_height_to_length / hydraulic_diameter
-        )
-        J[Aircraft.Fuselage.HYDRAULIC_DIAMETER,
-          Aircraft.Fuselage.HEIGHT_TO_WIDTH_RATIO] = (
-              0.5 * body_width * cabin_width / hydraulic_diameter
-        )
-
-        J["cabin_height", Aircraft.Fuselage.HEIGHT_TO_WIDTH_RATIO] = cabin_width
-
-        J["nose_height", Aircraft.Fuselage.HEIGHT_TO_WIDTH_RATIO] = cabin_width
-        J["nose_height", Aircraft.Fuselage.DELTA_DIAMETER] = -1.0
-
-        J["nose_length", Aircraft.Fuselage.HEIGHT_TO_WIDTH_RATIO] = cabin_width * nose_fineness
-        J["nose_length", Aircraft.Fuselage.DELTA_DIAMETER] = -nose_fineness
-        J["nose_length", Aircraft.Fuselage.NOSE_FINENESS] = cabin_width * \
-            nose_height_to_length - delta_diameter
+        J[Aircraft.Fuselage.HYDRAULIC_DIAMETER, Aircraft.Fuselage.PRESSURIZED_WIDTH_ADDITIONAL] = (
+            0.5 * cabin_width * nose_height_to_length / hydraulic_diameter
+        )
+        J[Aircraft.Fuselage.HYDRAULIC_DIAMETER, Aircraft.Fuselage.HEIGHT_TO_WIDTH_RATIO] = (
+            0.5 * body_width * cabin_width / hydraulic_diameter
+        )
+
+        J['cabin_height', Aircraft.Fuselage.HEIGHT_TO_WIDTH_RATIO] = cabin_width
+
+        J['nose_height', Aircraft.Fuselage.HEIGHT_TO_WIDTH_RATIO] = cabin_width
+        J['nose_height', Aircraft.Fuselage.DELTA_DIAMETER] = -1.0
+
+        J['nose_length', Aircraft.Fuselage.HEIGHT_TO_WIDTH_RATIO] = cabin_width * nose_fineness
+        J['nose_length', Aircraft.Fuselage.DELTA_DIAMETER] = -nose_fineness
+        J['nose_length', Aircraft.Fuselage.NOSE_FINENESS] = (
+            cabin_width * nose_height_to_length - delta_diameter
+        )
 
 
 class BWBCabinLayout(om.ExplicitComponent):
@@ -386,39 +378,40 @@
     """
 
     def initialize(self):
-        add_aviary_option(self, Aircraft.Fuselage.SEAT_WIDTH,
-                          units='inch', desc='INGASP.WS')
-        add_aviary_option(self, Aircraft.Fuselage.NUM_AISLES,
-                          units='unitless', desc='INGASP.AS')
-        add_aviary_option(self, Aircraft.Fuselage.AISLE_WIDTH,
-                          units='inch', desc='INGASP.WAS')
-        add_aviary_option(self, Aircraft.Fuselage.SEAT_PITCH,
-                          units='inch', desc='INGASP.PS')
-        add_aviary_option(self, Aircraft.CrewPayload.Design.NUM_PASSENGERS,
-                          units='unitless', desc='INGASP.PAX')
-        add_aviary_option(self, Aircraft.CrewPayload.Design.NUM_FIRST_CLASS,
-                          units='unitless', desc='equiv INGASP.PCT_FC')
+        add_aviary_option(self, Aircraft.Fuselage.SEAT_WIDTH, units='inch', desc='INGASP.WS')
+        add_aviary_option(self, Aircraft.Fuselage.NUM_AISLES, units='unitless', desc='INGASP.AS')
+        add_aviary_option(self, Aircraft.Fuselage.AISLE_WIDTH, units='inch', desc='INGASP.WAS')
+        add_aviary_option(self, Aircraft.Fuselage.SEAT_PITCH, units='inch', desc='INGASP.PS')
+        add_aviary_option(
+            self, Aircraft.CrewPayload.Design.NUM_PASSENGERS, units='unitless', desc='INGASP.PAX'
+        )
+        add_aviary_option(
+            self,
+            Aircraft.CrewPayload.Design.NUM_FIRST_CLASS,
+            units='unitless',
+            desc='equiv INGASP.PCT_FC',
+        )
         add_aviary_option(self, Settings.VERBOSITY)
 
     def setup(self):
-        add_aviary_input(self, Aircraft.BWB.PASSENGER_LEADING_EDGE_SWEEP,
-                         units='deg')
-        add_aviary_input(self, Aircraft.Fuselage.PILOT_COMPARTMENT_LENGTH,
-                         units='ft')
+        add_aviary_input(self, Aircraft.BWB.PASSENGER_LEADING_EDGE_SWEEP, units='deg')
+        add_aviary_input(self, Aircraft.Fuselage.PILOT_COMPARTMENT_LENGTH, units='ft')
         add_aviary_input(self, Aircraft.Fuselage.AVG_DIAMETER, units='ft')
-        add_aviary_input(self,
-                         Aircraft.Fuselage.PRESSURIZED_WIDTH_ADDITIONAL, units='ft')
+        add_aviary_input(self, Aircraft.Fuselage.PRESSURIZED_WIDTH_ADDITIONAL, units='ft')
         self.add_input('nose_length', units='ft', desc='L_NOSE: nose length')
 
-        self.add_output('fuselage_station_aft', units='ft',
-                        desc='EL_AFT: fuselage station of aft pressure bulkhead')
+        self.add_output(
+            'fuselage_station_aft',
+            units='ft',
+            desc='EL_AFT: fuselage station of aft pressure bulkhead',
+        )
 
         self.declare_partials('*', '*', method='fd', form='forward')
 
     def compute(self, inputs, outputs):
         options = self.options
         verbosity = options[Settings.VERBOSITY]
-        rad2deg = 180. / np.pi
+        rad2deg = 180.0 / np.pi
 
         # Hard code variables in GASP:
         FC_lav_galley_length = 8.0  # EL_FLGC: length of first class lav, galley & closet, ft
@@ -448,11 +441,11 @@
         pax_FC = options[Aircraft.CrewPayload.Design.NUM_FIRST_CLASS]
         if pax_FC <= 0:
             if verbosity > Verbosity.BRIEF:
-                print(
-                    "Warning: No first class passengers or cabins are included.")
+                print('Warning: No first class passengers or cabins are included.')
         if pax_FC > pax:
             raise ValueError(
-                'Number of first class passengers must not exceed the total number of passengers.')
+                'Number of first class passengers must not exceed the total number of passengers.'
+            )
         pax_TC = pax - pax_FC
 
         nose_length = inputs['nose_length'][0]
@@ -480,9 +473,7 @@
                 wid = np.minimum(wid, cabin_width)
                 width_FC_by_row.append(wid)
                 wid_aisle = FC_num_aisles * FC_aisle_width / 12.0
-                num = int(
-                    (width_FC_by_row[Idx_row_FC] - wid_aisle) / FC_seat_width * 12.0
-                )
+                num = int((width_FC_by_row[Idx_row_FC] - wid_aisle) / FC_seat_width * 12.0)
                 num_seats_FC_by_row.append(num)
                 prev_sum_num_seats_FC = sum_num_seats_FC
                 sum_num_seats_FC = sum_num_seats_FC + num_seats_FC_by_row[Idx_row_FC]
@@ -525,9 +516,7 @@
             wid = np.minimum(wid, cabin_width)
             width_TC_by_row.append(wid)
             width_aisle = num_aisles * aisle_width / 12.0
-            num = int(
-                (width_TC_by_row[Idx_row_TC] - width_aisle) / (seat_width / 12.0)
-            )
+            num = int((width_TC_by_row[Idx_row_TC] - width_aisle) / (seat_width / 12.0))
             num_seats_TC_by_row.append(num)
             prev_num_seats_TC = sum_num_seats_TC
             sum_num_seats_TC = sum_num_seats_TC + num_seats_TC_by_row[Idx_row_TC]
@@ -550,8 +539,7 @@
             EL_AFT = length_TC_by_row[Idx_row_TC] + TC_lav_width / 12.0
         else:
             # add additional row for lavs & galleys to last row
-            EL_AFT = length_TC_by_row[Idx_row_TC] + \
-                TC_seat_pitch / 12.0 + TC_lav_width / 12.0
+            EL_AFT = length_TC_by_row[Idx_row_TC] + TC_seat_pitch / 12.0 + TC_lav_width / 12.0
 
         outputs['fuselage_station_aft'] = EL_AFT
 
@@ -566,31 +554,30 @@
         add_aviary_option(self, Settings.VERBOSITY)
 
     def setup(self):
-
-        add_aviary_input(self, Aircraft.BWB.PASSENGER_LEADING_EDGE_SWEEP,
-                         units='deg')
+        add_aviary_input(self, Aircraft.BWB.PASSENGER_LEADING_EDGE_SWEEP, units='deg')
         add_aviary_input(self, Aircraft.Fuselage.PILOT_COMPARTMENT_LENGTH, units='ft')
         add_aviary_input(self, Aircraft.Fuselage.AVG_DIAMETER, units='ft')
-        add_aviary_input(self, Aircraft.Fuselage.PRESSURIZED_WIDTH_ADDITIONAL,
-                         units='ft')
-        add_aviary_input(self, Aircraft.Fuselage.TAIL_FINENESS,
-                         units='unitless', desc='ELODT')
-        self.add_input("fuselage_station_aft", val=0.0,
-                       units="ft", desc="EL_AFT: fuselage station of aft pressure bulkhead")
-        self.add_input("nose_length", val=0.0, units="ft", desc="L_NOSE: length of nose")
-        self.add_input("cabin_height", val=0.0, units="ft", desc="HC: height of cabin")
+        add_aviary_input(self, Aircraft.Fuselage.PRESSURIZED_WIDTH_ADDITIONAL, units='ft')
+        add_aviary_input(self, Aircraft.Fuselage.TAIL_FINENESS, units='unitless', desc='ELODT')
+        self.add_input(
+            'fuselage_station_aft',
+            val=0.0,
+            units='ft',
+            desc='EL_AFT: fuselage station of aft pressure bulkhead',
+        )
+        self.add_input('nose_length', val=0.0, units='ft', desc='L_NOSE: length of nose')
+        self.add_input('cabin_height', val=0.0, units='ft', desc='HC: height of cabin')
 
         add_aviary_output(self, Aircraft.BWB.CABIN_AREA, units='ft**2', desc='ACABIN')
-        add_aviary_output(self, Aircraft.Fuselage.PLANFORM_AREA,
-                          units='ft**2', desc='SPF_BODY')
-        self.add_output("cabin_len", units="ft", desc="LC: length of cabin")
-        self.add_output("forebody_len", units="ft", desc="L_FBODY: length of forebody")
-        self.add_output("aftbody_len", units="ft", desc="L_ABODY: length of aftbody")
-        self.add_output("nose_area", units="ft**2", desc="A_NOSE: nose area")
+        add_aviary_output(self, Aircraft.Fuselage.PLANFORM_AREA, units='ft**2', desc='SPF_BODY')
+        self.add_output('cabin_len', units='ft', desc='LC: length of cabin')
+        self.add_output('forebody_len', units='ft', desc='L_FBODY: length of forebody')
+        self.add_output('aftbody_len', units='ft', desc='L_ABODY: length of aftbody')
+        self.add_output('nose_area', units='ft**2', desc='A_NOSE: nose area')
 
     def setup_partials(self):
         self.declare_partials(
-            "cabin_len",
+            'cabin_len',
             [
                 'fuselage_station_aft',
                 'nose_length',
@@ -599,7 +586,7 @@
         )
 
         self.declare_partials(
-            "forebody_len",
+            'forebody_len',
             [
                 Aircraft.Fuselage.AVG_DIAMETER,
                 Aircraft.BWB.PASSENGER_LEADING_EDGE_SWEEP,
@@ -608,7 +595,7 @@
         )
 
         self.declare_partials(
-            "aftbody_len",
+            'aftbody_len',
             [
                 Aircraft.Fuselage.TAIL_FINENESS,
                 'cabin_height',
@@ -616,7 +603,7 @@
         )
 
         self.declare_partials(
-            "nose_area",
+            'nose_area',
             [
                 'nose_length',
                 Aircraft.BWB.PASSENGER_LEADING_EDGE_SWEEP,
@@ -629,8 +616,8 @@
                 Aircraft.BWB.PASSENGER_LEADING_EDGE_SWEEP,
                 Aircraft.Fuselage.AVG_DIAMETER,
                 Aircraft.Fuselage.PRESSURIZED_WIDTH_ADDITIONAL,
-                "fuselage_station_aft",
-                "nose_length",
+                'fuselage_station_aft',
+                'nose_length',
             ],
         )
 
@@ -640,9 +627,9 @@
                 Aircraft.BWB.PASSENGER_LEADING_EDGE_SWEEP,
                 Aircraft.Fuselage.AVG_DIAMETER,
                 Aircraft.Fuselage.PRESSURIZED_WIDTH_ADDITIONAL,
-                "fuselage_station_aft",
-                "nose_length",
-                "cabin_height",
+                'fuselage_station_aft',
+                'nose_length',
+                'cabin_height',
                 Aircraft.Fuselage.TAIL_FINENESS,
             ],
         )
@@ -650,7 +637,7 @@
     def compute(self, inputs, outputs):
         options = self.options
         verbosity = options[Settings.VERBOSITY]
-        rad2deg = 180. / np.pi
+        rad2deg = 180.0 / np.pi
 
         PASSENGER_LEADING_EDGE_SWEEP = inputs[Aircraft.BWB.PASSENGER_LEADING_EDGE_SWEEP]
         body_width = inputs[Aircraft.Fuselage.AVG_DIAMETER]
@@ -687,7 +674,7 @@
     def compute_partials(self, inputs, J):
         options = self.options
         verbosity = options[Settings.VERBOSITY]
-        rad2deg = 180. / np.pi
+        rad2deg = 180.0 / np.pi
 
         PASSENGER_LEADING_EDGE_SWEEP = inputs[Aircraft.BWB.PASSENGER_LEADING_EDGE_SWEEP]
         body_width = inputs[Aircraft.Fuselage.AVG_DIAMETER]
@@ -699,7 +686,7 @@
 
         if PASSENGER_LEADING_EDGE_SWEEP <= 0.0 or PASSENGER_LEADING_EDGE_SWEEP >= 90.0:
             if verbosity > Verbosity.BRIEF:
-                print("Forebody sweep angle must be between 0 and 90 degrees.")
+                print('Forebody sweep angle must be between 0 and 90 degrees.')
         fb_sweep_rad = PASSENGER_LEADING_EDGE_SWEEP / rad2deg
         fb_tan = np.tan(fb_sweep_rad)
         fb_cos = np.cos(fb_sweep_rad)
@@ -718,21 +705,17 @@
         J['aftbody_len', Aircraft.Fuselage.TAIL_FINENESS] = cabin_height
         J['aftbody_len', 'cabin_height'] = len_to_diam_tail_cone
 
-        d_forebody_area_d_bd_width = (
-            0.5 * fb_tan * (0.5 * body_width + nose_len / fb_tan)
-            + (0.5 * cabin_width * fb_tan - nose_len) * (0.5)
-        )
+        d_forebody_area_d_bd_width = 0.5 * fb_tan * (0.5 * body_width + nose_len / fb_tan) + (
+            0.5 * cabin_width * fb_tan - nose_len
+        ) * (0.5)
         d_forebody_area_d_ns_length = (
             -(0.5 * body_width + nose_len / fb_tan)
             + (0.5 * cabin_width * fb_tan - nose_len) / fb_tan
         )
-        d_forebody_area_d_add_length = (
-            -0.5 * fb_tan * (0.5 * body_width + nose_len / fb_tan)
-        )
-        d_forebody_area_d_sweep = (
-            (0.5 * cabin_width * fb_dtan) * (0.5 * body_width + nose_len / fb_tan)
-            - (0.5 * cabin_width * fb_tan - nose_len) * nose_len / fb_tan**2 * fb_dtan
-        )
+        d_forebody_area_d_add_length = -0.5 * fb_tan * (0.5 * body_width + nose_len / fb_tan)
+        d_forebody_area_d_sweep = (0.5 * cabin_width * fb_dtan) * (
+            0.5 * body_width + nose_len / fb_tan
+        ) - (0.5 * cabin_width * fb_tan - nose_len) * nose_len / fb_tan**2 * fb_dtan
         d_aftbody_area_d_bd_width = (
             fuselage_station_aft - 0.5 * cabin_width * fb_tan - 0.5 * body_width * fb_tan
         )
@@ -752,11 +735,10 @@
         d_cabin_area_d_fuselage_aft = d_aftbody_area_d_fuselage_aft
         J[Aircraft.BWB.CABIN_AREA, 'fuselage_station_aft'] = d_cabin_area_d_fuselage_aft
 
-        d_cabin_area_d_additional = (
-            d_forebody_area_d_add_length + d_aftbody_area_d_additional
-        )
-        J[Aircraft.BWB.CABIN_AREA,
-          Aircraft.Fuselage.PRESSURIZED_WIDTH_ADDITIONAL] = d_cabin_area_d_additional
+        d_cabin_area_d_additional = d_forebody_area_d_add_length + d_aftbody_area_d_additional
+        J[Aircraft.BWB.CABIN_AREA, Aircraft.Fuselage.PRESSURIZED_WIDTH_ADDITIONAL] = (
+            d_cabin_area_d_additional
+        )
 
         d_cabin_area_d_sweep = d_forebody_area_d_sweep + d_aftbody_area_d_sweep
         J[Aircraft.BWB.CABIN_AREA, Aircraft.BWB.PASSENGER_LEADING_EDGE_SWEEP] = d_cabin_area_d_sweep
@@ -766,34 +748,33 @@
         d_nose_pf_area_d_sweep = -nose_len * nose_len / fb_tan / fb_tan * fb_dtan
         J['nose_area', Aircraft.BWB.PASSENGER_LEADING_EDGE_SWEEP] = d_nose_pf_area_d_sweep
 
-        d_tail_pf_area_d_tail_fineness = (
-            cabin_height * (body_width - 0.5 * additional_width)
-        )
+        d_tail_pf_area_d_tail_fineness = cabin_height * (body_width - 0.5 * additional_width)
         d_tail_pf_area_d_both_width = len_to_diam_tail_cone * cabin_height
         d_tail_pf_area_d_additional = -0.5 * len_to_diam_tail_cone * cabin_height
-        d_tail_pf_area_d_cabin_height = (
-            len_to_diam_tail_cone * (body_width - 0.5 * additional_width)
+        d_tail_pf_area_d_cabin_height = len_to_diam_tail_cone * (
+            body_width - 0.5 * additional_width
         )
 
         #
         # fuselage_planform_area = nose_area + cabin_area + tail_area
         #
-        J[Aircraft.Fuselage.PLANFORM_AREA,
-          Aircraft.BWB.PASSENGER_LEADING_EDGE_SWEEP] = d_nose_pf_area_d_sweep + d_cabin_area_d_sweep
+        J[Aircraft.Fuselage.PLANFORM_AREA, Aircraft.BWB.PASSENGER_LEADING_EDGE_SWEEP] = (
+            d_nose_pf_area_d_sweep + d_cabin_area_d_sweep
+        )
         J[Aircraft.Fuselage.PLANFORM_AREA, Aircraft.Fuselage.AVG_DIAMETER] = (
             d_cabin_area_d_body_len + d_tail_pf_area_d_both_width
         )
-        J[Aircraft.Fuselage.PLANFORM_AREA,
-          Aircraft.Fuselage.PRESSURIZED_WIDTH_ADDITIONAL] = (
-              d_cabin_area_d_additional + d_tail_pf_area_d_additional
+        J[Aircraft.Fuselage.PLANFORM_AREA, Aircraft.Fuselage.PRESSURIZED_WIDTH_ADDITIONAL] = (
+            d_cabin_area_d_additional + d_tail_pf_area_d_additional
         )
         J[Aircraft.Fuselage.PLANFORM_AREA, 'fuselage_station_aft'] = d_cabin_area_d_fuselage_aft
         J[Aircraft.Fuselage.PLANFORM_AREA, 'nose_length'] = (
             d_nose_pf_area_d_nose_len + d_cabin_area_d_nose_len
         )
         J[Aircraft.Fuselage.PLANFORM_AREA, 'cabin_height'] = d_tail_pf_area_d_cabin_height
-        J[Aircraft.Fuselage.PLANFORM_AREA,
-          Aircraft.Fuselage.TAIL_FINENESS] = d_tail_pf_area_d_tail_fineness
+        J[Aircraft.Fuselage.PLANFORM_AREA, Aircraft.Fuselage.TAIL_FINENESS] = (
+            d_tail_pf_area_d_tail_fineness
+        )
 
 
 class BWBFuselageSize(om.ExplicitComponent):
@@ -805,23 +786,22 @@
         add_aviary_option(self, Settings.VERBOSITY)
 
     def setup(self):
-
         add_aviary_input(self, Aircraft.Fuselage.AVG_DIAMETER, units='ft')
-        add_aviary_input(self, Aircraft.Fuselage.PRESSURIZED_WIDTH_ADDITIONAL,
-                         units='ft')
+        add_aviary_input(self, Aircraft.Fuselage.PRESSURIZED_WIDTH_ADDITIONAL, units='ft')
         add_aviary_input(self, Aircraft.Fuselage.WETTED_AREA_SCALER, units='unitless')
-        add_aviary_input(self, Aircraft.Fuselage.PILOT_COMPARTMENT_LENGTH,
-                         units='ft', desc='ELPC')
-        self.add_input("cabin_height", val=0.0, units="ft", desc="HC: height of cabin")
-        self.add_input("forebody_len", val=0.0, units="ft",
-                       desc="L_FBODY: forebody length")
-        self.add_input("fuselage_station_aft", val=0.0, units="ft",
-                       desc="EL_AFT: fuselage station of aft pressure bulkhead")
-        self.add_input("nose_area", val=0.0, units="ft**2", desc="A_NOSE: nose area")
-        self.add_input("aftbody_len", val=0.0, units="ft",
-                       desc="L_ABODY: aftbody length")
-        self.add_input("nose_length", val=0.0, units="ft", desc="L_NOSE: nose length")
-        self.add_input("cabin_len", val=0.0, units="ft", desc="LC: cabin length")
+        add_aviary_input(self, Aircraft.Fuselage.PILOT_COMPARTMENT_LENGTH, units='ft', desc='ELPC')
+        self.add_input('cabin_height', val=0.0, units='ft', desc='HC: height of cabin')
+        self.add_input('forebody_len', val=0.0, units='ft', desc='L_FBODY: forebody length')
+        self.add_input(
+            'fuselage_station_aft',
+            val=0.0,
+            units='ft',
+            desc='EL_AFT: fuselage station of aft pressure bulkhead',
+        )
+        self.add_input('nose_area', val=0.0, units='ft**2', desc='A_NOSE: nose area')
+        self.add_input('aftbody_len', val=0.0, units='ft', desc='L_ABODY: aftbody length')
+        self.add_input('nose_length', val=0.0, units='ft', desc='L_NOSE: nose length')
+        self.add_input('cabin_len', val=0.0, units='ft', desc='LC: cabin length')
 
         add_aviary_output(self, Aircraft.Fuselage.LENGTH, units='ft', desc='ELF')
         add_aviary_output(self, Aircraft.Fuselage.WETTED_AREA, units='ft**2', desc='SF')
@@ -855,11 +835,11 @@
                 Aircraft.Fuselage.AVG_DIAMETER,
                 Aircraft.Fuselage.PRESSURIZED_WIDTH_ADDITIONAL,
                 Aircraft.Fuselage.WETTED_AREA_SCALER,
-                "cabin_height",
-                "forebody_len",
-                "nose_area",
-                "aftbody_len",
-                "fuselage_station_aft"
+                'cabin_height',
+                'forebody_len',
+                'nose_area',
+                'aftbody_len',
+                'fuselage_station_aft',
             ],
         )
 
@@ -883,29 +863,21 @@
         forebody_len = inputs['forebody_len']
         nose_area = inputs['nose_area']
 
-        diag_a_c = np.sqrt(aftbody_len**2 + (cabin_height / 2.0)**2)
-        diag_a_a = np.sqrt(aftbody_len**2 + (additional_width/2.)**2)
-        diag_f_b = np.sqrt(forebody_len**2 + (body_width/2.0)**2)
-        diag_f_c = np.sqrt(forebody_len**2 + (cabin_height / 2.0)**2)
+        diag_a_c = np.sqrt(aftbody_len**2 + (cabin_height / 2.0) ** 2)
+        diag_a_a = np.sqrt(aftbody_len**2 + (additional_width / 2.0) ** 2)
+        diag_f_b = np.sqrt(forebody_len**2 + (body_width / 2.0) ** 2)
+        diag_f_c = np.sqrt(forebody_len**2 + (cabin_height / 2.0) ** 2)
 
         # use a simple prismatic surface area estimation
-        forebody_surface_area = (
-            cabin_height * diag_f_b + body_width * diag_f_c
-        )
+        forebody_surface_area = cabin_height * diag_f_b + body_width * diag_f_c
 
         # just top and bottom surface area for cabin
-        cabin_surface_area = (
-            2.0 * (body_width * (fuselage_station_aft - forebody_len) + nose_area)
-        )
+        cabin_surface_area = 2.0 * (body_width * (fuselage_station_aft - forebody_len) + nose_area)
 
         body_width_pass = body_width - additional_width
-        aftbody_surface_area = (
-            (body_width + body_width_pass) * diag_a_c + cabin_height * diag_a_a
-        )
-
-        fuselage_wetted_area = (
-            forebody_surface_area + cabin_surface_area + aftbody_surface_area
-        )
+        aftbody_surface_area = (body_width + body_width_pass) * diag_a_c + cabin_height * diag_a_a
+
+        fuselage_wetted_area = forebody_surface_area + cabin_surface_area + aftbody_surface_area
         # Adjust Fuselage Wetted Area by WETTED_AREA_SCALER
         fuselage_wetted_area = fuselage_wetted_area * fus_SA_scaler
 
@@ -932,30 +904,20 @@
         aftbody_len = inputs['aftbody_len']
         body_width_pass = body_width - additional_width
 
-        diag_a_c = np.sqrt(aftbody_len**2 + (cabin_height / 2.0)**2)
-        diag_a_a = np.sqrt(aftbody_len**2 + (additional_width/2.)**2)
-        diag_f_b = np.sqrt(forebody_len**2 + (body_width/2.0)**2)
-        diag_f_c = np.sqrt(forebody_len**2 + (cabin_height / 2.0)**2)
-
-        forebody_surface_area = (
-            cabin_height * diag_f_b + body_width * diag_f_c
-        )
-        cabin_surface_area = (
-            2.0 * (body_width * (fuselage_station_aft - forebody_len) + nose_area)
-        )
-        aftbody_surface_area = (
-            (body_width + body_width_pass) * diag_a_c + cabin_height * diag_a_a
-        )
-
-        d_fb_area_d_cabin_height = (
-            diag_f_b + body_width * cabin_height * 0.25 / diag_f_c
-        )
+        diag_a_c = np.sqrt(aftbody_len**2 + (cabin_height / 2.0) ** 2)
+        diag_a_a = np.sqrt(aftbody_len**2 + (additional_width / 2.0) ** 2)
+        diag_f_b = np.sqrt(forebody_len**2 + (body_width / 2.0) ** 2)
+        diag_f_c = np.sqrt(forebody_len**2 + (cabin_height / 2.0) ** 2)
+
+        forebody_surface_area = cabin_height * diag_f_b + body_width * diag_f_c
+        cabin_surface_area = 2.0 * (body_width * (fuselage_station_aft - forebody_len) + nose_area)
+        aftbody_surface_area = (body_width + body_width_pass) * diag_a_c + cabin_height * diag_a_a
+
+        d_fb_area_d_cabin_height = diag_f_b + body_width * cabin_height * 0.25 / diag_f_c
         d_fb_area_d_fb_len = (
             cabin_height * forebody_len / diag_f_b + body_width * forebody_len / diag_f_c
         )
-        d_fb_area_d_wody_width = (
-            cabin_height * body_width * 0.25 / diag_f_b + diag_f_c
-        )
+        d_fb_area_d_wody_width = cabin_height * body_width * 0.25 / diag_f_b + diag_f_c
 
         d_cabin_area_d_body_width = 2.0 * (fuselage_station_aft - forebody_len)
         d_cabin_area_d_station_aft = 2.0 * body_width
@@ -963,17 +925,13 @@
         d_cabin_area_d_nose_area = 2.0
 
         d_aft_d_body_width = 2.0 * diag_a_c
-        d_aft_d_additional_width = (
-            - diag_a_c + cabin_height * additional_width * 0.25 * diag_a_c
-        )
+        d_aft_d_additional_width = -diag_a_c + cabin_height * additional_width * 0.25 * diag_a_c
         d_aft_d_aft_len = (
-            (2 * body_width - additional_width) * aftbody_len / diag_a_c
-            + cabin_height * aftbody_len / diag_a_a
-        )
+            2 * body_width - additional_width
+        ) * aftbody_len / diag_a_c + cabin_height * aftbody_len / diag_a_a
         d_aft_d_cabin_height = (
-            (2 * body_width - additional_width) *
-            cabin_height * 0.25 / diag_a_c + diag_a_a
-        )
+            2 * body_width - additional_width
+        ) * cabin_height * 0.25 / diag_a_c + diag_a_a
 
         #
         # fuselage_wetted_area:
@@ -983,28 +941,24 @@
         J[Aircraft.Fuselage.WETTED_AREA, Aircraft.Fuselage.WETTED_AREA_SCALER] = (
             forebody_surface_area + cabin_surface_area + aftbody_surface_area
         )
-        J[Aircraft.Fuselage.WETTED_AREA,
-          Aircraft.Fuselage.PRESSURIZED_WIDTH_ADDITIONAL] = (
+        J[Aircraft.Fuselage.WETTED_AREA, Aircraft.Fuselage.PRESSURIZED_WIDTH_ADDITIONAL] = (
             d_aft_d_additional_width * fus_SA_scaler
         )
-        J[Aircraft.Fuselage.WETTED_AREA, Aircraft.Fuselage.AVG_DIAMETER] = (
-            fus_SA_scaler
-            * (d_fb_area_d_wody_width + d_cabin_area_d_body_width + d_aft_d_body_width)
+        J[Aircraft.Fuselage.WETTED_AREA, Aircraft.Fuselage.AVG_DIAMETER] = fus_SA_scaler * (
+            d_fb_area_d_wody_width + d_cabin_area_d_body_width + d_aft_d_body_width
         )
 
         J[Aircraft.Fuselage.WETTED_AREA, 'cabin_height'] = (
-            (d_fb_area_d_cabin_height + d_aft_d_cabin_height) * fus_SA_scaler
-        )
+            d_fb_area_d_cabin_height + d_aft_d_cabin_height
+        ) * fus_SA_scaler
         J[Aircraft.Fuselage.WETTED_AREA, 'forebody_len'] = (
-            (d_fb_area_d_fb_len + d_cabin_area_d_fb_len) * fus_SA_scaler
-        )
+            d_fb_area_d_fb_len + d_cabin_area_d_fb_len
+        ) * fus_SA_scaler
         J[Aircraft.Fuselage.WETTED_AREA, 'fuselage_station_aft'] = (
             d_cabin_area_d_station_aft * fus_SA_scaler
         )
         J[Aircraft.Fuselage.WETTED_AREA, 'aftbody_len'] = d_aft_d_aft_len * fus_SA_scaler
-        J[Aircraft.Fuselage.WETTED_AREA, 'nose_area'] = (
-            d_cabin_area_d_nose_area * fus_SA_scaler
-        )
+        J[Aircraft.Fuselage.WETTED_AREA, 'nose_area'] = d_cabin_area_d_nose_area * fus_SA_scaler
 
 
 class BWBFuselageGroup(om.Group):
@@ -1014,36 +968,41 @@
     """
 
     def setup(self):
-
         parameters1 = self.add_subsystem(
-            "parameters1",
+            'parameters1',
             BWBFuselageParameters1(),
-            promotes_inputs=["aircraft:*"],
-            promotes_outputs=["aircraft:*"] + ["nose_length", "cabin_height"],
+            promotes_inputs=['aircraft:*'],
+            promotes_outputs=['aircraft:*'] + ['nose_length', 'cabin_height'],
         )
 
         layout = self.add_subsystem(
-            "layout",
+            'layout',
             BWBCabinLayout(),
-            promotes_inputs=["aircraft:*"] + ["nose_length"],
-            promotes_outputs=["fuselage_station_aft"],
+            promotes_inputs=['aircraft:*'] + ['nose_length'],
+            promotes_outputs=['fuselage_station_aft'],
         )
 
         parameters2 = self.add_subsystem(
-            "parameters2",
+            'parameters2',
             BWBFuselageParameters2(),
-            promotes_inputs=["aircraft:*"] + [
-                "nose_length", "cabin_height", "fuselage_station_aft"],
-            promotes_outputs=["aircraft:*"] + [
-                "forebody_len", "nose_area", "aftbody_len", "cabin_len"],
+            promotes_inputs=['aircraft:*']
+            + ['nose_length', 'cabin_height', 'fuselage_station_aft'],
+            promotes_outputs=['aircraft:*']
+            + ['forebody_len', 'nose_area', 'aftbody_len', 'cabin_len'],
         )
 
         size = self.add_subsystem(
-            "size",
+            'size',
             BWBFuselageSize(),
-            promotes_inputs=["aircraft:*"] + [
-                "nose_length", "cabin_height", "fuselage_station_aft",
-                "forebody_len", "nose_area", "aftbody_len", "cabin_len"],
-            promotes_outputs=["aircraft:*"],
->>>>>>> 92f19b7c
+            promotes_inputs=['aircraft:*']
+            + [
+                'nose_length',
+                'cabin_height',
+                'fuselage_station_aft',
+                'forebody_len',
+                'nose_area',
+                'aftbody_len',
+                'cabin_len',
+            ],
+            promotes_outputs=['aircraft:*'],
         )