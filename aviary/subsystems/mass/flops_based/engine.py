--- conflicted
+++ resolved
@@ -15,7 +15,10 @@
     '''
 
     def initialize(self):
+        add_aviary_option(self, Aircraft.Engine.ADDITIONAL_MASS_FRACTION)
         add_aviary_option(self, Aircraft.Engine.NUM_ENGINES)
+        add_aviary_option(self, Aircraft.Engine.REFERENCE_MASS, units='lbm')
+        add_aviary_option(self, Aircraft.Engine.REFERENCE_SLS_THRUST, units='lbf')
         add_aviary_option(self, Aircraft.Engine.SCALE_MASS)
 
     def setup(self):
@@ -24,13 +27,8 @@
         add_aviary_input(self, Aircraft.Engine.SCALED_SLS_THRUST,
                          val=np.zeros(num_engine_type))
 
-<<<<<<< HEAD
-        #add_aviary_input(self, Aircraft.Engine.MASS_SCALER,
-        #                 val=np.zeros(num_engine_type))
-=======
         add_aviary_input(self, Aircraft.Engine.MASS_SCALER,
                          val=np.zeros(num_engine_type))
->>>>>>> 1d6c0dd2
 
         add_aviary_output(self, Aircraft.Engine.MASS, val=np.zeros(num_engine_type))
         add_aviary_output(self, Aircraft.Engine.ADDITIONAL_MASS,
@@ -40,19 +38,11 @@
     def compute(self, inputs, outputs):
         options = self.options
         # cast to numpy arrays to ensure values are always correct type
-<<<<<<< HEAD
         num_engines = options[Aircraft.Engine.NUM_ENGINES]
-        scaling_parameter = np.array(aviary_options.get_val(Aircraft.Engine.MASS_SCALER))
-=======
-        num_engines = np.array(aviary_options.get_val(Aircraft.Engine.NUM_ENGINES))
->>>>>>> 1d6c0dd2
-        scale_mass = np.array(aviary_options.get_val(Aircraft.Engine.SCALE_MASS))
-        addtl_mass_fraction = np.array(aviary_options.get_val(
-            Aircraft.Engine.ADDITIONAL_MASS_FRACTION))
-        ref_engine_mass = np.array(aviary_options.get_val(
-            Aircraft.Engine.REFERENCE_MASS, units='lbm'))
-        ref_thrust = np.array(aviary_options.get_val(
-            Aircraft.Engine.REFERENCE_SLS_THRUST, units='lbf'))
+        scale_mass = options[Aircraft.Engine.SCALE_MASS]
+        addtl_mass_fraction = options[Aircraft.Engine.ADDITIONAL_MASS_FRACTION]
+        ref_engine_mass, _ = options[Aircraft.Engine.REFERENCE_MASS]
+        ref_thrust, _ = options[Aircraft.Engine.REFERENCE_SLS_THRUST]
 
         scaled_thrust = np.array(inputs[Aircraft.Engine.SCALED_SLS_THRUST])
         scaling_parameter = np.array(inputs[Aircraft.Engine.MASS_SCALER])
@@ -97,17 +87,14 @@
             ['*'])
 
     def compute_partials(self, inputs, J):
-        aviary_options: AviaryValues = self.options['aviary_options']
-        num_engine_type = len(aviary_options.get_val(Aircraft.Engine.NUM_ENGINES))
+        options = self.options
+        num_engines = options[Aircraft.Engine.NUM_ENGINES]
+        num_engine_type = len(num_engines)
 
-        num_engines = np.array(aviary_options.get_val(Aircraft.Engine.NUM_ENGINES))
-        scale_mass = np.array(aviary_options.get_val(Aircraft.Engine.SCALE_MASS))
-        addtl_mass_fraction = np.array(aviary_options.get_val(
-            Aircraft.Engine.ADDITIONAL_MASS_FRACTION))
-        ref_engine_mass = np.array(aviary_options.get_val(
-            Aircraft.Engine.REFERENCE_MASS, units='lbm'))
-        ref_thrust = np.array(aviary_options.get_val(
-            Aircraft.Engine.REFERENCE_SLS_THRUST, units='lbf'))
+        scale_mass = options[Aircraft.Engine.SCALE_MASS]
+        addtl_mass_fraction = options[Aircraft.Engine.ADDITIONAL_MASS_FRACTION]
+        ref_engine_mass, _ = options[Aircraft.Engine.REFERENCE_MASS]
+        ref_thrust, _ = options[Aircraft.Engine.REFERENCE_SLS_THRUST]
 
         scaled_thrust = np.array(inputs[Aircraft.Engine.SCALED_SLS_THRUST])
         scaling_parameter = np.array(inputs[Aircraft.Engine.MASS_SCALER])
