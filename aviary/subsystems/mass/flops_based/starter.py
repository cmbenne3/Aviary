import openmdao.api as om
import numpy as np

from aviary.constants import GRAV_ENGLISH_LBM
from aviary.subsystems.mass.flops_based.distributed_prop import (
    distributed_engine_count_factor, distributed_nacelle_diam_factor)
from aviary.utils.aviary_values import AviaryValues
from aviary.variable_info.functions import add_aviary_input, add_aviary_output
from aviary.variable_info.variables import Aircraft, Mission


class TransportStarterMass(om.ExplicitComponent):
    '''
    Calculates total sum of all engine starter masses for the entire propulsion
    system (all engines).  The methodology is based on the
    FLOPS weight equations, modified to output mass instead of weight.
    '''

    def initialize(self):
        self.options.declare(
            'aviary_options', types=AviaryValues,
            desc='collection of Aircraft/Mission specific options')

    def setup(self):
<<<<<<< HEAD
        count = len(self.options['aviary_options'].get_val('engine_models'))

        add_aviary_input(self, Aircraft.Nacelle.AVG_DIAMETER, val=np.zeros(count))
=======
        engine_count = len(self.options['aviary_options'].get_val(
            Aircraft.Engine.NUM_ENGINES))

        add_aviary_input(self, Aircraft.Nacelle.AVG_DIAMETER, val=np.zeros(engine_count))
>>>>>>> 8c8bcdfe

        add_aviary_output(self, Aircraft.Propulsion.TOTAL_STARTER_MASS, val=0.0)

    def setup_partials(self):
        self.declare_partials("*", "*")

    def compute(self, inputs, outputs):
        aviary_options: AviaryValues = self.options['aviary_options']
        total_engines = aviary_options.get_val(Aircraft.Propulsion.TOTAL_NUM_ENGINES)
        num_engines = aviary_options.get_val(Aircraft.Engine.NUM_ENGINES)

        d_nacelle = inputs[Aircraft.Nacelle.AVG_DIAMETER]
        max_mach = aviary_options.get_val(Mission.Constraints.MAX_MACH)
        num_engines_factor = distributed_engine_count_factor(total_engines)
        f_nacelle = distributed_nacelle_diam_factor(d_nacelle, num_engines)

        outputs[Aircraft.Propulsion.TOTAL_STARTER_MASS] = (
            11.0 * num_engines_factor * max_mach**0.32 * f_nacelle**1.6) / GRAV_ENGLISH_LBM

    def compute_partials(self, inputs, J):
        aviary_options: AviaryValues = self.options['aviary_options']
        total_engines = aviary_options.get_val(Aircraft.Propulsion.TOTAL_NUM_ENGINES)
        num_engines = aviary_options.get_val(Aircraft.Engine.NUM_ENGINES)

        d_nacelle = inputs[Aircraft.Nacelle.AVG_DIAMETER]
        eng_count_factor = distributed_engine_count_factor(total_engines)
        max_mach = aviary_options.get_val(Mission.Constraints.MAX_MACH)

        d_avg = sum(d_nacelle * num_engines) / total_engines

        diam_deriv_fact = 1
        if total_engines > 4:
            diam_deriv_fact = (0.5 * total_engines ** 0.5)**1.6

        diam_exp = diam_deriv_fact * d_avg**1.6
        max_mach_exp = max_mach**0.32

        J[Aircraft.Propulsion.TOTAL_STARTER_MASS, Aircraft.Nacelle.AVG_DIAMETER] = \
            17.6 * eng_count_factor * max_mach_exp * diam_deriv_fact * d_avg**0.6 / GRAV_ENGLISH_LBM<|MERGE_RESOLUTION|>--- conflicted
+++ resolved
@@ -22,16 +22,10 @@
             desc='collection of Aircraft/Mission specific options')
 
     def setup(self):
-<<<<<<< HEAD
-        count = len(self.options['aviary_options'].get_val('engine_models'))
-
-        add_aviary_input(self, Aircraft.Nacelle.AVG_DIAMETER, val=np.zeros(count))
-=======
         engine_count = len(self.options['aviary_options'].get_val(
             Aircraft.Engine.NUM_ENGINES))
 
         add_aviary_input(self, Aircraft.Nacelle.AVG_DIAMETER, val=np.zeros(engine_count))
->>>>>>> 8c8bcdfe
 
         add_aviary_output(self, Aircraft.Propulsion.TOTAL_STARTER_MASS, val=0.0)
 
