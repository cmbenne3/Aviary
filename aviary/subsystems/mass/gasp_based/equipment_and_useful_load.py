import numpy as np
import openmdao.api as om

from aviary.constants import GRAV_ENGLISH_LBM
from aviary.utils.functions import dSigmoidXdx, sigmoidX
from aviary.variable_info.enums import GASPEngineType
from aviary.variable_info.functions import add_aviary_input, add_aviary_option, add_aviary_output
from aviary.variable_info.variables import Aircraft, Mission


<<<<<<< HEAD
class EquipMassPartial(om.ExplicitComponent):
    """
    Computation of fixed equipment mass and useful load for GASP-based mass.
    AC and furnishing masses are removed. Others will be moved to individual components.
    """
=======
class EquipAndUsefulLoadMass(om.ExplicitComponent):
    """Computation of fixed equipment mass and useful load for GASP-based mass."""
>>>>>>> 3e7e1504

    def initialize(self):
        add_aviary_option(self, Aircraft.CrewPayload.Design.NUM_PASSENGERS)
        add_aviary_option(self, Aircraft.Design.SMOOTH_MASS_DISCONTINUITIES)
        add_aviary_option(self, Aircraft.Engine.TYPE)
        add_aviary_option(self, Aircraft.LandingGear.FIXED_GEAR)
        add_aviary_option(self, Aircraft.Propulsion.TOTAL_NUM_ENGINES)

    def setup(self):
        # add_aviary_input(self, Aircraft.AirConditioning.MASS_COEFFICIENT, units='unitless')
        # add_aviary_input(self, Aircraft.Fuselage.PRESSURE_DIFFERENTIAL, units='psi')

        add_aviary_input(self, Aircraft.AntiIcing.MASS, units='lbm')
        add_aviary_input(self, Aircraft.APU.MASS, units='lbm')
        add_aviary_input(self, Aircraft.Avionics.MASS, units='lbm')
        add_aviary_input(self, Aircraft.CrewPayload.CATERING_ITEMS_MASS_PER_PASSENGER, units='lbm')
        add_aviary_input(self, Aircraft.Design.EMERGENCY_EQUIPMENT_MASS, units='lbm')
        add_aviary_input(self, Aircraft.Furnishings.MASS, units='lbm')
        add_aviary_input(
            self, Aircraft.Hydraulics.FLIGHT_CONTROL_MASS_COEFFICIENT, units='unitless'
        )
        add_aviary_input(self, Aircraft.Hydraulics.GEAR_MASS_COEFFICIENT, units='unitless')
        add_aviary_input(self, Aircraft.Instruments.MASS_COEFFICIENT, units='unitless')
        add_aviary_input(
            self, Aircraft.CrewPayload.PASSENGER_SERVICE_MASS_PER_PASSENGER, units='lbm'
        )
        add_aviary_input(self, Aircraft.Fuel.UNUSABLE_FUEL_MASS_COEFFICIENT, units='unitless')
        add_aviary_input(self, Aircraft.CrewPayload.WATER_MASS_PER_OCCUPANT)

        add_aviary_input(self, Mission.Design.GROSS_MASS, units='lbm')
        add_aviary_input(self, Aircraft.Fuselage.LENGTH, units='ft')
        add_aviary_input(self, Aircraft.Wing.SPAN, units='ft')
        add_aviary_input(self, Aircraft.LandingGear.TOTAL_MASS, units='lbm')
        add_aviary_input(self, Aircraft.Controls.TOTAL_MASS, units='lbm')
        add_aviary_input(self, Aircraft.Wing.AREA, units='ft**2')
        add_aviary_input(self, Aircraft.HorizontalTail.AREA, units='ft**2')
        add_aviary_input(self, Aircraft.VerticalTail.AREA, units='ft**2')
        add_aviary_input(self, Aircraft.Design.EXTERNAL_SUBSYSTEMS_MASS, units='lbm')

        self.add_output('equip_mass_part', units='lbm')

        self.declare_partials('equip_mass_part', '*')
        self.declare_partials(
            'equip_mass_part',
            Aircraft.Design.EXTERNAL_SUBSYSTEMS_MASS,
            val=1.0 / GRAV_ENGLISH_LBM,
        )

    def compute(self, inputs, outputs):
        PAX = self.options[Aircraft.CrewPayload.Design.NUM_PASSENGERS]
        smooth = self.options[Aircraft.Design.SMOOTH_MASS_DISCONTINUITIES]

        gross_wt_initial = inputs[Mission.Design.GROSS_MASS] * GRAV_ENGLISH_LBM
        num_engines = self.options[Aircraft.Propulsion.TOTAL_NUM_ENGINES]
        fus_len = inputs[Aircraft.Fuselage.LENGTH]
        wingspan = inputs[Aircraft.Wing.SPAN]

        landing_gear_wt = inputs[Aircraft.LandingGear.TOTAL_MASS] * GRAV_ENGLISH_LBM
        control_wt = inputs[Aircraft.Controls.TOTAL_MASS] * GRAV_ENGLISH_LBM
        wing_area = inputs[Aircraft.Wing.AREA]
        htail_area = inputs[Aircraft.HorizontalTail.AREA]
        vtail_area = inputs[Aircraft.VerticalTail.AREA]
        # p_diff_fus = inputs[Aircraft.Fuselage.PRESSURE_DIFFERENTIAL]
        # cabin_width = inputs[Aircraft.Fuselage.AVG_DIAMETER]
        subsystems_wt = inputs[Aircraft.Design.EXTERNAL_SUBSYSTEMS_MASS]

        engine_type = self.options[Aircraft.Engine.TYPE][0]

        APU_wt = 0.0
        if PAX > 35.0:
            APU_wt = 26.2 * PAX**0.944 - 13.6 * PAX
        if not (-1e-5 < inputs[Aircraft.APU.MASS] < 1e-5):
            # note: this technically creates a discontinuity
            APU_wt = inputs[Aircraft.APU.MASS] * GRAV_ENGLISH_LBM

        num_pilots = 1.0
        if PAX > 9.0:
            num_pilots = 2.0
        if engine_type is GASPEngineType.TURBOJET and PAX > 5.0:
            num_pilots = 2.0
        if PAX >= 251.0:
            num_pilots = 3.0

        instrument_wt = (
            inputs[Aircraft.Instruments.MASS_COEFFICIENT]
            * gross_wt_initial**0.386
            * num_engines**0.687
            * num_pilots**0.31
            * fus_len**0.05
            * wingspan**0.696
        )
        hydraulic_wt = inputs[
            Aircraft.Hydraulics.FLIGHT_CONTROL_MASS_COEFFICIENT
        ] * control_wt + inputs[Aircraft.Hydraulics.GEAR_MASS_COEFFICIENT] * landing_gear_wt * (
            not self.options[Aircraft.LandingGear.FIXED_GEAR]
        )

        electrical_wt = 16.0 * PAX + 170.0
        if PAX <= 12.0:
            electrical_wt = 0.03217 * gross_wt_initial - 20.0
        if num_engines == 1.0:
            electrical_wt = 0.00778 * gross_wt_initial + 33.0

        avionics_wt = 27.0

        if smooth:
            avionics_wt = 35.538 * np.exp(0.0002 * gross_wt_initial)

        else:
            if gross_wt_initial >= 3000.0:  # note: this technically creates a discontinuity
                avionics_wt = 65.0
            if gross_wt_initial >= 5500.0:  # note: this technically creates a discontinuity
                avionics_wt = 113.0
            if gross_wt_initial >= 7500.0:  # note: this technically creates a discontinuity
                avionics_wt = 163.0
            if gross_wt_initial >= 11000.0:  # note: this technically creates a discontinuity
                avionics_wt = 340.0

        if PAX >= 20.0 and PAX < 30.0:
            avionics_wt = 400.0
        elif PAX >= 30.0 and PAX <= 50.0:
            avionics_wt = 500.0
        elif PAX > 50.0:
            avionics_wt = 600.0
        if PAX > 100.0:
            avionics_wt = 2.8 * PAX + 1010.0
        if not (-1e-5 < inputs[Aircraft.Avionics.MASS] < 1e-5):
            # note: this technically creates a discontinuity !WILL NOT CHANGE
            avionics_wt = inputs[Aircraft.Avionics.MASS] * GRAV_ENGLISH_LBM

        SSUM = wing_area + htail_area + vtail_area
        icing_wt = 22.7 * (SSUM**0.5) - 385.0

        if smooth:
            pass
        else:
            if icing_wt < 0.0:  # note: this technically creates a discontinuity
                icing_wt = 0.0
        if not (-1e-5 < inputs[Aircraft.AntiIcing.MASS] < 1e-5):
            # note: this technically creates a discontinuity !WILL NOT CHANGE
            icing_wt = inputs[Aircraft.AntiIcing.MASS] * GRAV_ENGLISH_LBM

        aux_wt = 0.0

        if smooth:
            aux_wt = 3 * sigmoidX(gross_wt_initial / 3000, 1.0, 0.01)
        else:
            if gross_wt_initial > 3000.0:  # note: this technically creates a discontinuity
                aux_wt = 3.0

        if PAX >= 9.0:
            aux_wt = 10.0
        if PAX > 19.0:
            aux_wt = 20.0
        if PAX > 74.0:
            aux_wt = 50.0

        fixed_equip_wt = (
            APU_wt
            + instrument_wt
            + hydraulic_wt
            + electrical_wt
            + avionics_wt
            + icing_wt
            + aux_wt
            + subsystems_wt
        )

        outputs['equip_mass_part'] = fixed_equip_wt / GRAV_ENGLISH_LBM

    def compute_partials(self, inputs, partials):
        PAX = self.options[Aircraft.CrewPayload.Design.NUM_PASSENGERS]
        smooth = self.options[Aircraft.Design.SMOOTH_MASS_DISCONTINUITIES]

        gross_wt_initial = inputs[Mission.Design.GROSS_MASS] * GRAV_ENGLISH_LBM
        num_engines = self.options[Aircraft.Propulsion.TOTAL_NUM_ENGINES]
        fus_len = inputs[Aircraft.Fuselage.LENGTH]
        wingspan = inputs[Aircraft.Wing.SPAN]

        landing_gear_wt = inputs[Aircraft.LandingGear.TOTAL_MASS] * GRAV_ENGLISH_LBM
        control_wt = inputs[Aircraft.Controls.TOTAL_MASS] * GRAV_ENGLISH_LBM
        wing_area = inputs[Aircraft.Wing.AREA]
        htail_area = inputs[Aircraft.HorizontalTail.AREA]
        vtail_area = inputs[Aircraft.VerticalTail.AREA]
        # p_diff_fus = inputs[Aircraft.Fuselage.PRESSURE_DIFFERENTIAL]
        # cabin_width = inputs[Aircraft.Fuselage.AVG_DIAMETER]

        engine_type = self.options[Aircraft.Engine.TYPE][0]

        dAPU_wt_dmass_coeff_0 = 0.0
        if not (-1e-5 < inputs[Aircraft.APU.MASS] < 1e-5):
            # note: this technically creates a discontinuity
            dAPU_wt_dmass_coeff_0 = GRAV_ENGLISH_LBM

        num_pilots = 1.0
        if PAX > 9.0:
            num_pilots = 2.0
        if engine_type is GASPEngineType.TURBOJET and PAX > 5.0:
            num_pilots = 2.0
        if PAX >= 251.0:
            num_pilots = 3.0

        dinstrument_wt_dmass_coeff_1 = (
            gross_wt_initial**0.386
            * num_engines**0.687
            * num_pilots**0.31
            * fus_len**0.05
            * wingspan**0.696
        )
        dinstrument_wt_dgross_wt_initial = (
            0.386
            * inputs[Aircraft.Instruments.MASS_COEFFICIENT]
            * gross_wt_initial ** (0.386 - 1)
            * num_engines**0.687
            * num_pilots**0.31
            * fus_len**0.05
            * wingspan**0.696
        )
        dinstrument_wt_dfus_len = (
            0.05
            * inputs[Aircraft.Instruments.MASS_COEFFICIENT]
            * gross_wt_initial**0.386
            * num_engines**0.687
            * num_pilots**0.31
            * fus_len ** (0.05 - 1)
            * wingspan**0.696
        )
        dinstrument_wt_dwingspan = (
            0.696
            * inputs[Aircraft.Instruments.MASS_COEFFICIENT]
            * gross_wt_initial**0.386
            * num_engines**0.687
            * num_pilots**0.31
            * fus_len**0.05
            * wingspan ** (0.696 - 1)
        )

        gear_val = not self.options[Aircraft.LandingGear.FIXED_GEAR]

        dhydraulic_wt_dmass_coeff_2 = control_wt
        dhydraulic_wt_dcontrol_wt = inputs[Aircraft.Hydraulics.FLIGHT_CONTROL_MASS_COEFFICIENT]
        dhydraulic_wt_dmass_coeff_3 = landing_gear_wt * gear_val
        dhydraulic_wt_dlanding_gear_weight = (
            inputs[Aircraft.Hydraulics.GEAR_MASS_COEFFICIENT] * gear_val
        )

        delectrical_wt_dgross_wt_initial = 0.0
        if PAX <= 12.0:
            delectrical_wt_dgross_wt_initial = 0.03217
        if num_engines == 1.0:
            delectrical_wt_dgross_wt_initial = 0.0078

        davionics_wt_dmass_coeff_4 = 0.0

        if smooth:
            davionics_wt_dgross_wt_initial = 0.0071076 * np.exp(0.0002 * gross_wt_initial)
        else:
            if gross_wt_initial >= 3000.0:  # note: this technically creates a discontinuity
                davionics_wt_dgross_wt_initial = 0.0
            if gross_wt_initial >= 5500.0:  # note: this technically creates a discontinuity
                davionics_wt_dgross_wt_initial = 0.0
            if gross_wt_initial >= 7500.0:  # note: this technically creates a discontinuity
                davionics_wt_dgross_wt_initial = 0.0
            if gross_wt_initial >= 11000.0:  # note: this technically creates a discontinuity
                davionics_wt_dgross_wt_initial = 0.0

        if PAX >= 20.0 and PAX < 30.0:
            davionics_wt_dgross_wt_initial = 0.0
        elif PAX >= 30.0 and PAX <= 50.0:
            davionics_wt_dgross_wt_initial = 0.0
        elif PAX > 50.0:
            davionics_wt_dgross_wt_initial = 0.0
        if PAX > 100.0:
            davionics_wt_dgross_wt_initial = 0.0
        if not (-1e-5 < inputs[Aircraft.Avionics.MASS] < 1e-5):
            # note: this technically creates a discontinuity !WILL NOT CHANGE
            davionics_wt_dgross_wt_initial = 0.0
            davionics_wt_dmass_coeff_4 = GRAV_ENGLISH_LBM

        # dair_conditioning_wt_dmass_coeff_5 = 0.0
        # dair_conditioning_wt_dp_diff_fus = 0.0
        # dair_conditioning_wt_dfus_len = 0.0
        # dair_conditioning_wt_dcabin_width = 0.0
        # if gross_wt_initial > 3500.0:  # note: this technically creates a discontinuity
        #    dair_conditioning_wt_dmass_coeff_5 = (1.5 + p_diff_fus) * (
        #        0.358 * fus_len * cabin_width**2
        #    ) ** 0.5
        #    dair_conditioning_wt_dp_diff_fus = (
        #        inputs[Aircraft.AirConditioning.MASS_COEFFICIENT]
        #        * (0.358 * fus_len * cabin_width**2) ** 0.5
        #    )
        #    dair_conditioning_wt_dfus_len = (
        #        0.5
        #        * inputs[Aircraft.AirConditioning.MASS_COEFFICIENT]
        #        * (1.5 + p_diff_fus)
        #        * (0.358 * fus_len * cabin_width**2) ** -0.5
        #        * 0.358
        #        * cabin_width**2
        #    )
        #    dair_conditioning_wt_dcabin_width = (
        #        0.5
        #        * inputs[Aircraft.AirConditioning.MASS_COEFFICIENT]
        #        * (1.5 + p_diff_fus)
        #        * (0.358 * fus_len * cabin_width**2) ** -0.5
        #        * 2
        #        * 0.358
        #        * fus_len
        #        * cabin_width
        #    )

        SSUM = wing_area + htail_area + vtail_area
        icing_wt = 22.7 * (SSUM**0.5) - 385.0

        dicing_weight_dwing_area = 0.5 * 22.7 * (SSUM**-0.5)
        dicing_weight_dhtail_area = 0.5 * 22.7 * (SSUM**-0.5)
        dicing_weight_dvtail_area = 0.5 * 22.7 * (SSUM**-0.5)
        dicing_weight_dmass_coeff_6 = 0.0

        if smooth:
            pass
        else:
            if icing_wt < 0.0:  # note: this technically creates a discontinuity
                icing_wt = 0.0
                dicing_weight_dwing_area = 0.0
                dicing_weight_dhtail_area = 0.0
                dicing_weight_dvtail_area = 0.0
                dicing_weight_dmass_coeff_6 = 0.0
        if not (-1e-5 < inputs[Aircraft.AntiIcing.MASS] < 1e-5):
            # note: this technically creates a discontinuity !WILL NOT CHANGE
            icing_wt = inputs[Aircraft.AntiIcing.MASS] * GRAV_ENGLISH_LBM
            dicing_weight_dwing_area = 0.0
            dicing_weight_dhtail_area = 0.0
            dicing_weight_dvtail_area = 0.0
            dicing_weight_dmass_coeff_6 = GRAV_ENGLISH_LBM

        if smooth:
            d_aux_wt_dgross_wt_initial = (
                3 * dSigmoidXdx(gross_wt_initial / 3000, 1, 0.01) * 1 / 3000
            )
        else:
            if gross_wt_initial > 3000.0:  # note: this technically creates a discontinuity
                d_aux_wt_dgross_wt_initial = 0.0

        if PAX >= 9.0:
            d_aux_wt_dgross_wt_initial = 0.0
        if PAX > 19.0:
            d_aux_wt_dgross_wt_initial = 0.0
        if PAX > 74.0:
            d_aux_wt_dgross_wt_initial = 0.0

        # CPX = 28.0 + 10.516 * (cabin_width - 5.667)
        # dCPX_dcabin_width = 10.516

        # if smooth:
        #    CPX_1 = (
        #        28 * sigmoidX(CPX / 28, 1, -0.01)
        #        + CPX * sigmoidX(CPX / 28, 1, 0.01) * sigmoidX(CPX / 62, 1, -0.01)
        #        + 62 * sigmoidX(CPX / 62, 1, 0.01)
        #    )

        #    dCPX_dcabin_width = (
        #        28 * dSigmoidXdx(CPX / 28, 1, 0.01) * -dCPX_dcabin_width
        #        + (
        #            dCPX_dcabin_width * sigmoidX(CPX / 28, 1, 0.01)
        #            + CPX * dSigmoidXdx(CPX / 28, 1, 0.01) * dCPX_dcabin_width
        #        )
        #        * sigmoidX(CPX / 62, 1, 0.01)
        #        + CPX
        #        * sigmoidX(CPX / 28, 1, 0.01)
        #        * dSigmoidXdx(CPX / 62, 1, 0.01)
        #        * -dCPX_dcabin_width
        #        + 62 * dSigmoidXdx(CPX / 62, 1, 0.01) * dCPX_dcabin_width
        #    )

        #    CPX = CPX_1
        #    dfurnishing_wt_dgross_wt_initial = 0.0
        #    dfurnishing_wt_dgross_wt_initial = 0.0
        #    dfurnishing_wt_dmass_coeff_7 = 0.0
        # else:
        #    if cabin_width <= 5.667:  # note: this technically creates a discontinuity
        #        CPX = 28.0
        #        dCPX_dcabin_width = 0.0
        #        dfurnishing_wt_dgross_wt_initial = 0.0
        #        dfurnishing_wt_dmass_coeff_7 = 0.0
        #    if cabin_width > 8.90:  # note: this technically creates a discontinuity
        #        CPX = 62.0
        #        dCPX_dcabin_width = 0.0
        #        dfurnishing_wt_dgross_wt_initial = 0.0
        #        dfurnishing_wt_dmass_coeff_7 = 0.0

        # furnishing_wt = CPX * PAX + 310.0
        # dfurnishing_wt_dgross_wt_initial = 0.0
        # dfurnishing_wt_dmass_coeff_7 = 0.0
        # dfurnishing_wt_dcabin_width = PAX * dCPX_dcabin_width
        # if PAX > 80:
        #    furnishing_wt = 118.4 * PAX - 4190.0
        #    dfurnishing_wt_dgross_wt_initial = 0.0
        #    dfurnishing_wt_dcabin_width = 0.0
        #    dfurnishing_wt_dmass_coeff_7 = 0.0
        # if (
        #    gross_wt_initial <= 10000.0
        # ):  # note: this technically creates a discontinuity #TODO: Doesn't occur in large single aisle
        #    furnishing_wt = 0.065 * gross_wt_initial - 59.0
        #    dfurnishing_wt_dgross_wt_initial = 0.065
        #    dfurnishing_wt_dcabin_width = 0.0
        #    dfurnishing_wt_dmass_coeff_7 = 0.0

        # if smooth:
        #    pass
        # else:
        #    if furnishing_wt <= 30.0:  # note: this technically creates a discontinuity
        #        furnishing_wt = 30.0
        #        dfurnishing_wt_dgross_wt_initial = 0.0
        #        dfurnishing_wt_dcabin_width = 0.0
        #        dfurnishing_wt_dmass_coeff_7 = 0.0
        # if not (-1e-5 < inputs[Aircraft.Furnishings.MASS] < 1e-5):
        #    # note: this technically creates a discontinuity #WONT CHANGE
        #    furnishing_wt = inputs[Aircraft.Furnishings.MASS] * GRAV_ENGLISH_LBM
        #    dfurnishing_wt_dmass_coeff_7 = GRAV_ENGLISH_LBM
        #    dfurnishing_wt_dcabin_width = 0.0
        #    dfurnishing_wt_dgross_wt_initial = 0.0

        dfixed_equip_mass_dmass_coeff_0 = dAPU_wt_dmass_coeff_0 / GRAV_ENGLISH_LBM
        dfixed_equip_mass_dmass_coeff_1 = dinstrument_wt_dmass_coeff_1 / GRAV_ENGLISH_LBM
        dfixed_equip_wt_dgross_wt_initial = (
            dinstrument_wt_dgross_wt_initial
            + delectrical_wt_dgross_wt_initial
            #    + dfurnishing_wt_dgross_wt_initial
            + davionics_wt_dgross_wt_initial
            + d_aux_wt_dgross_wt_initial
            #    + dfurnishing_wt_dcabin_width
        )
        dfixed_equip_mass_dfus_len = (
            dinstrument_wt_dfus_len  # + dair_conditioning_wt_dfus_len
        ) / GRAV_ENGLISH_LBM
        dfixed_equip_mass_dwingspan = dinstrument_wt_dwingspan / GRAV_ENGLISH_LBM
        dfixed_equip_mass_dmass_coeff_2 = dhydraulic_wt_dmass_coeff_2 / GRAV_ENGLISH_LBM
        dfixed_equip_wt_dcontrol_wt = dhydraulic_wt_dcontrol_wt
        dfixed_equip_mass_dmass_coeff_3 = dhydraulic_wt_dmass_coeff_3 / GRAV_ENGLISH_LBM
        dfixed_equip_wt_dlanding_gear_weight = dhydraulic_wt_dlanding_gear_weight
        dfixed_equip_mass_dmass_coeff_4 = davionics_wt_dmass_coeff_4 / GRAV_ENGLISH_LBM

        # dfixed_equip_mass_dmass_coeff_5 = dair_conditioning_wt_dmass_coeff_5 / GRAV_ENGLISH_LBM
        # dfixed_equip_mass_dp_diff_fus = dair_conditioning_wt_dp_diff_fus / GRAV_ENGLISH_LBM
        # dfixed_equip_mass_dcabin_width = dair_conditioning_wt_dcabin_width / GRAV_ENGLISH_LBM

        dfixed_equip_mass_dwing_area = dicing_weight_dwing_area / GRAV_ENGLISH_LBM
        dfixed_equip_mass_dhtail_area = dicing_weight_dhtail_area / GRAV_ENGLISH_LBM
        dfixed_equip_mass_dvtail_area = dicing_weight_dvtail_area / GRAV_ENGLISH_LBM
        dfixed_equip_mass_dmass_coeff_6 = dicing_weight_dmass_coeff_6 / GRAV_ENGLISH_LBM
        # dfixed_equip_mass_dmass_coeff_7 = dfurnishing_wt_dmass_coeff_7 / GRAV_ENGLISH_LBM

        partials['equip_mass_part', Aircraft.APU.MASS] = dfixed_equip_mass_dmass_coeff_0
        partials['equip_mass_part', Aircraft.Instruments.MASS_COEFFICIENT] = (
            dfixed_equip_mass_dmass_coeff_1
        )
        partials[
            'equip_mass_part',
            Aircraft.Hydraulics.FLIGHT_CONTROL_MASS_COEFFICIENT,
        ] = dfixed_equip_mass_dmass_coeff_2
        partials['equip_mass_part', Aircraft.Hydraulics.GEAR_MASS_COEFFICIENT] = (
            dfixed_equip_mass_dmass_coeff_3
        )
        partials['equip_mass_part', Aircraft.Avionics.MASS] = dfixed_equip_mass_dmass_coeff_4
        partials['equip_mass_part', Aircraft.AntiIcing.MASS] = dfixed_equip_mass_dmass_coeff_6
        partials['equip_mass_part', Mission.Design.GROSS_MASS] = dfixed_equip_wt_dgross_wt_initial
        partials['equip_mass_part', Aircraft.Fuselage.LENGTH] = dfixed_equip_mass_dfus_len
        partials['equip_mass_part', Aircraft.Wing.SPAN] = dfixed_equip_mass_dwingspan
        partials['equip_mass_part', Aircraft.Controls.TOTAL_MASS] = dfixed_equip_wt_dcontrol_wt
        partials['equip_mass_part', Aircraft.LandingGear.TOTAL_MASS] = (
            dfixed_equip_wt_dlanding_gear_weight
        )

        partials['equip_mass_part', Aircraft.Wing.AREA] = dfixed_equip_mass_dwing_area
        partials['equip_mass_part', Aircraft.HorizontalTail.AREA] = dfixed_equip_mass_dhtail_area
        partials['equip_mass_part', Aircraft.VerticalTail.AREA] = dfixed_equip_mass_dvtail_area


class ACMass(om.ExplicitComponent):
    """
    Computation of air conditioning mass.
    """

    def setup(self):
        add_aviary_input(self, Aircraft.AirConditioning.MASS_COEFFICIENT, units='unitless')
        add_aviary_input(self, Mission.Design.GROSS_MASS, units='lbm')
        add_aviary_input(self, Aircraft.Fuselage.LENGTH, units='ft')
        add_aviary_input(self, Aircraft.Fuselage.PRESSURE_DIFFERENTIAL, units='psi')
        add_aviary_input(self, Aircraft.Fuselage.AVG_DIAMETER, units='ft')

        self.add_output(Aircraft.AirConditioning.MASS, units='lbm')

        self.declare_partials(
            Aircraft.AirConditioning.MASS,
            [
                Aircraft.AirConditioning.MASS_COEFFICIENT,
                Aircraft.Fuselage.LENGTH,
                Aircraft.Fuselage.AVG_DIAMETER,
                Aircraft.Fuselage.PRESSURE_DIFFERENTIAL,
                Mission.Design.GROSS_MASS,
            ],
        )

    def compute(self, inputs, outputs):
        gross_wt_initial = inputs[Mission.Design.GROSS_MASS] * GRAV_ENGLISH_LBM
        fus_len = inputs[Aircraft.Fuselage.LENGTH]
        p_diff_fus = inputs[Aircraft.Fuselage.PRESSURE_DIFFERENTIAL]
        cabin_width = inputs[Aircraft.Fuselage.AVG_DIAMETER]
        ac_coeff = inputs[Aircraft.AirConditioning.MASS_COEFFICIENT]

        # note: this technically creates a discontinuity but we will not smooth it.
        if gross_wt_initial > 3500.0:
            air_conditioning_wt = (
                ac_coeff * (1.5 + p_diff_fus) * (0.358 * fus_len * cabin_width**2) ** 0.5
            )
        else:
            air_conditioning_wt = 5.0

        outputs[Aircraft.AirConditioning.MASS] = air_conditioning_wt / GRAV_ENGLISH_LBM

    def compute_partials(self, inputs, J):
        gross_wt_initial = inputs[Mission.Design.GROSS_MASS] * GRAV_ENGLISH_LBM
        fus_len = inputs[Aircraft.Fuselage.LENGTH]
        p_diff_fus = inputs[Aircraft.Fuselage.PRESSURE_DIFFERENTIAL]
        cabin_width = inputs[Aircraft.Fuselage.AVG_DIAMETER]
        ac_coeff = inputs[Aircraft.AirConditioning.MASS_COEFFICIENT]

        dac_wt_dgross_wt = 0.0

        if gross_wt_initial > 3500.0:
            dac_wt_dfus_len = (
                0.5
                * ac_coeff
                * (1.5 + p_diff_fus)
                * 0.358
                * cabin_width**2
                * (0.358 * fus_len * cabin_width**2) ** -0.5
            )
            dac_wt_dp_diff_fus = ac_coeff * (0.358 * fus_len * cabin_width**2) ** 0.5
            dac_wt_dcabin_width = (
                ac_coeff
                * (1.5 + p_diff_fus)
                * 0.358
                * fus_len
                * cabin_width
                * (0.358 * fus_len * cabin_width**2) ** -0.5
            )
            dac_wt_dac_coeff = (1.5 + p_diff_fus) * (0.358 * fus_len * cabin_width**2) ** 0.5
        else:
            dac_wt_dfus_len = 0.0
            dac_wt_dp_diff_fus = 0.0
            dac_wt_dcabin_width = 0.0
            dac_wt_dac_coeff = 0.0

        J[Aircraft.AirConditioning.MASS, Mission.Design.GROSS_MASS] = dac_wt_dgross_wt
        J[Aircraft.AirConditioning.MASS, Aircraft.Fuselage.LENGTH] = (
            dac_wt_dfus_len / GRAV_ENGLISH_LBM
        )
        J[Aircraft.AirConditioning.MASS, Aircraft.Fuselage.PRESSURE_DIFFERENTIAL] = (
            dac_wt_dp_diff_fus / GRAV_ENGLISH_LBM
        )
        J[Aircraft.AirConditioning.MASS, Aircraft.Fuselage.AVG_DIAMETER] = (
            dac_wt_dcabin_width / GRAV_ENGLISH_LBM
        )
        J[Aircraft.AirConditioning.MASS, Aircraft.AirConditioning.MASS_COEFFICIENT] = (
            dac_wt_dac_coeff / GRAV_ENGLISH_LBM
        )


class FurnishingMass(om.ExplicitComponent):
    """
    Computation of furnishing mass.
    """

    def initialize(self):
        add_aviary_option(self, Aircraft.CrewPayload.Design.NUM_PASSENGERS)
        add_aviary_option(self, Aircraft.Design.SMOOTH_MASS_DISCONTINUITIES)

    def setup(self):
        add_aviary_input(self, Aircraft.Furnishings.MASS, units='lbm')
        add_aviary_input(self, Mission.Design.GROSS_MASS, units='lbm')
        add_aviary_input(self, Aircraft.Fuselage.AVG_DIAMETER, units='ft')

        self.add_output('furnishing_mass', units='lbm')

        self.declare_partials(
            'furnishing_mass',
            [
                Aircraft.Furnishings.MASS,
                Aircraft.Fuselage.AVG_DIAMETER,
                Mission.Design.GROSS_MASS,
            ],
        )

    def compute(self, inputs, outputs):
        PAX = self.options[Aircraft.CrewPayload.Design.NUM_PASSENGERS]
        smooth = self.options[Aircraft.Design.SMOOTH_MASS_DISCONTINUITIES]

        gross_wt_initial = inputs[Mission.Design.GROSS_MASS] * GRAV_ENGLISH_LBM

        cabin_width = inputs[Aircraft.Fuselage.AVG_DIAMETER]
        CPX = 28.0 + 10.516 * (cabin_width - 5.667)

        if smooth:
            CPX = (
                28 * sigmoidX(CPX / 28, 1, -0.01)
                + CPX * sigmoidX(CPX / 28, 1, 0.01) * sigmoidX(CPX / 62, 1, -0.01)
                + 62 * sigmoidX(CPX / 62, 1, 0.01)
            )
        else:
            if cabin_width <= 5.667:  # note: this technically creates a discontinuity
                CPX = 28.0
            elif cabin_width > 8.90:  # note: this technically creates a discontinuity
                CPX = 62.0

        furnishing_wt = CPX * PAX + 310.0
        if PAX > 80:
            furnishing_wt = 118.4 * PAX - 4190.0

        if gross_wt_initial <= 10000.0:
            # note: this technically creates a discontinuity
            # TODO: Doesn't occur in large single aisle
            furnishing_wt = 0.065 * gross_wt_initial - 59.0

        if smooth:
            pass
        else:
            if furnishing_wt <= 30.0:  # note: this technically creates a discontinuity
                furnishing_wt = 30.0
        if not (-1e-5 < inputs[Aircraft.Furnishings.MASS] < 1e-5):
            # note: this technically creates a discontinuity
            furnishing_wt = inputs[Aircraft.Furnishings.MASS] * GRAV_ENGLISH_LBM

        outputs['furnishing_mass'] = furnishing_wt / GRAV_ENGLISH_LBM

    def compute_partials(self, inputs, partials):
        PAX = self.options[Aircraft.CrewPayload.Design.NUM_PASSENGERS]
        smooth = self.options[Aircraft.Design.SMOOTH_MASS_DISCONTINUITIES]

        gross_wt_initial = inputs[Mission.Design.GROSS_MASS] * GRAV_ENGLISH_LBM
        cabin_width = inputs[Aircraft.Fuselage.AVG_DIAMETER]

        CPX = 28.0 + 10.516 * (cabin_width - 5.667)
        dCPX_dcabin_width = 10.516

        if smooth:
            CPX_1 = (
                28 * sigmoidX(CPX / 28, 1, -0.01)
                + CPX * sigmoidX(CPX / 28, 1, 0.01) * sigmoidX(CPX / 62, 1, -0.01)
                + 62 * sigmoidX(CPX / 62, 1, 0.01)
            )

            dCPX_dcabin_width = (
                28 * dSigmoidXdx(CPX / 28, 1, 0.01) * -dCPX_dcabin_width
                + (
                    dCPX_dcabin_width * sigmoidX(CPX / 28, 1, 0.01)
                    + CPX * dSigmoidXdx(CPX / 28, 1, 0.01) * dCPX_dcabin_width
                )
                * sigmoidX(CPX / 62, 1, 0.01)
                + CPX
                * sigmoidX(CPX / 28, 1, 0.01)
                * dSigmoidXdx(CPX / 62, 1, 0.01)
                * -dCPX_dcabin_width
                + 62 * dSigmoidXdx(CPX / 62, 1, 0.01) * dCPX_dcabin_width
            )

            CPX = CPX_1
            dfurnishing_wt_dgross_wt_initial = 0.0
            dfurnishing_wt_dgross_wt_initial = 0.0
            dfurnishing_wt_dmass_coeff_7 = 0.0
        else:
            if cabin_width <= 5.667:  # note: this technically creates a discontinuity
                CPX = 28.0
                dCPX_dcabin_width = 0.0
                dfurnishing_wt_dgross_wt_initial = 0.0
                dfurnishing_wt_dmass_coeff_7 = 0.0
            if cabin_width > 8.90:  # note: this technically creates a discontinuity
                CPX = 62.0
                dCPX_dcabin_width = 0.0
                dfurnishing_wt_dgross_wt_initial = 0.0
                dfurnishing_wt_dmass_coeff_7 = 0.0

        furnishing_wt = CPX * PAX + 310.0
        dfurnishing_wt_dgross_wt_initial = 0.0
        dfurnishing_wt_dmass_coeff_7 = 0.0
        dfurnishing_wt_dcabin_width = PAX * dCPX_dcabin_width
        if PAX > 80:
            furnishing_wt = 118.4 * PAX - 4190.0
            dfurnishing_wt_dgross_wt_initial = 0.0
            dfurnishing_wt_dcabin_width = 0.0
            dfurnishing_wt_dmass_coeff_7 = 0.0
        if gross_wt_initial <= 10000.0:  # note: this technically creates a discontinuity
            furnishing_wt = 0.065 * gross_wt_initial - 59.0
            dfurnishing_wt_dgross_wt_initial = 0.065
            dfurnishing_wt_dcabin_width = 0.0
            dfurnishing_wt_dmass_coeff_7 = 0.0

        if smooth:
            pass
        else:
            if furnishing_wt <= 30.0:  # note: this technically creates a discontinuity
                furnishing_wt = 30.0
                dfurnishing_wt_dgross_wt_initial = 0.0
                dfurnishing_wt_dcabin_width = 0.0
                dfurnishing_wt_dmass_coeff_7 = 0.0
        if not (-1e-5 < inputs[Aircraft.Furnishings.MASS] < 1e-5):
            # note: this technically creates a discontinuity #WONT CHANGE
            furnishing_wt = inputs[Aircraft.Furnishings.MASS] * GRAV_ENGLISH_LBM
            dfurnishing_wt_dmass_coeff_7 = GRAV_ENGLISH_LBM
            dfurnishing_wt_dcabin_width = 0.0
            dfurnishing_wt_dgross_wt_initial = 0.0

        partials['furnishing_mass', Mission.Design.GROSS_MASS] = dfurnishing_wt_dgross_wt_initial
        partials['furnishing_mass', Aircraft.Fuselage.AVG_DIAMETER] = dfurnishing_wt_dcabin_width
        partials['furnishing_mass', Aircraft.Furnishings.MASS] = dfurnishing_wt_dmass_coeff_7


class EquipMassSum(om.ExplicitComponent):
    def setup(self):
        self.add_input('equip_mass_part', units='lbm')
        add_aviary_input(self, Aircraft.AirConditioning.MASS, units='lbm')
        self.add_input('furnishing_mass', units='lbm')

        add_aviary_output(self, Aircraft.Design.FIXED_EQUIPMENT_MASS, units='lbm')

        self.declare_partials(
            Aircraft.Design.FIXED_EQUIPMENT_MASS,
            [
                'equip_mass_part',
                Aircraft.AirConditioning.MASS,
                'furnishing_mass',
            ],
        )

    def compute(self, inputs, outputs):
        equip_mass_part = inputs['equip_mass_part']
        air_conditioning_mass = inputs[Aircraft.AirConditioning.MASS]
        furnishing_mass = inputs['furnishing_mass']

        equip_mass_sum = equip_mass_part + air_conditioning_mass + furnishing_mass
        outputs[Aircraft.Design.FIXED_EQUIPMENT_MASS] = equip_mass_sum

    def compute_partials(self, inputs, J):
        J[Aircraft.Design.FIXED_EQUIPMENT_MASS, 'equip_mass_part'] = 1
        J[Aircraft.Design.FIXED_EQUIPMENT_MASS, Aircraft.AirConditioning.MASS] = 1
        J[Aircraft.Design.FIXED_EQUIPMENT_MASS, 'furnishing_mass'] = 1


class EquipMassGroup(om.Group):
    def setup(self):
        self.add_subsystem(
            'equip_partial',
            EquipMassPartial(),
            promotes_inputs=['aircraft:*', 'mission:*'],
            promotes_outputs=['equip_mass_part'],
        )
        self.add_subsystem(
            'ac',
            ACMass(),
            promotes_inputs=['aircraft:*', 'mission:*'],
            promotes_outputs=[Aircraft.AirConditioning.MASS],
        )
        self.add_subsystem(
            'furnishing',
            FurnishingMass(),
            promotes_inputs=['aircraft:*', 'mission:*'],
            promotes_outputs=['furnishing_mass'],
        )
        self.add_subsystem(
            'equip_sum',
            EquipMassSum(),
            promotes_inputs=['equip_mass_part', 'furnishing_mass', Aircraft.AirConditioning.MASS],
            promotes_outputs=[Aircraft.Design.FIXED_EQUIPMENT_MASS],
        )


class UsefulLoadMass(om.ExplicitComponent):
    """
    Computation of fixed equipment mass and useful load for GASP-based mass.
    """

    def initialize(self):
        add_aviary_option(self, Aircraft.CrewPayload.Design.NUM_PASSENGERS)
        add_aviary_option(self, Aircraft.Engine.NUM_ENGINES)
        add_aviary_option(self, Aircraft.Engine.TYPE)
        add_aviary_option(self, Aircraft.Propulsion.TOTAL_NUM_ENGINES)

    def setup(self):
        num_engine_type = len(self.options[Aircraft.Engine.NUM_ENGINES])

        add_aviary_input(self, Aircraft.CrewPayload.CATERING_ITEMS_MASS_PER_PASSENGER, units='lbm')
        add_aviary_input(self, Aircraft.Design.EMERGENCY_EQUIPMENT_MASS, units='lbm')
        add_aviary_input(
            self, Aircraft.CrewPayload.PASSENGER_SERVICE_MASS_PER_PASSENGER, units='lbm'
        )
        add_aviary_input(self, Aircraft.Fuel.UNUSABLE_FUEL_MASS_COEFFICIENT, units='unitless')
        add_aviary_input(self, Aircraft.CrewPayload.WATER_MASS_PER_OCCUPANT)

        add_aviary_input(self, Aircraft.Wing.AREA, units='ft**2')

        add_aviary_input(
            self, Aircraft.Engine.SCALED_SLS_THRUST, shape=num_engine_type, units='lbf'
        )
        add_aviary_input(self, Aircraft.Fuel.WING_FUEL_FRACTION, units='unitless')

        add_aviary_output(self, Aircraft.Design.FIXED_USEFUL_LOAD, units='lbm')

        self.declare_partials(Aircraft.Design.FIXED_USEFUL_LOAD, '*')

    def compute(self, inputs, outputs):
        PAX = self.options[Aircraft.CrewPayload.Design.NUM_PASSENGERS]

        num_engines = self.options[Aircraft.Propulsion.TOTAL_NUM_ENGINES]

        wing_area = inputs[Aircraft.Wing.AREA]
        Fn_SLS = inputs[Aircraft.Engine.SCALED_SLS_THRUST]
        fuel_vol_frac = inputs[Aircraft.Fuel.WING_FUEL_FRACTION]

        engine_type = self.options[Aircraft.Engine.TYPE][0]

        num_flight_attendants = 0.0
        if PAX >= 20.0:
            num_flight_attendants = 1.0
        if PAX >= 51.0:
            num_flight_attendants = 2.0
        if PAX >= 101.0:
            num_flight_attendants = 3.0
        if PAX >= 151.0:
            num_flight_attendants = 4.0
        if PAX >= 201.0:
            num_flight_attendants = 5.0
        if PAX >= 251.0:
            num_flight_attendants = 6.0

        num_pilots = 1.0
        if PAX > 9.0:
            num_pilots = 2.0
        if engine_type is GASPEngineType.TURBOJET and PAX > 5.0:
            num_pilots = 2.0
        if PAX >= 251.0:
            num_pilots = 3.0

        # note: the average weight of a pilot was calulated using the following equation:
        # avg_wt = pct_male*avg_wt_male + pct_female*avg_wt_female where
        # pct_male = the percentage of US airline pilots that are male (based on data from
        # the center for aviation in 2018, which listed this percentage as 95.6%, and slightly
        # deflated to account for the upward trend in female pilots, resulting in an estimated
        # percentage of 94%)
        # avg_wt_male is the average weight of males according to the CDC, and is 199.8 lbf
        # pct_female is calculated from the same methods as pct_male, and results in 6%
        # avg_wt_female is the average weight of females according to the CDC, and is 170.8 lbf
        # the resulting value is that the average weight of the US airline pilot is 198 lbf
        pilot_wt = 198 * num_pilots
        # note: the average weight of a flight attendant was calulated using the following equation:
        # avg_wt = pct_male*avg_wt_male + pct_female*avg_wt_female where
        # pct_male = the percentage of US flight attendants that are male (based on data from
        # the women in aerospace international organization in 2020, which listed this percentage as
        # 20.8%)
        # avg_wt_male is the average weight of males according to the CDC, and is 199.8 lbf
        # pct_female is calculated from the same methods as pct_male, and results in 79.2%
        # avg_wt_female is the average weight of females according to the CDC, and is 170.8 lbf
        # the resulting value is that the average weight of the US flight attendant is 177 lbf
        flight_attendant_wt = 177 * num_flight_attendants

        crew_bag_wt = 25.0 * num_pilots
        if PAX >= 20.0:
            crew_bag_wt = 10.0 * (num_pilots + num_flight_attendants) + 25.0
        if PAX >= 40.0:
            crew_bag_wt = 20.0 * (num_flight_attendants + num_pilots) + 25.0 * num_pilots

        if engine_type is GASPEngineType.TURBOJET:
            oil_per_eng_wt = 0.0054 * Fn_SLS + 12.0
        elif engine_type is GASPEngineType.TURBOSHAFT or engine_type is GASPEngineType.TURBOPROP:
            oil_per_eng_wt = 0.0124 * Fn_SLS + 14
        # else:
        #     oil_per_eng_wt = 0.062 * (Fn_SLS - 100) + 11
        else:
            # Other engine types are currently not supported in Aviary
            oil_per_eng_wt = 0

        oil_wt = num_engines * oil_per_eng_wt

        lavatories = 0.0
        if PAX > 25.0:
            lavatories = 1.0
        if PAX >= 51.0:
            lavatories = 2.0
        if PAX >= 101.0:
            lavatories = 3.0
        if PAX >= 151.0:
            lavatories = 4.0
        if PAX >= 201.0:
            lavatories = 5.0
        if PAX >= 251.0:
            lavatories = 6.0

        service_wt = 0.0
        if PAX > 9.0:
            service_wt = (
                inputs[Aircraft.CrewPayload.PASSENGER_SERVICE_MASS_PER_PASSENGER]
                * PAX
                * GRAV_ENGLISH_LBM
                + 16.0 * lavatories
            )

        water_wt = 0.0
        if PAX > 19.0:
            water_wt = (
                inputs[Aircraft.CrewPayload.WATER_MASS_PER_OCCUPANT]
                * (PAX + num_pilots + num_flight_attendants)
                * GRAV_ENGLISH_LBM
            )

        emergency_wt = 0.0
        if PAX > 5.0:
            emergency_wt = 10.0
        if PAX > 9.0:
            emergency_wt = 15.0
        if PAX >= 35.0:
            emergency_wt = 25.0 * num_flight_attendants + 15.0
        if not (-1e-5 < inputs[Aircraft.Design.EMERGENCY_EQUIPMENT_MASS] < 1e-5):
            emergency_wt = inputs[Aircraft.Design.EMERGENCY_EQUIPMENT_MASS] * GRAV_ENGLISH_LBM

        catering_wt = 0.0
        if PAX > 19.0:
            catering_wt = (
                inputs[Aircraft.CrewPayload.CATERING_ITEMS_MASS_PER_PASSENGER]
                * PAX
                * GRAV_ENGLISH_LBM
            )

        trapped_fuel_wt = (
            inputs[Aircraft.Fuel.UNUSABLE_FUEL_MASS_COEFFICIENT]
            * (wing_area**0.5)
            * fuel_vol_frac
            / 0.430
        )
        if fuel_vol_frac <= 0.075:  # note: this technically creates a discontinuity # won't change
            trapped_fuel_wt = (
                inputs[Aircraft.Fuel.UNUSABLE_FUEL_MASS_COEFFICIENT] * 0.18 * (wing_area**0.5)
            )

        useful_wt = (
            pilot_wt
            + flight_attendant_wt
            + crew_bag_wt
            + oil_wt
            + service_wt
            + water_wt
            + emergency_wt
            + catering_wt
            + trapped_fuel_wt
        )

        outputs[Aircraft.Design.FIXED_USEFUL_LOAD] = useful_wt / GRAV_ENGLISH_LBM

    def compute_partials(self, inputs, partials):
        PAX = self.options[Aircraft.CrewPayload.Design.NUM_PASSENGERS]

        num_engines = self.options[Aircraft.Propulsion.TOTAL_NUM_ENGINES]

        wing_area = inputs[Aircraft.Wing.AREA]
        fuel_vol_frac = inputs[Aircraft.Fuel.WING_FUEL_FRACTION]

        engine_type = self.options[Aircraft.Engine.TYPE][0]

        num_pilots = 1.0
        if PAX > 9.0:
            num_pilots = 2.0
        if engine_type is GASPEngineType.TURBOJET and PAX > 5.0:
            num_pilots = 2.0
        if PAX >= 251.0:
            num_pilots = 3.0

        num_flight_attendants = 0.0
        if PAX >= 20.0:
            num_flight_attendants = 1.0
        if PAX >= 51.0:
            num_flight_attendants = 2.0
        if PAX >= 101.0:
            num_flight_attendants = 3.0
        if PAX >= 151.0:
            num_flight_attendants = 4.0
        if PAX >= 201.0:
            num_flight_attendants = 5.0
        if PAX >= 251.0:
            num_flight_attendants = 6.0

        if engine_type is GASPEngineType.TURBOJET:
            doil_per_eng_wt_dFn_SLS = 0.0054
        elif engine_type is GASPEngineType.TURBOSHAFT or engine_type is GASPEngineType.TURBOPROP:
            doil_per_eng_wt_dFn_SLS = 0.0124
        # else:
        #     doil_per_eng_wt_dFn_SLS = 0.062
        else:
            # Other engine types are currently not supported in Aviary
            doil_per_eng_wt_dFn_SLS = 0.0

        dservice_wt_dmass_coeff_8 = 0.0
        if PAX > 9.0:
            dservice_wt_dmass_coeff_8 = PAX * GRAV_ENGLISH_LBM

        dwater_wt_dmass_coeff_9 = 0.0
        if PAX > 19.0:
            dwater_wt_dmass_coeff_9 = (PAX + num_pilots + num_flight_attendants) * GRAV_ENGLISH_LBM

        demergency_wt_dmass_coeff_10 = 0.0
        if not (-1e-5 < inputs[Aircraft.Design.EMERGENCY_EQUIPMENT_MASS] < 1e-5):
            demergency_wt_dmass_coeff_10 = GRAV_ENGLISH_LBM

        dcatering_wt_dmass_coeff_11 = 0.0
        if PAX > 19.0:
            dcatering_wt_dmass_coeff_11 = PAX * GRAV_ENGLISH_LBM

        dtrapped_fuel_wt_dmass_coeff_12 = (wing_area**0.5) * fuel_vol_frac / 0.430
        dtrapped_fuel_wt_dwing_area = (
            0.5
            * inputs[Aircraft.Fuel.UNUSABLE_FUEL_MASS_COEFFICIENT]
            * (wing_area**-0.5)
            * fuel_vol_frac
            / 0.430
        )
        dtrapped_fuel_wt_dfuel_vol_frac = (
            inputs[Aircraft.Fuel.UNUSABLE_FUEL_MASS_COEFFICIENT] * (wing_area**0.5) / 0.430
        )

        if fuel_vol_frac <= 0.075:  # note: this technically creates a discontinuity # won't change
            dtrapped_fuel_wt_dmass_coeff_12 = 0.18 * (wing_area**0.5)
            dtrapped_fuel_wt_dwing_area = (
                0.5
                * inputs[Aircraft.Fuel.UNUSABLE_FUEL_MASS_COEFFICIENT]
                * 0.18
                * (wing_area**-0.5)
            )
            dtrapped_fuel_wt_dfuel_vol_frac = 0.0

        doil_wt_dFnSLS = num_engines * doil_per_eng_wt_dFn_SLS

        duseful_mass_dFn_SLS = doil_wt_dFnSLS / GRAV_ENGLISH_LBM
        duseful_mass_dmass_coeff_8 = dservice_wt_dmass_coeff_8 / GRAV_ENGLISH_LBM
        duseful_mass_dmass_coeff_9 = dwater_wt_dmass_coeff_9 / GRAV_ENGLISH_LBM
        duseful_mass_dmass_coeff_10 = demergency_wt_dmass_coeff_10 / GRAV_ENGLISH_LBM
        duseful_mass_dmass_coeff_11 = dcatering_wt_dmass_coeff_11 / GRAV_ENGLISH_LBM
        duseful_mass_dmass_coeff_12 = dtrapped_fuel_wt_dmass_coeff_12 / GRAV_ENGLISH_LBM
        duseful_mass_dwing_area = dtrapped_fuel_wt_dwing_area / GRAV_ENGLISH_LBM
        duseful_mass_dfuel_vol_frac = dtrapped_fuel_wt_dfuel_vol_frac / GRAV_ENGLISH_LBM
        partials[Aircraft.Design.FIXED_USEFUL_LOAD, Aircraft.Engine.SCALED_SLS_THRUST] = (
            duseful_mass_dFn_SLS
        )
        partials[
            Aircraft.Design.FIXED_USEFUL_LOAD,
            Aircraft.CrewPayload.PASSENGER_SERVICE_MASS_PER_PASSENGER,
        ] = duseful_mass_dmass_coeff_8
        partials[
            Aircraft.Design.FIXED_USEFUL_LOAD, Aircraft.CrewPayload.WATER_MASS_PER_OCCUPANT
        ] = duseful_mass_dmass_coeff_9
        partials[Aircraft.Design.FIXED_USEFUL_LOAD, Aircraft.Design.EMERGENCY_EQUIPMENT_MASS] = (
            duseful_mass_dmass_coeff_10
        )
        partials[
            Aircraft.Design.FIXED_USEFUL_LOAD,
            Aircraft.CrewPayload.CATERING_ITEMS_MASS_PER_PASSENGER,
        ] = duseful_mass_dmass_coeff_11
        partials[
            Aircraft.Design.FIXED_USEFUL_LOAD, Aircraft.Fuel.UNUSABLE_FUEL_MASS_COEFFICIENT
        ] = duseful_mass_dmass_coeff_12

        partials[Aircraft.Design.FIXED_USEFUL_LOAD, Aircraft.Wing.AREA] = duseful_mass_dwing_area
        partials[Aircraft.Design.FIXED_USEFUL_LOAD, Aircraft.Fuel.WING_FUEL_FRACTION] = (
            duseful_mass_dfuel_vol_frac
        )


class EquipAndUsefulLoadMassGroup(om.Group):
    def setup(self):
        self.add_subsystem(
            'equip',
            EquipMassGroup(),
            promotes_inputs=['aircraft:*', 'mission:*'],
            promotes_outputs=['aircraft:*'],
        )

        self.add_subsystem(
            'useful',
            UsefulLoadMass(),
            promotes_inputs=['aircraft:*'],
            promotes_outputs=['aircraft:*'],
        )<|MERGE_RESOLUTION|>--- conflicted
+++ resolved
@@ -8,16 +8,11 @@
 from aviary.variable_info.variables import Aircraft, Mission
 
 
-<<<<<<< HEAD
 class EquipMassPartial(om.ExplicitComponent):
     """
     Computation of fixed equipment mass and useful load for GASP-based mass.
     AC and furnishing masses are removed. Others will be moved to individual components.
     """
-=======
-class EquipAndUsefulLoadMass(om.ExplicitComponent):
-    """Computation of fixed equipment mass and useful load for GASP-based mass."""
->>>>>>> 3e7e1504
 
     def initialize(self):
         add_aviary_option(self, Aircraft.CrewPayload.Design.NUM_PASSENGERS)
