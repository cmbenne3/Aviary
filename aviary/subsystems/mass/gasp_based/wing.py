--- conflicted
+++ resolved
@@ -8,7 +8,7 @@
 
 class WingMassSolve(om.ImplicitComponent):
     """
-    Computation of isolated wing mass, namely wing mass including high lift devices 
+    Computation of isolated wing mass, namely wing mass including high lift devices
     (but excluding struts and fold effects) using a nonlinear solver.
     """
 
@@ -288,14 +288,9 @@
 
 
 class WingMassTotal(om.ExplicitComponent):
-<<<<<<< HEAD
-=======
     """
     Computation of wing mass, strut mass, and wing fold mass.
     """
-
-    def initialize(self):
->>>>>>> e30ee5b6
 
     def initialize(self):
         add_aviary_option(self, Aircraft.Wing.HAS_FOLD)
@@ -411,14 +406,9 @@
 
 
 class WingMassGroup(om.Group):
-<<<<<<< HEAD
-=======
     """
     Group to compute wing mass for GASP-based mass.
     """
-
-    def initialize(self):
->>>>>>> e30ee5b6
 
     def initialize(self):
         add_aviary_option(self, Aircraft.Wing.HAS_FOLD)
