import unittest

import openmdao.api as om
from openmdao.utils.assert_utils import assert_check_partials, assert_near_equal
from openmdao.utils.testing_utils import use_tempdirs

from aviary.models.aircraft.large_single_aisle_1.V3_bug_fixed_IO import (
    V3_bug_fixed_non_metadata,
    V3_bug_fixed_options,
)
from aviary.subsystems.geometry.gasp_based.size_group import SizeGroup
from aviary.subsystems.mass.gasp_based.mass_premission import MassPremission
from aviary.utils.aviary_values import get_items
from aviary.variable_info.functions import setup_model_options
from aviary.variable_info.options import get_option_defaults, is_option
from aviary.variable_info.variables import Aircraft, Mission


class MassSummationTestCase1(unittest.TestCase):
    """
    This is the large single aisle 1 V3 bug fixed test case.
    All values are from V3 bug fixed output (or hand calculated from output) unless
    otherwise specified.
    """

    def setUp(self):
        self.prob = om.Problem()
        self.prob.model.add_subsystem(
            'gasp_based_geom',
            SizeGroup(),
            promotes_inputs=['aircraft:*', 'mission:*'],
            promotes_outputs=[
                'aircraft:*',
            ],
        )
        self.prob.model.add_subsystem(
            'total_mass',
            MassPremission(),
            promotes=['*'],
        )

        for key, (val, units) in get_items(V3_bug_fixed_options):
            if not is_option(key):
                self.prob.model.set_input_defaults(key, val=val, units=units)

        for key, (val, units) in get_items(V3_bug_fixed_non_metadata):
            self.prob.model.set_input_defaults(key, val=val, units=units)

        self.prob.model.set_input_defaults(
            Aircraft.Design.MAX_STRUCTURAL_SPEED, val=402.5, units='mi/h'
        )
        # self.prob.model.set_input_defaults(Aircraft.Wing.SPAN, val=0.0, units='ft')
        # Adjust WETTED_AREA_SCALER such that WETTED_AREA = 4000.0
        self.prob.model.set_input_defaults(
            Aircraft.Fuselage.WETTED_AREA_SCALER, val=0.86215, units='unitless'
        )
        self.prob.model.set_input_defaults(Aircraft.Wing.SLAT_CHORD_RATIO, val=0.15)
        self.prob.model.set_input_defaults(Aircraft.Wing.SLAT_SPAN_RATIO, val=0.9)
        self.prob.model.set_input_defaults(Aircraft.Furnishings.MASS_SCALER, 40.0, units='unitless')
        self.prob.model.set_input_defaults(Aircraft.Fuselage.CABIN_AREA, val=1069.0, units='ft**2')

        setup_model_options(self.prob, V3_bug_fixed_options)

        self.prob.setup(check=False, force_alloc_complex=True)

    def test_case1(self):
        self.prob.run_model()

        # print(f'wetted_area: {self.prob[Aircraft.Fuselage.WETTED_AREA]}')

        tol = 5e-4
        # size values:
        assert_near_equal(self.prob['gasp_based_geom.cabin_height'], 13.1, tol)
        assert_near_equal(self.prob['gasp_based_geom.cabin_len'], 72.09722222222223, tol)
        assert_near_equal(self.prob['gasp_based_geom.nose_height'], 8.6, tol)

        assert_near_equal(self.prob[Aircraft.Wing.CENTER_CHORD], 17.63, tol)
        assert_near_equal(self.prob[Aircraft.Wing.ROOT_CHORD], 16.54, tol)
        assert_near_equal(
            self.prob[Aircraft.Wing.THICKNESS_TO_CHORD_UNWEIGHTED], 0.1397, tol
        )  # not exact GASP value from the output file, likely due to rounding error

        assert_near_equal(self.prob[Aircraft.HorizontalTail.AVERAGE_CHORD], 9.6509873673743, tol)
        assert_near_equal(self.prob[Aircraft.VerticalTail.AVERAGE_CHORD], 16.96457870166355, tol)
        assert_near_equal(self.prob[Aircraft.Nacelle.AVG_LENGTH], 14.7, tol)

        # fixed mass values:
        assert_near_equal(self.prob[Aircraft.LandingGear.MAIN_GEAR_MASS], 6384.35, tol)
        assert_near_equal(self.prob['loc_MAC_vtail'], 0.44959578484694906, tol)

        # wing values:
        assert_near_equal(self.prob['isolated_wing_mass'], 15758, tol)
        assert_near_equal(self.prob[Aircraft.Propulsion.TOTAL_ENGINE_MASS], 12606, tol)
        assert_near_equal(self.prob[Aircraft.Engine.ADDITIONAL_MASS], 1765 / 2, tol)

        # fuel values:
        # modified from GASP value to account for updated crew mass. GASP value is
        # 78843.6
        assert_near_equal(self.prob['OEM_wingfuel_mass'], 79500.16001078, tol)
        # modified from GASP value to account for updated crew mass. GASP value is
        # 102408.05695930264
        assert_near_equal(self.prob['fus_mass_full'], 101735.01012115, tol)
        # modified from GASP value to account for updated crew mass. GASP value is
        # 1757
        assert_near_equal(
            self.prob[Aircraft.Fuel.FUEL_SYSTEM_MASS], 1783.50656044, tol
        )  # modified from GASP value to account for updated crew mass. GASP value is 1757
        assert_near_equal(self.prob[Aircraft.Design.STRUCTURE_MASS], 50266.438, tol)
        assert_near_equal(
            self.prob[Aircraft.Fuselage.MASS], 18624.42144949, tol
        )  # modified from GASP value to account for updated crew mass. GASP value is 18814

        # modified from GASP value to account for updated crew mass. GASP value is
        # 42843.6
        assert_near_equal(
            self.prob[Mission.Design.FUEL_MASS_REQUIRED], 43500.16001078, tol
        )  # modified from GASP value to account for updated crew mass. GASP value is 42843.6
        assert_near_equal(
            self.prob[Aircraft.Propulsion.MASS], 16161.21, tol
        )  # modified from GASP value to account for updated crew mass. GASP value is 16127
        assert_near_equal(
            self.prob[Mission.Design.FUEL_MASS], 43500.16001078, tol
        )  # modified from GASP value to account for updated crew mass. GASP value is 42844.0
        assert_near_equal(
            self.prob['fuel_mass_min'], 33460.16001078, tol
        )  # modified from GASP value to account for updated crew mass. GASP value is 32803.6
        assert_near_equal(
            self.prob[Aircraft.Fuel.WING_VOLUME_DESIGN], 869.61632311, tol
        )  # modified from GASP value to account for updated crew mass. GASP value is 856.4910800459031
        assert_near_equal(
            self.prob['OEM_fuel_vol'], 1589.29615013, tol
        )  # modified from GASP value to account for updated crew mass. GASP value is 1576.1710061411081
        assert_near_equal(
            self.prob[Aircraft.Design.OPERATING_MASS], 95899.83998922, tol
        )  # modified from GASP value to account for updated crew mass. GASP value is 96556.0
        # extra_fuel_mass calculated differently in this version, so test for payload_mass_max_fuel not included
        assert_near_equal(self.prob['volume_wingfuel_mass'], 57066.3, tol)
        assert_near_equal(self.prob['max_wingfuel_mass'], 57066.3, tol)
        assert_near_equal(
            self.prob[Aircraft.Fuel.AUXILIARY_FUEL_CAPACITY], 0, tol
        )  # always zero when no body tank
        assert_near_equal(self.prob['extra_fuel_volume'], 0, tol)  # always zero when no body tank
        assert_near_equal(self.prob['max_extra_fuel_mass'], 0, tol)  # always zero when no body tank

        partial_data = self.prob.check_partials(out_stream=None, method='cs')
        assert_check_partials(partial_data, atol=3e-10, rtol=1e-12)


class MassSummationTestCase2(unittest.TestCase):
    """
    This is the large single aisle 1 V3.5 test case.
    All values are from V3.5 output (or hand calculated from the output, and these cases
    are specified).
    """

    def setUp(self):
        options = get_option_defaults()
        options.set_val(Aircraft.Electrical.HAS_HYBRID_SYSTEM, val=False, units='unitless')
        options.set_val(Aircraft.CrewPayload.Design.NUM_PASSENGERS, val=180, units='unitless')
        options.set_val(Aircraft.CrewPayload.NUM_PASSENGERS, val=180, units='unitless')
        options.set_val(Mission.Design.CRUISE_ALTITUDE, val=37500, units='ft')
        options.set_val(Aircraft.Wing.CHOOSE_FOLD_LOCATION, val=False, units='unitless')
        options.set_val(
            Aircraft.Wing.FOLD_DIMENSIONAL_LOCATION_SPECIFIED, val=True, units='unitless'
        )
        options.set_val(Aircraft.Strut.DIMENSIONAL_LOCATION_SPECIFIED, val=True, units='unitless')
        options.set_val(Aircraft.LandingGear.FIXED_GEAR, val=False, units='unitless')
        options.set_val(Aircraft.CrewPayload.PASSENGER_MASS_WITH_BAGS, val=200, units='lbm')
        options.set_val(Aircraft.Fuselage.NUM_SEATS_ABREAST, 6)
        options.set_val(Aircraft.Fuselage.AISLE_WIDTH, 24, units='inch')
        options.set_val(Aircraft.Fuselage.NUM_AISLES, 1)
        options.set_val(Aircraft.Fuselage.SEAT_PITCH, 29, units='inch')
        options.set_val(Aircraft.Fuselage.SEAT_WIDTH, 20.2, units='inch')
        options.set_val(Aircraft.Engine.ADDITIONAL_MASS_FRACTION, 0.14, units='unitless')

        self.prob = om.Problem()
        self.prob.model.add_subsystem(
            'size',
            SizeGroup(),
            promotes_inputs=['aircraft:*', 'mission:*'],
            promotes_outputs=[
                'aircraft:*',
            ],
        )
        self.prob.model.add_subsystem(
            'GASP_mass',
            MassPremission(),
            promotes=['*'],
        )

        self.prob.model.set_input_defaults(Aircraft.Wing.ASPECT_RATIO, val=10.13, units='unitless')
        self.prob.model.set_input_defaults(Aircraft.Wing.TAPER_RATIO, val=0.33, units='unitless')
        self.prob.model.set_input_defaults(Aircraft.Wing.SWEEP, val=25, units='deg')
        self.prob.model.set_input_defaults(
            Aircraft.Wing.THICKNESS_TO_CHORD_ROOT, val=0.15, units='unitless'
        )
        self.prob.model.set_input_defaults(Mission.Design.GROSS_MASS, val=175400, units='lbm')
        self.prob.model.set_input_defaults(Aircraft.Design.WING_LOADING, val=128, units='lbf/ft**2')
        self.prob.model.set_input_defaults(
            Aircraft.HorizontalTail.VERTICAL_TAIL_FRACTION, val=0, units='unitless'
        )
        self.prob.model.set_input_defaults(
            Aircraft.VerticalTail.ASPECT_RATIO, val=1.67, units='unitless'
        )
        self.prob.model.set_input_defaults(
            Aircraft.HorizontalTail.TAPER_RATIO, val=0.352, units='unitless'
        )
        self.prob.model.set_input_defaults(
            Aircraft.Engine.SCALED_SLS_THRUST, val=29500.0, units='lbf'
        )
        self.prob.model.set_input_defaults(
            Aircraft.Engine.WING_LOCATIONS, val=0.35, units='unitless'
        )
        self.prob.model.set_input_defaults(
            Aircraft.Fuselage.PRESSURE_DIFFERENTIAL, val=7.5, units='psi'
        )
        self.prob.model.set_input_defaults(Aircraft.Fuel.WING_FUEL_FRACTION, 0.6, units='unitless')
        self.prob.model.set_input_defaults(
            Aircraft.VerticalTail.TAPER_RATIO, val=0.801, units='unitless'
        )

        self.prob.model.set_input_defaults(
            Aircraft.HorizontalTail.VOLUME_COEFFICIENT, val=1.189, units='unitless'
        )
        self.prob.model.set_input_defaults(
            Aircraft.VerticalTail.VOLUME_COEFFICIENT, 0.145, units='unitless'
        )
        self.prob.model.set_input_defaults(Aircraft.Fuselage.DELTA_DIAMETER, 4.5, units='ft')
        self.prob.model.set_input_defaults(
            Aircraft.Fuselage.PILOT_COMPARTMENT_LENGTH, 9.5, units='ft'
        )
        self.prob.model.set_input_defaults(Aircraft.Fuselage.NOSE_FINENESS, 1, units='unitless')
        self.prob.model.set_input_defaults(Aircraft.Fuselage.TAIL_FINENESS, 3, units='unitless')
        # Adjust WETTED_AREA_SCALER such that WETTED_AREA = 4000.0
        self.prob.model.set_input_defaults(
            Aircraft.Fuselage.WETTED_AREA_SCALER, val=0.86215, units='unitless'
        )
        self.prob.model.set_input_defaults(
            Aircraft.Wing.THICKNESS_TO_CHORD_TIP, 0.12, units='unitless'
        )
        self.prob.model.set_input_defaults(
            Aircraft.HorizontalTail.MOMENT_RATIO, val=0.2307, units='unitless'
        )
        self.prob.model.set_input_defaults(
            Aircraft.VerticalTail.MOMENT_RATIO, 2.362, units='unitless'
        )
        self.prob.model.set_input_defaults(
            Aircraft.HorizontalTail.ASPECT_RATIO, val=4.75, units='unitless'
        )
        self.prob.model.set_input_defaults(Aircraft.Engine.REFERENCE_DIAMETER, 5.8, units='ft')
        # self.prob.model.set_input_defaults(
        #     Aircraft.Engine.REFERENCE_SLS_THRUST, 28690, units='lbf'
        # )
        self.prob.model.set_input_defaults(Aircraft.Engine.SCALE_FACTOR, 1.02823, units='unitless')
        self.prob.model.set_input_defaults(
            Aircraft.Nacelle.CORE_DIAMETER_RATIO, 1.25, units='unitless'
        )
        self.prob.model.set_input_defaults(Aircraft.Nacelle.FINENESS, 2, units='unitless')

        self.prob.model.set_input_defaults(
            Aircraft.Design.MAX_STRUCTURAL_SPEED, val=402.5, units='mi/h'
        )
        self.prob.model.set_input_defaults(Aircraft.CrewPayload.CARGO_MASS, val=0, units='lbm')
        self.prob.model.set_input_defaults(
            Aircraft.CrewPayload.Design.MAX_CARGO_MASS, val=10040, units='lbm'
        )
        self.prob.model.set_input_defaults(Aircraft.VerticalTail.SWEEP, val=0, units='deg')
        self.prob.model.set_input_defaults(
            Aircraft.HorizontalTail.MASS_COEFFICIENT, val=0.232, units='unitless'
        )
        self.prob.model.set_input_defaults(
            Aircraft.LandingGear.TAIL_HOOK_MASS_SCALER, val=1, units='unitless'
        )
        self.prob.model.set_input_defaults(
            Aircraft.VerticalTail.MASS_COEFFICIENT, val=0.289, units='unitless'
        )
        self.prob.model.set_input_defaults(
            Aircraft.HorizontalTail.THICKNESS_TO_CHORD, val=0.12, units='unitless'
        )
        self.prob.model.set_input_defaults(
            Aircraft.VerticalTail.THICKNESS_TO_CHORD, val=0.12, units='unitless'
        )
        self.prob.model.set_input_defaults(
            Aircraft.Wing.HIGH_LIFT_MASS_COEFFICIENT, val=1.9, units='unitless'
        )  # Based onlarge single aisle 1for updated flaps mass model
        self.prob.model.set_input_defaults(
            Mission.Landing.LIFT_COEFFICIENT_MAX, val=2.817, units='unitless'
        )  # Based onlarge single aisle 1for updated flaps mass model
        self.prob.model.set_input_defaults(
            Aircraft.Wing.SURFACE_CONTROL_MASS_COEFFICIENT, val=0.95, units='unitless'
        )
        self.prob.model.set_input_defaults(
            Aircraft.Design.COCKPIT_CONTROL_MASS_COEFFICIENT, val=16.5, units='unitless'
        )
        self.prob.model.set_input_defaults(
            Aircraft.Controls.STABILITY_AUGMENTATION_SYSTEM_MASS, val=0, units='lbm'
        )  # note: not actually defined in program, likely an error
        self.prob.model.set_input_defaults(
            Aircraft.Controls.COCKPIT_CONTROL_MASS_SCALER, val=1, units='unitless'
        )
        self.prob.model.set_input_defaults(
            Aircraft.Wing.SURFACE_CONTROL_MASS_SCALER, val=1, units='unitless'
        )
        self.prob.model.set_input_defaults(
            Aircraft.Controls.STABILITY_AUGMENTATION_SYSTEM_MASS_SCALER, val=1, units='unitless'
        )
        self.prob.model.set_input_defaults(
            Aircraft.Controls.TOTAL_MASS, val=0, units='lbm'
        )  # note: not actually defined in program, likely an error
        self.prob.model.set_input_defaults(
            Aircraft.LandingGear.MASS_COEFFICIENT, val=0.04, units='unitless'
        )
        self.prob.model.set_input_defaults(
            Aircraft.LandingGear.MAIN_GEAR_MASS_COEFFICIENT, val=0.85, units='unitless'
        )
        self.prob.model.set_input_defaults(
            Aircraft.Nacelle.CLEARANCE_RATIO, val=0.2, units='unitless'
        )
        self.prob.model.set_input_defaults(
            Aircraft.Engine.MASS_SPECIFIC, val=0.21366, units='lbm/lbf'
        )
        self.prob.model.set_input_defaults(Aircraft.Nacelle.MASS_SPECIFIC, val=3, units='lbm/ft**2')
        self.prob.model.set_input_defaults(Aircraft.Engine.PYLON_FACTOR, val=1.25, units='unitless')
        self.prob.model.set_input_defaults(Aircraft.Engine.MASS_SCALER, val=1, units='unitless')
        self.prob.model.set_input_defaults(
            Aircraft.Propulsion.MISC_MASS_SCALER, val=1, units='unitless'
        )
        self.prob.model.set_input_defaults(
            Aircraft.LandingGear.MAIN_GEAR_LOCATION, val=0.15, units='unitless'
        )

        self.prob.model.set_input_defaults(Aircraft.APU.MASS, val=928.0, units='lbm')
        self.prob.model.set_input_defaults(
            Aircraft.Instruments.MASS_COEFFICIENT, val=0.0736, units='unitless'
        )
        self.prob.model.set_input_defaults(
            Aircraft.Hydraulics.FLIGHT_CONTROL_MASS_COEFFICIENT, val=0.112, units='unitless'
        )
        self.prob.model.set_input_defaults(
            Aircraft.Hydraulics.GEAR_MASS_COEFFICIENT, val=0.14, units='unitless'
        )
        self.prob.model.set_input_defaults(Aircraft.Avionics.MASS, val=1959.0, units='lbm')
        self.prob.model.set_input_defaults(
            Aircraft.AirConditioning.MASS_COEFFICIENT, val=1.65, units='unitless'
        )
        self.prob.model.set_input_defaults(Aircraft.AntiIcing.MASS, val=551.0, units='lbm')
        self.prob.model.set_input_defaults(Aircraft.Furnishings.MASS, val=11192.0, units='lbm')
        self.prob.model.set_input_defaults(
            Aircraft.CrewPayload.PASSENGER_SERVICE_MASS_PER_PASSENGER, val=5.0, units='lbm'
        )
        self.prob.model.set_input_defaults(
            Aircraft.CrewPayload.WATER_MASS_PER_OCCUPANT, val=3.0, units='lbm'
        )
        self.prob.model.set_input_defaults(
            Aircraft.Design.EMERGENCY_EQUIPMENT_MASS, val=50.0, units='lbm'
        )
        self.prob.model.set_input_defaults(
            Aircraft.CrewPayload.CATERING_ITEMS_MASS_PER_PASSENGER, val=7.6, units='lbm'
        )
        self.prob.model.set_input_defaults(
            Aircraft.Fuel.UNUSABLE_FUEL_MASS_COEFFICIENT, val=12.0, units='unitless'
        )

        self.prob.model.set_input_defaults(
            Aircraft.Wing.MASS_COEFFICIENT, val=102.5, units='unitless'
        )

        self.prob.model.set_input_defaults(
            Aircraft.Fuselage.MASS_COEFFICIENT, val=128, units='unitless'
        )
        self.prob.model.set_input_defaults('pylon_len', val=0, units='ft')
        self.prob.model.set_input_defaults(
            'MAT', val=0, units='lbm'
        )  # note: not actually defined in program, likely an error
        self.prob.model.set_input_defaults(Aircraft.Wing.MASS_SCALER, val=1, units='unitless')
        self.prob.model.set_input_defaults(
            Aircraft.HorizontalTail.MASS_SCALER, val=1, units='unitless'
        )
        self.prob.model.set_input_defaults(
            Aircraft.VerticalTail.MASS_SCALER, val=1, units='unitless'
        )
        self.prob.model.set_input_defaults(Aircraft.Fuselage.MASS_SCALER, val=1, units='unitless')
        self.prob.model.set_input_defaults(
            Aircraft.LandingGear.TOTAL_MASS_SCALER, val=1, units='unitless'
        )
        self.prob.model.set_input_defaults(Aircraft.Engine.POD_MASS_SCALER, val=1, units='unitless')
        self.prob.model.set_input_defaults(
            Aircraft.Design.STRUCTURAL_MASS_INCREMENT, val=0, units='lbm'
        )
        self.prob.model.set_input_defaults(
            Aircraft.Fuel.FUEL_SYSTEM_MASS_SCALER, val=1, units='unitless'
        )
        self.prob.model.set_input_defaults(
            Aircraft.Fuel.FUEL_SYSTEM_MASS_COEFFICIENT, val=0.041, units='unitless'
        )
        self.prob.model.set_input_defaults(Aircraft.Fuel.DENSITY, val=6.687, units='lbm/galUS')
        self.prob.model.set_input_defaults(Aircraft.Fuel.FUEL_MARGIN, val=0, units='unitless')

        self.prob.model.set_input_defaults(Aircraft.Wing.SPAN, val=0.0, units='ft')
        self.prob.model.set_input_defaults(Aircraft.Wing.SLAT_CHORD_RATIO, val=0.15)
        self.prob.model.set_input_defaults(Aircraft.Wing.FLAP_CHORD_RATIO, val=0.3)
        self.prob.model.set_input_defaults(Aircraft.Wing.SLAT_SPAN_RATIO, val=0.9)
        self.prob.model.set_input_defaults(Aircraft.Furnishings.MASS_SCALER, 40.0, units='unitless')
        self.prob.model.set_input_defaults(Aircraft.Fuselage.CABIN_AREA, val=1069.0, units='ft**2')

        setup_model_options(self.prob, options)

        self.prob.setup(check=False, force_alloc_complex=True)

    def test_case1(self):
        self.prob.run_model()

        tol = 5e-4
        # size values:
        assert_near_equal(self.prob['size.cabin_height'], 13.1, tol)
        assert_near_equal(self.prob['size.cabin_len'], 72.1, tol)
        assert_near_equal(self.prob['size.nose_height'], 8.6, tol)

        assert_near_equal(self.prob[Aircraft.Wing.CENTER_CHORD], 17.49, tol)
        assert_near_equal(self.prob[Aircraft.Wing.ROOT_CHORD], 16.41, tol)
        assert_near_equal(
            self.prob[Aircraft.Wing.THICKNESS_TO_CHORD_UNWEIGHTED], 0.1397, tol
        )  # not exact GASP value from the output file, likely due to rounding error

        # note: this is not the value in the GASP output, because the output calculates
        # them differently. This was calculated by hand.
        assert_near_equal(self.prob[Aircraft.HorizontalTail.AVERAGE_CHORD], 9.578314120156815, tol)
        # note: this is not the value in the GASP output, because the output calculates
        # them differently. This was calculated by hand.
        assert_near_equal(self.prob[Aircraft.VerticalTail.AVERAGE_CHORD], 16.828924591320984, tol)
        assert_near_equal(self.prob[Aircraft.Nacelle.AVG_LENGTH], 14.7, tol)

        # fixed mass values:
        assert_near_equal(
            self.prob[Aircraft.LandingGear.MAIN_GEAR_MASS], 6384.35, tol
        )  # calculated by hand

        # note: tail.loc_MAC_vtail not included in v3.5

        assert_near_equal(self.prob[Aircraft.Propulsion.TOTAL_ENGINE_MASS], 12606, tol)
        assert_near_equal(self.prob[Aircraft.Engine.ADDITIONAL_MASS], 1765 / 2, tol)

        # wing values:
        assert_near_equal(self.prob['isolated_wing_mass'], 15653, tol)

        # fuel values:
        # modified from GASP value to account for updated crew mass. GASP value is
        # 79147.2
        assert_near_equal(
            self.prob['OEM_wingfuel_mass'], 79656.75796849, tol
        )  # modified from GASP value to account for updated crew mass. GASP value is 79147.2

        # calculated by hand,  #modified from GASP value to account for updated crew
        # mass. GASP value is 102321.45695930265
        assert_near_equal(self.prob['fus_mass_full'], 101684.81858046, tol)
        # modified from GASP value to account for updated crew mass. GASP value is
        # 1769
        assert_near_equal(
            self.prob[Aircraft.Fuel.FUEL_SYSTEM_MASS], 1789.92707671, tol
        )  # modified from GASP value to account for updated crew mass. GASP value is 1769

        assert_near_equal(self.prob[Aircraft.Design.STRUCTURE_MASS], 50132.58, tol)
        assert_near_equal(
            self.prob[Aircraft.Fuselage.MASS], 18621.15351242, tol
        )  # modified from GASP value to account for updated crew mass. GASP value is 18787

        assert_near_equal(
            self.prob[Mission.Design.FUEL_MASS_REQUIRED], 43656.75796849, tol
        )  # modified from GASP value to account for updated crew mass. GASP value is 43147.2
        assert_near_equal(
            self.prob[Aircraft.Propulsion.MASS], 16167.631, tol
        )  # modified from GASP value to account for updated crew mass. GASP value is 16140
        assert_near_equal(
            self.prob[Mission.Design.FUEL_MASS], 43656.75796849, tol
        )  # modified from GASP value to account for updated crew mass. GASP value is 43147
        assert_near_equal(
            self.prob['fuel_mass_min'], 33616.75796849, tol
        )  # modified from GASP value to account for updated crew mass. GASP value is 33107.2
        assert_near_equal(
            self.prob[Aircraft.Fuel.WING_VOLUME_DESIGN], 872.74688953, tol
        )  # calculated by hand,  #modified from GASP value to account for updated crew mass. GASP value is 862.5603807559726
        assert_near_equal(
            self.prob['OEM_fuel_vol'], 1592.42671655, tol
        )  # calculated by hand,  #modified from GASP value to account for updated crew mass. GASP value is 1582.2403068511774
        assert_near_equal(
            self.prob[Aircraft.Design.OPERATING_MASS], 95743.24203151, tol
        )  # modified from GASP value to account for updated crew mass. GASP value is 96253.0
        # extra_fuel_mass calculated differently in this version, so payload_mass_max_fuel test not included
        assert_near_equal(self.prob['volume_wingfuel_mass'], 55725.1, tol)
        assert_near_equal(self.prob['max_wingfuel_mass'], 55725.1, tol)
        assert_near_equal(
            self.prob[Aircraft.Fuel.AUXILIARY_FUEL_CAPACITY], 0, tol
        )  # always zero when no body tank
        assert_near_equal(self.prob['extra_fuel_volume'], 0, tol)  # always zero when no body tank
        assert_near_equal(self.prob['max_extra_fuel_mass'], 0, tol)  # always zero when no body tank

        partial_data = self.prob.check_partials(out_stream=None, method='cs')
        assert_check_partials(partial_data, atol=2e-10, rtol=1e-12)


class MassSummationTestCase3(unittest.TestCase):
    """
    This is thelarge single aisle 1V3.6 test case with a fuel margin of 0%, a wing loading of 128 psf, and a SLS thrust of 29500 lbf
    All values are from V3.6 output (or hand calculated from the output, and these cases are specified).
    """

    def setUp(self):
        options = get_option_defaults()
        options.set_val(Aircraft.Electrical.HAS_HYBRID_SYSTEM, val=False, units='unitless')
        options.set_val(Aircraft.CrewPayload.Design.NUM_PASSENGERS, val=180, units='unitless')
        options.set_val(Aircraft.CrewPayload.NUM_PASSENGERS, val=180, units='unitless')
        options.set_val(Mission.Design.CRUISE_ALTITUDE, val=37500, units='ft')
        options.set_val(Aircraft.Wing.CHOOSE_FOLD_LOCATION, val=False, units='unitless')
        options.set_val(
            Aircraft.Wing.FOLD_DIMENSIONAL_LOCATION_SPECIFIED, val=True, units='unitless'
        )
        options.set_val(Aircraft.Strut.DIMENSIONAL_LOCATION_SPECIFIED, val=True, units='unitless')
        options.set_val(Aircraft.LandingGear.FIXED_GEAR, val=False, units='unitless')
        options.set_val(Aircraft.CrewPayload.PASSENGER_MASS_WITH_BAGS, val=200, units='lbm')
        options.set_val(Aircraft.Fuselage.NUM_SEATS_ABREAST, 6)
        options.set_val(Aircraft.Fuselage.AISLE_WIDTH, 24, units='inch')
        options.set_val(Aircraft.Fuselage.NUM_AISLES, 1)
        options.set_val(Aircraft.Fuselage.SEAT_PITCH, 29, units='inch')
        options.set_val(Aircraft.Fuselage.SEAT_WIDTH, 20.2, units='inch')
        options.set_val(Aircraft.Engine.ADDITIONAL_MASS_FRACTION, 0.14, units='unitless')

        self.prob = om.Problem()
        self.prob.model.add_subsystem(
            'size',
            SizeGroup(),
            promotes_inputs=['aircraft:*', 'mission:*'],
            promotes_outputs=[
                'aircraft:*',
            ],
        )
        self.prob.model.add_subsystem(
            'GASP_mass',
            MassPremission(),
            promotes=['*'],
        )

        self.prob.model.set_input_defaults(Aircraft.Wing.ASPECT_RATIO, val=10.13, units='unitless')
        self.prob.model.set_input_defaults(Aircraft.Wing.TAPER_RATIO, val=0.33, units='unitless')
        self.prob.model.set_input_defaults(Aircraft.Wing.SWEEP, val=25, units='deg')
        self.prob.model.set_input_defaults(
            Aircraft.Wing.THICKNESS_TO_CHORD_ROOT, val=0.15, units='unitless'
        )
        self.prob.model.set_input_defaults(Mission.Design.GROSS_MASS, val=175400, units='lbm')
        self.prob.model.set_input_defaults(Aircraft.Design.WING_LOADING, val=128, units='lbf/ft**2')
        self.prob.model.set_input_defaults(
            Aircraft.HorizontalTail.VERTICAL_TAIL_FRACTION, val=0, units='unitless'
        )
        self.prob.model.set_input_defaults(
            Aircraft.VerticalTail.ASPECT_RATIO, val=1.67, units='unitless'
        )
        self.prob.model.set_input_defaults(
            Aircraft.HorizontalTail.TAPER_RATIO, val=0.352, units='unitless'
        )
        self.prob.model.set_input_defaults(
            Aircraft.Engine.SCALED_SLS_THRUST, val=29500.0, units='lbf'
        )
        self.prob.model.set_input_defaults(
            Aircraft.Engine.WING_LOCATIONS, val=0.35, units='unitless'
        )
        self.prob.model.set_input_defaults(
            Aircraft.Fuselage.PRESSURE_DIFFERENTIAL, val=7.5, units='psi'
        )
        self.prob.model.set_input_defaults(Aircraft.Fuel.WING_FUEL_FRACTION, 0.6, units='unitless')
        self.prob.model.set_input_defaults(
            Aircraft.VerticalTail.TAPER_RATIO, val=0.801, units='unitless'
        )

        self.prob.model.set_input_defaults(
            Aircraft.HorizontalTail.VOLUME_COEFFICIENT, val=1.189, units='unitless'
        )
        self.prob.model.set_input_defaults(
            Aircraft.VerticalTail.VOLUME_COEFFICIENT, 0.145, units='unitless'
        )
        self.prob.model.set_input_defaults(Aircraft.Fuselage.DELTA_DIAMETER, 4.5, units='ft')
        self.prob.model.set_input_defaults(
            Aircraft.Fuselage.PILOT_COMPARTMENT_LENGTH, 9.5, units='ft'
        )
        self.prob.model.set_input_defaults(Aircraft.Fuselage.NOSE_FINENESS, 1, units='unitless')
        self.prob.model.set_input_defaults(Aircraft.Fuselage.TAIL_FINENESS, 3, units='unitless')
        # Adjust WETTED_AREA_SCALER such that WETTED_AREA = 4000.0
        self.prob.model.set_input_defaults(
            Aircraft.Fuselage.WETTED_AREA_SCALER, val=0.86215, units='unitless'
        )
        self.prob.model.set_input_defaults(
            Aircraft.Wing.THICKNESS_TO_CHORD_TIP, 0.12, units='unitless'
        )
        self.prob.model.set_input_defaults(
            Aircraft.HorizontalTail.MOMENT_RATIO, val=0.2307, units='unitless'
        )
        self.prob.model.set_input_defaults(
            Aircraft.VerticalTail.MOMENT_RATIO, 2.362, units='unitless'
        )
        self.prob.model.set_input_defaults(
            Aircraft.HorizontalTail.ASPECT_RATIO, val=4.75, units='unitless'
        )
        self.prob.model.set_input_defaults(Aircraft.Engine.REFERENCE_DIAMETER, 5.8, units='ft')
        # self.prob.model.set_input_defaults(
        #     Aircraft.Engine.REFERENCE_SLS_THRUST, 28690, units='lbf'
        # )
        self.prob.model.set_input_defaults(Aircraft.Engine.SCALE_FACTOR, 1.02823, units='unitless')
        self.prob.model.set_input_defaults(
            Aircraft.Nacelle.CORE_DIAMETER_RATIO, 1.25, units='unitless'
        )
        self.prob.model.set_input_defaults(Aircraft.Nacelle.FINENESS, 2, units='unitless')

        self.prob.model.set_input_defaults(
            Aircraft.Design.MAX_STRUCTURAL_SPEED, val=402.5, units='mi/h'
        )

        self.prob.model.set_input_defaults(Aircraft.CrewPayload.CARGO_MASS, val=0, units='lbm')
        self.prob.model.set_input_defaults(
            Aircraft.CrewPayload.Design.MAX_CARGO_MASS, val=10040, units='lbm'
        )
        self.prob.model.set_input_defaults(Aircraft.VerticalTail.SWEEP, val=0, units='deg')
        self.prob.model.set_input_defaults(
            Aircraft.HorizontalTail.MASS_COEFFICIENT, val=0.232, units='unitless'
        )
        self.prob.model.set_input_defaults(
            Aircraft.LandingGear.TAIL_HOOK_MASS_SCALER, val=1, units='unitless'
        )
        self.prob.model.set_input_defaults(
            Aircraft.VerticalTail.MASS_COEFFICIENT, val=0.289, units='unitless'
        )
        self.prob.model.set_input_defaults(
            Aircraft.HorizontalTail.THICKNESS_TO_CHORD, val=0.12, units='unitless'
        )
        self.prob.model.set_input_defaults(
            Aircraft.VerticalTail.THICKNESS_TO_CHORD, val=0.12, units='unitless'
        )
        self.prob.model.set_input_defaults(
            Aircraft.Wing.HIGH_LIFT_MASS_COEFFICIENT, val=1.9, units='unitless'
        )  # Based onlarge single aisle 1for updated flaps mass model
        self.prob.model.set_input_defaults(
            Mission.Landing.LIFT_COEFFICIENT_MAX, val=2.817, units='unitless'
        )  # Based on large single aisle 1 for updated flaps mass model
        self.prob.model.set_input_defaults(
            Aircraft.Wing.SURFACE_CONTROL_MASS_COEFFICIENT, val=0.95, units='unitless'
        )
        self.prob.model.set_input_defaults(
            Aircraft.Design.COCKPIT_CONTROL_MASS_COEFFICIENT, val=16.5, units='unitless'
        )
        self.prob.model.set_input_defaults(
            Aircraft.Controls.STABILITY_AUGMENTATION_SYSTEM_MASS, val=0, units='lbm'
        )  # note: not actually defined in program, likely an error
        self.prob.model.set_input_defaults(
            Aircraft.Controls.COCKPIT_CONTROL_MASS_SCALER, val=1, units='unitless'
        )
        self.prob.model.set_input_defaults(
            Aircraft.Wing.SURFACE_CONTROL_MASS_SCALER, val=1, units='unitless'
        )
        self.prob.model.set_input_defaults(
            Aircraft.Controls.STABILITY_AUGMENTATION_SYSTEM_MASS_SCALER, val=1, units='unitless'
        )
        self.prob.model.set_input_defaults(
            Aircraft.Controls.TOTAL_MASS, val=0, units='lbm'
        )  # note: not actually defined in program, likely an error
        self.prob.model.set_input_defaults(
            Aircraft.LandingGear.MASS_COEFFICIENT, val=0.04, units='unitless'
        )
        self.prob.model.set_input_defaults(
            Aircraft.LandingGear.MAIN_GEAR_MASS_COEFFICIENT, val=0.85, units='unitless'
        )
        self.prob.model.set_input_defaults(
            Aircraft.Nacelle.CLEARANCE_RATIO, val=0.2, units='unitless'
        )
        self.prob.model.set_input_defaults(
            Aircraft.Engine.MASS_SPECIFIC, val=0.21366, units='lbm/lbf'
        )
        self.prob.model.set_input_defaults(Aircraft.Nacelle.MASS_SPECIFIC, val=3, units='lbm/ft**2')
        self.prob.model.set_input_defaults(Aircraft.Engine.PYLON_FACTOR, val=1.25, units='unitless')
        self.prob.model.set_input_defaults(Aircraft.Engine.MASS_SCALER, val=1, units='unitless')
        self.prob.model.set_input_defaults(
            Aircraft.Propulsion.MISC_MASS_SCALER, val=1, units='unitless'
        )
        self.prob.model.set_input_defaults(
            Aircraft.LandingGear.MAIN_GEAR_LOCATION, val=0.15, units='unitless'
        )

        self.prob.model.set_input_defaults(Aircraft.APU.MASS, val=928.0, units='lbm')
        self.prob.model.set_input_defaults(
            Aircraft.Instruments.MASS_COEFFICIENT, val=0.0736, units='unitless'
        )
        self.prob.model.set_input_defaults(
            Aircraft.Hydraulics.FLIGHT_CONTROL_MASS_COEFFICIENT, val=0.112, units='unitless'
        )
        self.prob.model.set_input_defaults(
            Aircraft.Hydraulics.GEAR_MASS_COEFFICIENT, val=0.14, units='unitless'
        )
        self.prob.model.set_input_defaults(Aircraft.Avionics.MASS, val=1959.0, units='lbm')
        self.prob.model.set_input_defaults(
            Aircraft.AirConditioning.MASS_COEFFICIENT, val=1.65, units='unitless'
        )
        self.prob.model.set_input_defaults(Aircraft.AntiIcing.MASS, val=551.0, units='lbm')
        self.prob.model.set_input_defaults(Aircraft.Furnishings.MASS, val=11192.0, units='lbm')
        self.prob.model.set_input_defaults(
            Aircraft.CrewPayload.PASSENGER_SERVICE_MASS_PER_PASSENGER, val=5.0, units='lbm'
        )
        self.prob.model.set_input_defaults(
            Aircraft.CrewPayload.WATER_MASS_PER_OCCUPANT, val=3.0, units='lbm'
        )
        self.prob.model.set_input_defaults(
            Aircraft.Design.EMERGENCY_EQUIPMENT_MASS, val=50.0, units='lbm'
        )
        self.prob.model.set_input_defaults(
            Aircraft.CrewPayload.CATERING_ITEMS_MASS_PER_PASSENGER, val=7.6, units='lbm'
        )
        self.prob.model.set_input_defaults(
            Aircraft.Fuel.UNUSABLE_FUEL_MASS_COEFFICIENT, val=12.0, units='unitless'
        )

        self.prob.model.set_input_defaults(
            Aircraft.Wing.MASS_COEFFICIENT, val=102.5, units='unitless'
        )

        self.prob.model.set_input_defaults(
            Aircraft.Fuselage.MASS_COEFFICIENT, val=128, units='unitless'
        )
        self.prob.model.set_input_defaults('pylon_len', val=0, units='ft')
        self.prob.model.set_input_defaults('pylon_len', val=0, units='ft')
        self.prob.model.set_input_defaults(
            'MAT', val=0, units='lbm'
        )  # note: not actually defined in program, likely an error
        self.prob.model.set_input_defaults(Aircraft.Wing.MASS_SCALER, val=1, units='unitless')
        self.prob.model.set_input_defaults(
            Aircraft.HorizontalTail.MASS_SCALER, val=1, units='unitless'
        )
        self.prob.model.set_input_defaults(
            Aircraft.VerticalTail.MASS_SCALER, val=1, units='unitless'
        )
        self.prob.model.set_input_defaults(Aircraft.Fuselage.MASS_SCALER, val=1, units='unitless')
        self.prob.model.set_input_defaults(
            Aircraft.LandingGear.TOTAL_MASS_SCALER, val=1, units='unitless'
        )
        self.prob.model.set_input_defaults(Aircraft.Engine.POD_MASS_SCALER, val=1, units='unitless')
        self.prob.model.set_input_defaults(
            Aircraft.Design.STRUCTURAL_MASS_INCREMENT, val=0, units='lbm'
        )
        self.prob.model.set_input_defaults(
            Aircraft.Fuel.FUEL_SYSTEM_MASS_SCALER, val=1, units='unitless'
        )
        self.prob.model.set_input_defaults(
            Aircraft.Fuel.FUEL_SYSTEM_MASS_COEFFICIENT, val=0.041, units='unitless'
        )
        self.prob.model.set_input_defaults(Aircraft.Fuel.DENSITY, val=6.687, units='lbm/galUS')
        self.prob.model.set_input_defaults(Aircraft.Fuel.FUEL_MARGIN, val=0, units='unitless')

        self.prob.model.set_input_defaults(Aircraft.Wing.SPAN, val=0.0, units='ft')
        self.prob.model.set_input_defaults(Aircraft.Wing.SLAT_CHORD_RATIO, val=0.15)
        self.prob.model.set_input_defaults(Aircraft.Wing.FLAP_CHORD_RATIO, val=0.3)
        self.prob.model.set_input_defaults(Aircraft.Wing.SLAT_SPAN_RATIO, val=0.9)
        self.prob.model.set_input_defaults(Aircraft.Furnishings.MASS_SCALER, 40.0, units='unitless')
        self.prob.model.set_input_defaults(Aircraft.Fuselage.CABIN_AREA, val=1069.0, units='ft**2')

        setup_model_options(self.prob, options)

        self.prob.setup(check=False, force_alloc_complex=True)

    def test_case1(self):
        self.prob.run_model()

        tol = 5e-4
        # size values:
        assert_near_equal(self.prob['size.cabin_height'], 13.1, tol)
        assert_near_equal(self.prob['size.cabin_len'], 72.1, tol)
        assert_near_equal(self.prob['size.nose_height'], 8.6, tol)

        assert_near_equal(self.prob[Aircraft.Wing.CENTER_CHORD], 17.49, tol)
        assert_near_equal(self.prob[Aircraft.Wing.ROOT_CHORD], 16.41, tol)
        assert_near_equal(
            self.prob[Aircraft.Wing.THICKNESS_TO_CHORD_UNWEIGHTED], 0.1397, tol
        )  # not exact value, likely due to rounding error

        assert_near_equal(
            self.prob[Aircraft.HorizontalTail.AVERAGE_CHORD], 9.578314120156815, tol
        )  # note: this is not the value in the GASP output, because the output calculates them differently. This was calculated by hand.
        assert_near_equal(
            self.prob[Aircraft.VerticalTail.AVERAGE_CHORD], 16.828924591320984, tol
        )  # note: this is not the value in the GASP output, because the output calculates them differently. This was calculated by hand.
        assert_near_equal(self.prob[Aircraft.Nacelle.AVG_LENGTH], 14.7, tol)

        # fixed mass values:
        assert_near_equal(
            self.prob[Aircraft.LandingGear.MAIN_GEAR_MASS], 6384.349999999999, tol
        )  # calculated by hand

        assert_near_equal(self.prob[Aircraft.Propulsion.TOTAL_ENGINE_MASS], 12606, tol)
        assert_near_equal(self.prob[Aircraft.Engine.ADDITIONAL_MASS], 1765 / 2, tol)

        # wing values:
        assert_near_equal(self.prob['isolated_wing_mass'], 15653, tol)

        # fuel values:
        assert_near_equal(
            self.prob['OEM_wingfuel_mass'], 79656.75796849, tol
        )  # modified from GASP value to account for updated crew mass. GASP value is 79147.2

        assert_near_equal(
            self.prob['fus_mass_full'], 101684.818580466, tol
        )  # calculated by hand,  #modified from GASP value to account for updated crew mass. GASP value is 102321.45695930265
        assert_near_equal(
            self.prob[Aircraft.Fuel.FUEL_SYSTEM_MASS], 1789.92707671, tol
        )  # modified from GASP value to account for updated crew mass. GASP value is 102321.45695930265 (is it correct?)

        assert_near_equal(self.prob[Aircraft.Design.STRUCTURE_MASS], 50132.58, tol)
        assert_near_equal(
            self.prob[Aircraft.Fuselage.MASS], 18621.15351242, tol
        )  # modified from GASP value to account for updated crew mass. GASP value is 18787

        assert_near_equal(
            self.prob[Mission.Design.FUEL_MASS_REQUIRED], 43656.75796849, tol
        )  # modified from GASP value to account for updated crew mass. GASP value is 43147.2
        assert_near_equal(
            self.prob[Aircraft.Propulsion.MASS], 16167.631, tol
        )  # modified from GASP value to account for updated crew mass. GASP value is 16140
        assert_near_equal(
            self.prob[Mission.Design.FUEL_MASS], 43656.75796849, tol
        )  # modified from GASP value to account for updated crew mass. GASP value is 43147
        assert_near_equal(
            self.prob['fuel_mass_min'], 33616.75796849, tol
        )  # modified from GASP value to account for updated crew mass. GASP value is 33107.2
        assert_near_equal(
            self.prob[Aircraft.Fuel.WING_VOLUME_DESIGN], 872.74688953, tol
        )  # modified from GASP value to account for updated crew mass. GASP value is 862.6
        assert_near_equal(
            self.prob['OEM_fuel_vol'], 1592.42671655, tol
        )  # modified from GASP value to account for updated crew mass. GASP value is 1582.2
        assert_near_equal(
            self.prob[Aircraft.Design.OPERATING_MASS], 95743.24203151, tol
        )  # modified from GASP value to account for updated crew mass. GASP value is 96253.0
        assert_near_equal(
            self.prob['payload_mass_max_fuel'], 36000, tol
        )  # note: value came from running the GASP code on my own and printing it out
        assert_near_equal(self.prob['volume_wingfuel_mass'], 55725.1, tol)
        assert_near_equal(self.prob['max_wingfuel_mass'], 55725.1, tol)
        assert_near_equal(
            self.prob[Aircraft.Fuel.AUXILIARY_FUEL_CAPACITY], 0, tol
        )  # always zero when no body tank
        assert_near_equal(self.prob['extra_fuel_volume'], 0, tol)  # always zero when no body tank
        assert_near_equal(self.prob['max_extra_fuel_mass'], 0, tol)  # always zero when no body tank

        partial_data = self.prob.check_partials(out_stream=None, method='cs')
        assert_check_partials(partial_data, atol=2e-10, rtol=1e-12)


class MassSummationTestCase4(unittest.TestCase):
    """
    This is the large single aisle 1V3.6 test case with a fuel margin of 10%, a wing loading of 128 psf, and a SLS thrust of 29500 lbf
    All values are from V3.6 output (or hand calculated from the output, and these cases are specified).
    """

    def setUp(self):
        options = get_option_defaults()
        options.set_val(Aircraft.Electrical.HAS_HYBRID_SYSTEM, val=False, units='unitless')
        options.set_val(Aircraft.CrewPayload.Design.NUM_PASSENGERS, val=180, units='unitless')
        options.set_val(Aircraft.CrewPayload.NUM_PASSENGERS, val=180, units='unitless')
        options.set_val(Mission.Design.CRUISE_ALTITUDE, val=37500, units='ft')
        options.set_val(Aircraft.Wing.CHOOSE_FOLD_LOCATION, val=False, units='unitless')
        options.set_val(
            Aircraft.Wing.FOLD_DIMENSIONAL_LOCATION_SPECIFIED, val=True, units='unitless'
        )
        options.set_val(Aircraft.Strut.DIMENSIONAL_LOCATION_SPECIFIED, val=True, units='unitless')
        options.set_val(Aircraft.LandingGear.FIXED_GEAR, val=False, units='unitless')
        options.set_val(Aircraft.CrewPayload.PASSENGER_MASS_WITH_BAGS, val=200, units='lbm')
        options.set_val(Aircraft.Fuselage.NUM_SEATS_ABREAST, 6)
        options.set_val(Aircraft.Fuselage.AISLE_WIDTH, 24, units='inch')
        options.set_val(Aircraft.Fuselage.NUM_AISLES, 1)
        options.set_val(Aircraft.Fuselage.SEAT_PITCH, 29, units='inch')
        options.set_val(Aircraft.Fuselage.SEAT_WIDTH, 20.2, units='inch')
        options.set_val(Aircraft.Engine.ADDITIONAL_MASS_FRACTION, 0.14, units='unitless')

        self.prob = om.Problem()
        self.prob.model.add_subsystem(
            'size',
            SizeGroup(),
            promotes_inputs=['aircraft:*', 'mission:*'],
            promotes_outputs=[
                'aircraft:*',
            ],
        )
        self.prob.model.add_subsystem(
            'GASP_mass',
            MassPremission(),
            promotes=['*'],
        )

        self.prob.model.set_input_defaults(Aircraft.Wing.ASPECT_RATIO, val=10.13, units='unitless')
        self.prob.model.set_input_defaults(Aircraft.Wing.TAPER_RATIO, val=0.33, units='unitless')
        self.prob.model.set_input_defaults(Aircraft.Wing.SWEEP, val=25, units='deg')
        self.prob.model.set_input_defaults(
            Aircraft.Wing.THICKNESS_TO_CHORD_ROOT, val=0.15, units='unitless'
        )
        self.prob.model.set_input_defaults(Mission.Design.GROSS_MASS, val=175400, units='lbm')
        self.prob.model.set_input_defaults(Aircraft.Design.WING_LOADING, val=128, units='lbf/ft**2')
        self.prob.model.set_input_defaults(
            Aircraft.HorizontalTail.VERTICAL_TAIL_FRACTION, val=0, units='unitless'
        )
        self.prob.model.set_input_defaults(
            Aircraft.VerticalTail.ASPECT_RATIO, val=1.67, units='unitless'
        )
        self.prob.model.set_input_defaults(
            Aircraft.HorizontalTail.TAPER_RATIO, val=0.352, units='unitless'
        )
        self.prob.model.set_input_defaults(
            Aircraft.Engine.SCALED_SLS_THRUST, val=29500.0, units='lbf'
        )
        self.prob.model.set_input_defaults(
            Aircraft.Engine.WING_LOCATIONS, val=0.35, units='unitless'
        )
        self.prob.model.set_input_defaults(
            Aircraft.Fuselage.PRESSURE_DIFFERENTIAL, val=7.5, units='psi'
        )
        self.prob.model.set_input_defaults(Aircraft.Fuel.WING_FUEL_FRACTION, 0.6, units='unitless')
        self.prob.model.set_input_defaults(
            Aircraft.VerticalTail.TAPER_RATIO, val=0.801, units='unitless'
        )

        self.prob.model.set_input_defaults(
            Aircraft.HorizontalTail.VOLUME_COEFFICIENT, val=1.189, units='unitless'
        )
        self.prob.model.set_input_defaults(
            Aircraft.VerticalTail.VOLUME_COEFFICIENT, 0.145, units='unitless'
        )
        self.prob.model.set_input_defaults(Aircraft.Fuselage.DELTA_DIAMETER, 4.5, units='ft')
        self.prob.model.set_input_defaults(
            Aircraft.Fuselage.PILOT_COMPARTMENT_LENGTH, 9.5, units='ft'
        )
        self.prob.model.set_input_defaults(Aircraft.Fuselage.NOSE_FINENESS, 1, units='unitless')
        self.prob.model.set_input_defaults(Aircraft.Fuselage.TAIL_FINENESS, 3, units='unitless')
        # Adjust WETTED_AREA_SCALER such that WETTED_AREA = 4000.0
        self.prob.model.set_input_defaults(
            Aircraft.Fuselage.WETTED_AREA_SCALER, val=0.86215, units='unitless'
        )
        self.prob.model.set_input_defaults(
            Aircraft.Wing.THICKNESS_TO_CHORD_TIP, 0.12, units='unitless'
        )
        self.prob.model.set_input_defaults(
            Aircraft.HorizontalTail.MOMENT_RATIO, val=0.2307, units='unitless'
        )
        self.prob.model.set_input_defaults(
            Aircraft.VerticalTail.MOMENT_RATIO, 2.362, units='unitless'
        )
        self.prob.model.set_input_defaults(
            Aircraft.HorizontalTail.ASPECT_RATIO, val=4.75, units='unitless'
        )
        self.prob.model.set_input_defaults(Aircraft.Engine.REFERENCE_DIAMETER, 5.8, units='ft')
        # self.prob.model.set_input_defaults(
        #     Aircraft.Engine.REFERENCE_SLS_THRUST, 28690, units='lbf'
        # )
        self.prob.model.set_input_defaults(Aircraft.Engine.SCALE_FACTOR, 1.02823, units='unitless')
        self.prob.model.set_input_defaults(
            Aircraft.Nacelle.CORE_DIAMETER_RATIO, 1.25, units='unitless'
        )
        self.prob.model.set_input_defaults(Aircraft.Nacelle.FINENESS, 2, units='unitless')

        self.prob.model.set_input_defaults(
            Aircraft.Design.MAX_STRUCTURAL_SPEED, val=402.5, units='mi/h'
        )

        self.prob.model.set_input_defaults(Aircraft.CrewPayload.CARGO_MASS, val=0, units='lbm')
        self.prob.model.set_input_defaults(
            Aircraft.CrewPayload.Design.MAX_CARGO_MASS, val=10040, units='lbm'
        )
        self.prob.model.set_input_defaults(Aircraft.VerticalTail.SWEEP, val=0, units='deg')
        self.prob.model.set_input_defaults(
            Aircraft.HorizontalTail.MASS_COEFFICIENT, val=0.232, units='unitless'
        )
        self.prob.model.set_input_defaults(
            Aircraft.LandingGear.TAIL_HOOK_MASS_SCALER, val=1, units='unitless'
        )
        self.prob.model.set_input_defaults(
            Aircraft.VerticalTail.MASS_COEFFICIENT, val=0.289, units='unitless'
        )
        self.prob.model.set_input_defaults(
            Aircraft.HorizontalTail.THICKNESS_TO_CHORD, val=0.12, units='unitless'
        )
        self.prob.model.set_input_defaults(
            Aircraft.VerticalTail.THICKNESS_TO_CHORD, val=0.12, units='unitless'
        )
        self.prob.model.set_input_defaults(
            Aircraft.Wing.HIGH_LIFT_MASS_COEFFICIENT, val=1.9, units='unitless'
        )  # Based onlarge single aisle 1for updated flaps mass model
        self.prob.model.set_input_defaults(
            Mission.Landing.LIFT_COEFFICIENT_MAX, val=2.817, units='unitless'
        )  # Based on large single aisle 1 for updated flaps mass model
        self.prob.model.set_input_defaults(
            Aircraft.Wing.SURFACE_CONTROL_MASS_COEFFICIENT, val=0.95, units='unitless'
        )
        self.prob.model.set_input_defaults(
            Aircraft.Design.COCKPIT_CONTROL_MASS_COEFFICIENT, val=16.5, units='unitless'
        )
        self.prob.model.set_input_defaults(
            Aircraft.Controls.STABILITY_AUGMENTATION_SYSTEM_MASS, val=0, units='lbm'
        )  # note: not actually defined in program, likely an error
        self.prob.model.set_input_defaults(
            Aircraft.Controls.COCKPIT_CONTROL_MASS_SCALER, val=1, units='unitless'
        )
        self.prob.model.set_input_defaults(
            Aircraft.Wing.SURFACE_CONTROL_MASS_SCALER, val=1, units='unitless'
        )
        self.prob.model.set_input_defaults(
            Aircraft.Controls.STABILITY_AUGMENTATION_SYSTEM_MASS_SCALER, val=1, units='unitless'
        )
        self.prob.model.set_input_defaults(
            Aircraft.Controls.TOTAL_MASS, val=0, units='lbm'
        )  # note: not actually defined in program, likely an error
        self.prob.model.set_input_defaults(
            Aircraft.LandingGear.MASS_COEFFICIENT, val=0.04, units='unitless'
        )
        self.prob.model.set_input_defaults(
            Aircraft.LandingGear.MAIN_GEAR_MASS_COEFFICIENT, val=0.85, units='unitless'
        )
        self.prob.model.set_input_defaults(
            Aircraft.Nacelle.CLEARANCE_RATIO, val=0.2, units='unitless'
        )
        self.prob.model.set_input_defaults(
            Aircraft.Engine.MASS_SPECIFIC, val=0.21366, units='lbm/lbf'
        )
        self.prob.model.set_input_defaults(Aircraft.Nacelle.MASS_SPECIFIC, val=3, units='lbm/ft**2')
        self.prob.model.set_input_defaults(Aircraft.Engine.PYLON_FACTOR, val=1.25, units='unitless')
        self.prob.model.set_input_defaults(Aircraft.Engine.MASS_SCALER, val=1, units='unitless')
        self.prob.model.set_input_defaults(
            Aircraft.Propulsion.MISC_MASS_SCALER, val=1, units='unitless'
        )
        self.prob.model.set_input_defaults(
            Aircraft.LandingGear.MAIN_GEAR_LOCATION, val=0.15, units='unitless'
        )

        self.prob.model.set_input_defaults(Aircraft.APU.MASS, val=928.0, units='lbm')
        self.prob.model.set_input_defaults(
            Aircraft.Instruments.MASS_COEFFICIENT, val=0.0736, units='unitless'
        )
        self.prob.model.set_input_defaults(
            Aircraft.Hydraulics.FLIGHT_CONTROL_MASS_COEFFICIENT, val=0.112, units='unitless'
        )
        self.prob.model.set_input_defaults(
            Aircraft.Hydraulics.GEAR_MASS_COEFFICIENT, val=0.14, units='unitless'
        )
        self.prob.model.set_input_defaults(Aircraft.Avionics.MASS, val=1959.0, units='lbm')
        self.prob.model.set_input_defaults(
            Aircraft.AirConditioning.MASS_COEFFICIENT, val=1.65, units='unitless'
        )
        self.prob.model.set_input_defaults(Aircraft.AntiIcing.MASS, val=551.0, units='lbm')
        self.prob.model.set_input_defaults(Aircraft.Furnishings.MASS, val=11192.0, units='lbm')
        self.prob.model.set_input_defaults(
            Aircraft.CrewPayload.PASSENGER_SERVICE_MASS_PER_PASSENGER, val=5.0, units='lbm'
        )
        self.prob.model.set_input_defaults(
            Aircraft.CrewPayload.WATER_MASS_PER_OCCUPANT, val=3.0, units='lbm'
        )
        self.prob.model.set_input_defaults(
            Aircraft.Design.EMERGENCY_EQUIPMENT_MASS, val=50.0, units='lbm'
        )
        self.prob.model.set_input_defaults(
            Aircraft.CrewPayload.CATERING_ITEMS_MASS_PER_PASSENGER, val=7.6, units='lbm'
        )
        self.prob.model.set_input_defaults(
            Aircraft.Fuel.UNUSABLE_FUEL_MASS_COEFFICIENT, val=12.0, units='unitless'
        )

        self.prob.model.set_input_defaults(
            Aircraft.Wing.MASS_COEFFICIENT, val=102.5, units='unitless'
        )

        self.prob.model.set_input_defaults(
            Aircraft.Fuselage.MASS_COEFFICIENT, val=128, units='unitless'
        )
        self.prob.model.set_input_defaults('pylon_len', val=0, units='ft')
        self.prob.model.set_input_defaults('pylon_len', val=0, units='ft')
        self.prob.model.set_input_defaults(
            'MAT', val=0, units='lbm'
        )  # note: not actually defined in program, likely an error
        self.prob.model.set_input_defaults(Aircraft.Wing.MASS_SCALER, val=1, units='unitless')
        self.prob.model.set_input_defaults(
            Aircraft.HorizontalTail.MASS_SCALER, val=1, units='unitless'
        )
        self.prob.model.set_input_defaults(
            Aircraft.VerticalTail.MASS_SCALER, val=1, units='unitless'
        )
        self.prob.model.set_input_defaults(Aircraft.Fuselage.MASS_SCALER, val=1, units='unitless')
        self.prob.model.set_input_defaults(
            Aircraft.LandingGear.TOTAL_MASS_SCALER, val=1, units='unitless'
        )
        self.prob.model.set_input_defaults(Aircraft.Engine.POD_MASS_SCALER, val=1, units='unitless')
        self.prob.model.set_input_defaults(
            Aircraft.Design.STRUCTURAL_MASS_INCREMENT, val=0, units='lbm'
        )
        self.prob.model.set_input_defaults(
            Aircraft.Fuel.FUEL_SYSTEM_MASS_SCALER, val=1, units='unitless'
        )
        self.prob.model.set_input_defaults(
            Aircraft.Fuel.FUEL_SYSTEM_MASS_COEFFICIENT, val=0.041, units='unitless'
        )
        self.prob.model.set_input_defaults(Aircraft.Fuel.DENSITY, val=6.687, units='lbm/galUS')
        self.prob.model.set_input_defaults(Aircraft.Fuel.FUEL_MARGIN, val=10, units='unitless')

        self.prob.model.set_input_defaults(Aircraft.Wing.SPAN, val=0.0, units='ft')
        self.prob.model.set_input_defaults(Aircraft.Wing.SLAT_CHORD_RATIO, val=0.15)
        self.prob.model.set_input_defaults(Aircraft.Wing.FLAP_CHORD_RATIO, val=0.3)
        self.prob.model.set_input_defaults(Aircraft.Wing.SLAT_SPAN_RATIO, val=0.9)
        self.prob.model.set_input_defaults(Aircraft.Furnishings.MASS_SCALER, 40.0, units='unitless')
        self.prob.model.set_input_defaults(Aircraft.Fuselage.CABIN_AREA, val=1069.0, units='ft**2')

        setup_model_options(self.prob, options)

        self.prob.setup(check=False, force_alloc_complex=True)

    def test_case1(self):
        self.prob.run_model()

        tol = 5e-4
        # size values:
        assert_near_equal(self.prob['size.cabin_height'], 13.1, tol)
        assert_near_equal(self.prob['size.cabin_len'], 72.1, tol)
        assert_near_equal(self.prob['size.nose_height'], 8.6, tol)

        assert_near_equal(self.prob[Aircraft.Wing.CENTER_CHORD], 17.49, tol)
        assert_near_equal(self.prob[Aircraft.Wing.ROOT_CHORD], 16.41, tol)
        assert_near_equal(
            self.prob[Aircraft.Wing.THICKNESS_TO_CHORD_UNWEIGHTED], 0.1397, tol
        )  # slightly different from GASP value, likely numerical error

        assert_near_equal(
            self.prob[Aircraft.HorizontalTail.AVERAGE_CHORD], 9.578314120156815, tol
        )  # note: this is not the value in the GASP output, because the output calculates them differently. This was calculated by hand.
        assert_near_equal(
            self.prob[Aircraft.VerticalTail.AVERAGE_CHORD], 16.828924591320984, tol
        )  # note: this is not the value in the GASP output, because the output calculates them differently. This was calculated by hand.
        assert_near_equal(self.prob[Aircraft.Nacelle.AVG_LENGTH], 14.7, tol)

        # fixed mass values:
        assert_near_equal(
            self.prob[Aircraft.LandingGear.MAIN_GEAR_MASS], 6384.349999999999, tol
        )  # calculated by hand

        assert_near_equal(self.prob[Aircraft.Propulsion.TOTAL_ENGINE_MASS], 12606, tol)
        assert_near_equal(self.prob[Aircraft.Engine.ADDITIONAL_MASS], 1765 / 2, tol)

        # wing values:
        assert_near_equal(self.prob['isolated_wing_mass'], 15653, tol)

        # fuel values:
        assert_near_equal(
            self.prob['OEM_wingfuel_mass'], 79474.11569854, tol
        )  # modified from GASP value to account for updated crew mass. GASP value is 78966.7

        assert_near_equal(
            self.prob['fus_mass_full'], 101867.46, tol
        )  # calculated by hand,  #modified from GASP value to account for updated crew mass. GASP value is 102501.95695930265
        assert_near_equal(self.prob[Aircraft.Fuel.FUEL_SYSTEM_MASS], 1960.68, tol)
        assert_near_equal(
            self.prob['OEM_wingfuel_mass'], 79474.11569854, tol
        )  # modified from GASP value to account for updated crew mass. GASP value is 78966.7

        assert_near_equal(
            self.prob['fus_mass_full'], 101867.46085041, tol
        )  # calculated by hand,  #modified from GASP value to account for updated crew mass. GASP value is 102501.95695930265
        assert_near_equal(
            self.prob[Aircraft.Fuel.FUEL_SYSTEM_MASS], 1960.682618, tol
        )  # modified from GASP value to account for updated crew mass. GASP value is 1938

        assert_near_equal(self.prob[Aircraft.Design.STRUCTURE_MASS], 50144.527, tol)
        assert_near_equal(
            self.prob[Aircraft.Fuselage.MASS], 18633.04024108, tol
        )  # modified from GASP value to account for updated crew mass. GASP value is 18799

        assert_near_equal(
            self.prob[Mission.Design.FUEL_MASS_REQUIRED], 43474.11569854, tol
        )  # modified from GASP value to account for updated crew mass. GASP value is 42966.7
        assert_near_equal(
            self.prob[Aircraft.Propulsion.MASS], 16339.047, tol
        )  # modified from GASP value to account for updated crew mass. GASP value is 16309
        assert_near_equal(
            self.prob[Mission.Design.FUEL_MASS], 43474.11569854, tol
        )  # modified from GASP value to account for updated crew mass. GASP value is 42967
        assert_near_equal(
            self.prob['fuel_mass_min'], 33434.11569854, tol
        )  # modified from GASP value to account for updated crew mass. GASP value is 32926.7
        assert_near_equal(
            self.prob[Aircraft.Fuel.WING_VOLUME_DESIGN], 956.00523534, tol
        )  # modified from GASP value to account for updated crew mass. GASP value is 944.8
        assert_near_equal(
            self.prob['OEM_fuel_vol'], 1588.77549551, tol
        )  # modified from GASP value to account for updated crew mass. GASP value is 1578.6
        assert_near_equal(
            self.prob[Aircraft.Design.OPERATING_MASS], 95925.88430146, tol
        )  # modified from GASP value to account for updated crew mass. GASP value is 96433.0
        assert_near_equal(
            self.prob['payload_mass_max_fuel'], 36000, tol
        )  # note: value came from running the GASP code on my own and printing it out
        assert_near_equal(self.prob['volume_wingfuel_mass'], 55725.1, tol)
        assert_near_equal(self.prob['max_wingfuel_mass'], 55725.1, tol)
        assert_near_equal(
            self.prob[Aircraft.Fuel.AUXILIARY_FUEL_CAPACITY], 0, tol
        )  # always zero when no body tank
        assert_near_equal(self.prob['extra_fuel_volume'], 0, tol)  # always zero when no body tank
        assert_near_equal(self.prob['max_extra_fuel_mass'], 0, tol)  # always zero when no body tank

        partial_data = self.prob.check_partials(out_stream=None, method='cs')
        assert_check_partials(partial_data, atol=2e-10, rtol=1e-12)


class MassSummationTestCase5(unittest.TestCase):
    """
    This is thelarge single aisle 1V3.6 test case with a fuel margin of 0%, a wing loading of 150 psf, and a SLS thrust of 29500 lbf
    All values are from V3.6 output (or hand calculated from the output, and these cases are specified).
    """

    def setUp(self):
        options = get_option_defaults()
        options.set_val(Aircraft.Electrical.HAS_HYBRID_SYSTEM, val=False, units='unitless')
        options.set_val(Aircraft.CrewPayload.Design.NUM_PASSENGERS, val=180, units='unitless')
        options.set_val(Aircraft.CrewPayload.NUM_PASSENGERS, val=180, units='unitless')
        options.set_val(Mission.Design.CRUISE_ALTITUDE, val=37500, units='ft')
        options.set_val(Aircraft.Wing.CHOOSE_FOLD_LOCATION, val=False, units='unitless')
        options.set_val(
            Aircraft.Wing.FOLD_DIMENSIONAL_LOCATION_SPECIFIED, val=True, units='unitless'
        )
        options.set_val(Aircraft.Strut.DIMENSIONAL_LOCATION_SPECIFIED, val=True, units='unitless')
        options.set_val(Aircraft.LandingGear.FIXED_GEAR, val=False, units='unitless')
        options.set_val(Aircraft.CrewPayload.PASSENGER_MASS_WITH_BAGS, val=200, units='lbm')
        options.set_val(Aircraft.Fuselage.NUM_SEATS_ABREAST, 6)
        options.set_val(Aircraft.Fuselage.AISLE_WIDTH, 24, units='inch')
        options.set_val(Aircraft.Fuselage.NUM_AISLES, 1)
        options.set_val(Aircraft.Fuselage.SEAT_PITCH, 29, units='inch')
        options.set_val(Aircraft.Fuselage.SEAT_WIDTH, 20.2, units='inch')
        options.set_val(Aircraft.Engine.ADDITIONAL_MASS_FRACTION, 0.14, units='unitless')

        self.prob = om.Problem()
        self.prob.model.add_subsystem(
            'size',
            SizeGroup(),
            promotes_inputs=['aircraft:*', 'mission:*'],
            promotes_outputs=[
                'aircraft:*',
            ],
        )
        self.prob.model.add_subsystem(
            'GASP_mass',
            MassPremission(),
            promotes=['*'],
        )

        self.prob.model.set_input_defaults(Aircraft.Wing.ASPECT_RATIO, val=10.13, units='unitless')
        self.prob.model.set_input_defaults(Aircraft.Wing.TAPER_RATIO, val=0.33, units='unitless')
        self.prob.model.set_input_defaults(Aircraft.Wing.SWEEP, val=25, units='deg')
        self.prob.model.set_input_defaults(
            Aircraft.Wing.THICKNESS_TO_CHORD_ROOT, val=0.15, units='unitless'
        )
        self.prob.model.set_input_defaults(Mission.Design.GROSS_MASS, val=175400, units='lbm')
        self.prob.model.set_input_defaults(Aircraft.Design.WING_LOADING, val=150, units='lbf/ft**2')
        self.prob.model.set_input_defaults(
            Aircraft.HorizontalTail.VERTICAL_TAIL_FRACTION, val=0, units='unitless'
        )
        self.prob.model.set_input_defaults(
            Aircraft.VerticalTail.ASPECT_RATIO, val=1.67, units='unitless'
        )
        self.prob.model.set_input_defaults(
            Aircraft.HorizontalTail.TAPER_RATIO, val=0.352, units='unitless'
        )
        self.prob.model.set_input_defaults(
            Aircraft.Engine.SCALED_SLS_THRUST, val=29500.0, units='lbf'
        )
        self.prob.model.set_input_defaults(
            Aircraft.Engine.WING_LOCATIONS, val=0.35, units='unitless'
        )
        self.prob.model.set_input_defaults(
            Aircraft.Fuselage.PRESSURE_DIFFERENTIAL, val=7.5, units='psi'
        )
        self.prob.model.set_input_defaults(Aircraft.Fuel.WING_FUEL_FRACTION, 0.6, units='unitless')
        self.prob.model.set_input_defaults(
            Aircraft.VerticalTail.TAPER_RATIO, val=0.801, units='unitless'
        )

        self.prob.model.set_input_defaults(
            Aircraft.HorizontalTail.VOLUME_COEFFICIENT, val=1.189, units='unitless'
        )
        self.prob.model.set_input_defaults(
            Aircraft.VerticalTail.VOLUME_COEFFICIENT, 0.145, units='unitless'
        )
        self.prob.model.set_input_defaults(Aircraft.Fuselage.DELTA_DIAMETER, 4.5, units='ft')
        self.prob.model.set_input_defaults(
            Aircraft.Fuselage.PILOT_COMPARTMENT_LENGTH, 9.5, units='ft'
        )
        self.prob.model.set_input_defaults(Aircraft.Fuselage.NOSE_FINENESS, 1, units='unitless')
        self.prob.model.set_input_defaults(Aircraft.Fuselage.TAIL_FINENESS, 3, units='unitless')
        # Adjust WETTED_AREA_SCALER such that WETTED_AREA = 4000.0
        self.prob.model.set_input_defaults(
            Aircraft.Fuselage.WETTED_AREA_SCALER, val=0.86215, units='unitless'
        )
        self.prob.model.set_input_defaults(
            Aircraft.Wing.THICKNESS_TO_CHORD_TIP, 0.12, units='unitless'
        )
        self.prob.model.set_input_defaults(
            Aircraft.HorizontalTail.MOMENT_RATIO, val=0.2307, units='unitless'
        )
        self.prob.model.set_input_defaults(
            Aircraft.VerticalTail.MOMENT_RATIO, 2.362, units='unitless'
        )
        self.prob.model.set_input_defaults(
            Aircraft.HorizontalTail.ASPECT_RATIO, val=4.75, units='unitless'
        )
        self.prob.model.set_input_defaults(Aircraft.Engine.REFERENCE_DIAMETER, 5.8, units='ft')
        # self.prob.model.set_input_defaults(
        #     Aircraft.Engine.REFERENCE_SLS_THRUST, 28690, units='lbf'
        # )
        self.prob.model.set_input_defaults(Aircraft.Engine.SCALE_FACTOR, 1.02823, units='unitless')
        self.prob.model.set_input_defaults(
            Aircraft.Nacelle.CORE_DIAMETER_RATIO, 1.25, units='unitless'
        )
        self.prob.model.set_input_defaults(Aircraft.Nacelle.FINENESS, 2, units='unitless')

        self.prob.model.set_input_defaults(
            Aircraft.Design.MAX_STRUCTURAL_SPEED, val=402.5, units='mi/h'
        )

        self.prob.model.set_input_defaults(Aircraft.CrewPayload.CARGO_MASS, val=0, units='lbm')
        self.prob.model.set_input_defaults(
            Aircraft.CrewPayload.Design.MAX_CARGO_MASS, val=10040, units='lbm'
        )
        self.prob.model.set_input_defaults(Aircraft.VerticalTail.SWEEP, val=0, units='deg')
        self.prob.model.set_input_defaults(
            Aircraft.HorizontalTail.MASS_COEFFICIENT, val=0.232, units='unitless'
        )
        self.prob.model.set_input_defaults(
            Aircraft.LandingGear.TAIL_HOOK_MASS_SCALER, val=1, units='unitless'
        )
        self.prob.model.set_input_defaults(
            Aircraft.VerticalTail.MASS_COEFFICIENT, val=0.289, units='unitless'
        )
        self.prob.model.set_input_defaults(
            Aircraft.HorizontalTail.THICKNESS_TO_CHORD, val=0.12, units='unitless'
        )
        self.prob.model.set_input_defaults(
            Aircraft.VerticalTail.THICKNESS_TO_CHORD, val=0.12, units='unitless'
        )
        self.prob.model.set_input_defaults(
            Aircraft.Wing.HIGH_LIFT_MASS_COEFFICIENT, val=1.9, units='unitless'
        )  # Based onlarge single aisle 1for updated flaps mass model
        self.prob.model.set_input_defaults(
            Mission.Landing.LIFT_COEFFICIENT_MAX, val=2.817, units='unitless'
        )  # Based on large single aisle 1 for updated flaps mass model
        self.prob.model.set_input_defaults(
            Aircraft.Wing.SURFACE_CONTROL_MASS_COEFFICIENT, val=0.95, units='unitless'
        )
        self.prob.model.set_input_defaults(
            Aircraft.Design.COCKPIT_CONTROL_MASS_COEFFICIENT, val=16.5, units='unitless'
        )
        self.prob.model.set_input_defaults(
            Aircraft.Controls.STABILITY_AUGMENTATION_SYSTEM_MASS, val=0, units='lbm'
        )  # note: not actually defined in program, likely an error
        self.prob.model.set_input_defaults(
            Aircraft.Controls.COCKPIT_CONTROL_MASS_SCALER, val=1, units='unitless'
        )
        self.prob.model.set_input_defaults(
            Aircraft.Wing.SURFACE_CONTROL_MASS_SCALER, val=1, units='unitless'
        )
        self.prob.model.set_input_defaults(
            Aircraft.Controls.STABILITY_AUGMENTATION_SYSTEM_MASS_SCALER, val=1, units='unitless'
        )
        self.prob.model.set_input_defaults(
            Aircraft.Controls.TOTAL_MASS, val=0, units='lbm'
        )  # note: not actually defined in program, likely an error
        self.prob.model.set_input_defaults(
            Aircraft.LandingGear.MASS_COEFFICIENT, val=0.04, units='unitless'
        )
        self.prob.model.set_input_defaults(
            Aircraft.LandingGear.MAIN_GEAR_MASS_COEFFICIENT, val=0.85, units='unitless'
        )
        self.prob.model.set_input_defaults(
            Aircraft.Nacelle.CLEARANCE_RATIO, val=0.2, units='unitless'
        )
        self.prob.model.set_input_defaults(
            Aircraft.Engine.MASS_SPECIFIC, val=0.21366, units='lbm/lbf'
        )
        self.prob.model.set_input_defaults(Aircraft.Nacelle.MASS_SPECIFIC, val=3, units='lbm/ft**2')
        self.prob.model.set_input_defaults(Aircraft.Engine.PYLON_FACTOR, val=1.25, units='unitless')
        self.prob.model.set_input_defaults(Aircraft.Engine.MASS_SCALER, val=1, units='unitless')
        self.prob.model.set_input_defaults(
            Aircraft.Propulsion.MISC_MASS_SCALER, val=1, units='unitless'
        )
        self.prob.model.set_input_defaults(
            Aircraft.LandingGear.MAIN_GEAR_LOCATION, val=0.15, units='unitless'
        )

        self.prob.model.set_input_defaults(Aircraft.APU.MASS, val=928.0, units='lbm')
        self.prob.model.set_input_defaults(
            Aircraft.Instruments.MASS_COEFFICIENT, val=0.0736, units='unitless'
        )
        self.prob.model.set_input_defaults(
            Aircraft.Hydraulics.FLIGHT_CONTROL_MASS_COEFFICIENT, val=0.112, units='unitless'
        )
        self.prob.model.set_input_defaults(
            Aircraft.Hydraulics.GEAR_MASS_COEFFICIENT, val=0.14, units='unitless'
        )
        self.prob.model.set_input_defaults(Aircraft.Avionics.MASS, val=1959.0, units='lbm')
        self.prob.model.set_input_defaults(
            Aircraft.AirConditioning.MASS_COEFFICIENT, val=1.65, units='unitless'
        )
        self.prob.model.set_input_defaults(Aircraft.AntiIcing.MASS, val=551.0, units='lbm')
        self.prob.model.set_input_defaults(Aircraft.Furnishings.MASS, val=11192.0, units='lbm')
        self.prob.model.set_input_defaults(
            Aircraft.CrewPayload.PASSENGER_SERVICE_MASS_PER_PASSENGER, val=5.0, units='lbm'
        )
        self.prob.model.set_input_defaults(
            Aircraft.CrewPayload.WATER_MASS_PER_OCCUPANT, val=3.0, units='lbm'
        )
        self.prob.model.set_input_defaults(
            Aircraft.Design.EMERGENCY_EQUIPMENT_MASS, val=50.0, units='lbm'
        )
        self.prob.model.set_input_defaults(
            Aircraft.CrewPayload.CATERING_ITEMS_MASS_PER_PASSENGER, val=7.6, units='lbm'
        )
        self.prob.model.set_input_defaults(
            Aircraft.Fuel.UNUSABLE_FUEL_MASS_COEFFICIENT, val=12.0, units='unitless'
        )

        self.prob.model.set_input_defaults(
            Aircraft.Wing.MASS_COEFFICIENT, val=102.5, units='unitless'
        )

        self.prob.model.set_input_defaults(
            Aircraft.Fuselage.MASS_COEFFICIENT, val=128, units='unitless'
        )
        self.prob.model.set_input_defaults('pylon_len', val=0, units='ft')
        self.prob.model.set_input_defaults('pylon_len', val=0, units='ft')
        self.prob.model.set_input_defaults(
            'MAT', val=0, units='lbm'
        )  # note: not actually defined in program, likely an error
        self.prob.model.set_input_defaults(Aircraft.Wing.MASS_SCALER, val=1, units='unitless')
        self.prob.model.set_input_defaults(
            Aircraft.HorizontalTail.MASS_SCALER, val=1, units='unitless'
        )
        self.prob.model.set_input_defaults(
            Aircraft.VerticalTail.MASS_SCALER, val=1, units='unitless'
        )
        self.prob.model.set_input_defaults(Aircraft.Fuselage.MASS_SCALER, val=1, units='unitless')
        self.prob.model.set_input_defaults(
            Aircraft.LandingGear.TOTAL_MASS_SCALER, val=1, units='unitless'
        )
        self.prob.model.set_input_defaults(Aircraft.Engine.POD_MASS_SCALER, val=1, units='unitless')
        self.prob.model.set_input_defaults(
            Aircraft.Design.STRUCTURAL_MASS_INCREMENT, val=0, units='lbm'
        )
        self.prob.model.set_input_defaults(
            Aircraft.Fuel.FUEL_SYSTEM_MASS_SCALER, val=1, units='unitless'
        )
        self.prob.model.set_input_defaults(
            Aircraft.Fuel.FUEL_SYSTEM_MASS_COEFFICIENT, val=0.041, units='unitless'
        )
        self.prob.model.set_input_defaults(Aircraft.Fuel.DENSITY, val=6.687, units='lbm/galUS')
        self.prob.model.set_input_defaults(Aircraft.Fuel.FUEL_MARGIN, val=0.0, units='unitless')

        self.prob.model.set_input_defaults(Aircraft.Wing.SPAN, val=0.0, units='ft')
        self.prob.model.set_input_defaults(Aircraft.Wing.SLAT_CHORD_RATIO, val=0.15)
        self.prob.model.set_input_defaults(Aircraft.Wing.FLAP_CHORD_RATIO, val=0.3)
        self.prob.model.set_input_defaults(Aircraft.Wing.SLAT_SPAN_RATIO, val=0.9)
        self.prob.model.set_input_defaults(Aircraft.Furnishings.MASS_SCALER, 40.0, units='unitless')
        self.prob.model.set_input_defaults(Aircraft.Fuselage.CABIN_AREA, val=1069.0, units='ft**2')

        setup_model_options(self.prob, options)

        self.prob.setup(check=False, force_alloc_complex=True)

    def test_case1(self):
        self.prob.run_model()

        tol = 5e-4
        # size values:
        assert_near_equal(self.prob['size.cabin_height'], 13.1, tol)
        assert_near_equal(self.prob['size.cabin_len'], 72.1, tol)
        assert_near_equal(self.prob['size.nose_height'], 8.6, tol)

        assert_near_equal(self.prob[Aircraft.Wing.CENTER_CHORD], 16.16, tol)
        assert_near_equal(self.prob[Aircraft.Wing.ROOT_CHORD], 15.1, tol)
        assert_near_equal(
            self.prob[Aircraft.Wing.THICKNESS_TO_CHORD_UNWEIGHTED], 0.1394, tol
        )  # slightly different from GASP value, likely rounding error

        assert_near_equal(
            self.prob[Aircraft.HorizontalTail.AVERAGE_CHORD], 8.848695928254141, tol
        )  # note: this is not the value in the GASP output, because the output calculates them differently. This was calculated by hand.
        assert_near_equal(
            self.prob[Aircraft.VerticalTail.AVERAGE_CHORD], 15.550266681026597, tol
        )  # note: this is not the value in the GASP output, because the output calculates them differently. This was calculated by hand.
        assert_near_equal(self.prob[Aircraft.Nacelle.AVG_LENGTH], 14.7, tol)

        # fixed mass values:
        assert_near_equal(
            self.prob[Aircraft.LandingGear.MAIN_GEAR_MASS],
            6384.349999999999,
            tol,
            # self.prob['main_gear_mass'], 6384.349999999999, tol
        )  # calculated by hand

        assert_near_equal(self.prob[Aircraft.Propulsion.TOTAL_ENGINE_MASS], 12606, tol)
        assert_near_equal(self.prob[Aircraft.Engine.ADDITIONAL_MASS], 1765 / 2, tol)

        # wing values:
        assert_near_equal(self.prob['isolated_wing_mass'], 14631, tol)

        # fuel values:
        assert_near_equal(
            self.prob['OEM_wingfuel_mass'], 81085.9308234, tol
        )  # modified from GASP value to account for updated crew mass. GASP value is 81424.8

        assert_near_equal(self.prob['fus_mass_full'], 102510.642, tol)  # calculated by hand
        assert_near_equal(
            self.prob[Aircraft.Fuel.FUEL_SYSTEM_MASS], 1848.52316376, tol
        )  # modified from GASP value to account for updated crew mass. GASP value is 1862

        assert_near_equal(self.prob[Aircraft.Design.STRUCTURE_MASS], 48940.74, tol)
        assert_near_equal(self.prob[Aircraft.Fuselage.MASS], 18674.791, tol)

        assert_near_equal(
            self.prob[Mission.Design.FUEL_MASS_REQUIRED], 45085.9308234, tol
        )  # modified from GASP value to account for updated crew mass. GASP value is 45424.8
        assert_near_equal(
            self.prob[Aircraft.Propulsion.MASS], 16225.793, tol
        )  # modified from GASP value to account for updated crew mass. GASP value is 16233
        assert_near_equal(
            self.prob[Mission.Design.FUEL_MASS], 45085.9308234, tol
        )  # modified from GASP value to account for updated crew mass. GASP value is 45425
        assert_near_equal(
            self.prob['fuel_mass_min'], 35045.9308234, tol
        )  # modified from GASP value to account for updated crew mass. GASP value is 35384.8
        assert_near_equal(
            self.prob[Aircraft.Fuel.WING_VOLUME_DESIGN], 901.317636, tol
        )  # modified from GASP value to account for updated crew mass. GASP value is 908.1
        assert_near_equal(
            self.prob['OEM_fuel_vol'], 1620.99746302, tol
        )  # modified from GASP value to account for updated crew mass. GASP value is 1627.8
        assert_near_equal(
            self.prob[Aircraft.Design.OPERATING_MASS], 94314.0691766, tol
        )  # modified from GASP value to account for updated crew mass. GASP value is 93975
        assert_near_equal(
            self.prob['payload_mass_max_fuel'], 34766.20684105, tol
        )  # note: value came from running the GASP code on my own and printing it out,  #modified from GASP value to account for updated crew mass. GASP value is 34427.4
        assert_near_equal(self.prob['volume_wingfuel_mass'], 43852.1, tol)
        assert_near_equal(self.prob['max_wingfuel_mass'], 43852.1, tol)
        assert_near_equal(
            self.prob[Aircraft.Fuel.AUXILIARY_FUEL_CAPACITY], 1233.79315895, tol
        )  # modified from GASP value to account for updated crew mass. GASP value is 1572.6
        assert_near_equal(
            self.prob['extra_fuel_volume'], 24.6648902, tol
        )  # slightly different from GASP value, likely a rounding error,  #modified from GASP value to account for updated crew mass. GASP value is 31.43
        assert_near_equal(
            self.prob['max_extra_fuel_mass'], 1233.79315895, tol
        )  # modified from GASP value to account for updated crew mass. GASP value is 1572.6

        partial_data = self.prob.check_partials(out_stream=None, method='cs')
        assert_check_partials(partial_data, atol=3e-10, rtol=1e-12)


class MassSummationTestCase6(unittest.TestCase):
    """
    This is thelarge single aisle 1V3.6 test case with a fuel margin of 10%, a wing loading of 150 psf, and a SLS thrust of 29500 lbf
    All values are from V3.6 output (or hand calculated from the output, and these cases are specified).
    """

    def setUp(self):
        options = get_option_defaults()
        options.set_val(Aircraft.Electrical.HAS_HYBRID_SYSTEM, val=False, units='unitless')
        options.set_val(Aircraft.CrewPayload.Design.NUM_PASSENGERS, val=180, units='unitless')
        options.set_val(Aircraft.CrewPayload.NUM_PASSENGERS, val=180, units='unitless')
        options.set_val(Mission.Design.CRUISE_ALTITUDE, val=37500, units='ft')
        options.set_val(Aircraft.Wing.CHOOSE_FOLD_LOCATION, val=False, units='unitless')
        options.set_val(
            Aircraft.Wing.FOLD_DIMENSIONAL_LOCATION_SPECIFIED, val=True, units='unitless'
        )
        options.set_val(Aircraft.Strut.DIMENSIONAL_LOCATION_SPECIFIED, val=True, units='unitless')
        options.set_val(Aircraft.LandingGear.FIXED_GEAR, val=False, units='unitless')
        options.set_val(Aircraft.CrewPayload.PASSENGER_MASS_WITH_BAGS, val=200, units='lbm')
        options.set_val(Aircraft.Fuselage.NUM_SEATS_ABREAST, 6)
        options.set_val(Aircraft.Fuselage.AISLE_WIDTH, 24, units='inch')
        options.set_val(Aircraft.Fuselage.NUM_AISLES, 1)
        options.set_val(Aircraft.Fuselage.SEAT_PITCH, 29, units='inch')
        options.set_val(Aircraft.Fuselage.SEAT_WIDTH, 20.2, units='inch')
        options.set_val(Aircraft.Engine.ADDITIONAL_MASS_FRACTION, 0.14, units='unitless')

        self.prob = om.Problem()
        self.prob.model.add_subsystem(
            'size',
            SizeGroup(),
            promotes_inputs=['aircraft:*', 'mission:*'],
            promotes_outputs=[
                'aircraft:*',
            ],
        )
        self.prob.model.add_subsystem(
            'GASP_mass',
            MassPremission(),
            promotes=['*'],
        )

        self.prob.model.set_input_defaults(Aircraft.Wing.ASPECT_RATIO, val=10.13, units='unitless')
        self.prob.model.set_input_defaults(Aircraft.Wing.TAPER_RATIO, val=0.33, units='unitless')
        self.prob.model.set_input_defaults(Aircraft.Wing.SWEEP, val=25, units='deg')
        self.prob.model.set_input_defaults(
            Aircraft.Wing.THICKNESS_TO_CHORD_ROOT, val=0.15, units='unitless'
        )
        self.prob.model.set_input_defaults(Mission.Design.GROSS_MASS, val=175400, units='lbm')
        self.prob.model.set_input_defaults(Aircraft.Design.WING_LOADING, val=150, units='lbf/ft**2')
        self.prob.model.set_input_defaults(
            Aircraft.HorizontalTail.VERTICAL_TAIL_FRACTION, val=0, units='unitless'
        )
        self.prob.model.set_input_defaults(
            Aircraft.VerticalTail.ASPECT_RATIO, val=1.67, units='unitless'
        )
        self.prob.model.set_input_defaults(
            Aircraft.HorizontalTail.TAPER_RATIO, val=0.352, units='unitless'
        )
        self.prob.model.set_input_defaults(
            Aircraft.Engine.SCALED_SLS_THRUST, val=29500.0, units='lbf'
        )
        self.prob.model.set_input_defaults(
            Aircraft.Engine.WING_LOCATIONS, val=0.35, units='unitless'
        )
        self.prob.model.set_input_defaults(
            Aircraft.Fuselage.PRESSURE_DIFFERENTIAL, val=7.5, units='psi'
        )
        self.prob.model.set_input_defaults(Aircraft.Fuel.WING_FUEL_FRACTION, 0.6, units='unitless')
        self.prob.model.set_input_defaults(
            Aircraft.VerticalTail.TAPER_RATIO, val=0.801, units='unitless'
        )

        self.prob.model.set_input_defaults(
            Aircraft.HorizontalTail.VOLUME_COEFFICIENT, val=1.189, units='unitless'
        )
        self.prob.model.set_input_defaults(
            Aircraft.VerticalTail.VOLUME_COEFFICIENT, 0.145, units='unitless'
        )
        self.prob.model.set_input_defaults(Aircraft.Fuselage.DELTA_DIAMETER, 4.5, units='ft')
        self.prob.model.set_input_defaults(
            Aircraft.Fuselage.PILOT_COMPARTMENT_LENGTH, 9.5, units='ft'
        )
        self.prob.model.set_input_defaults(Aircraft.Fuselage.NOSE_FINENESS, 1, units='unitless')
        self.prob.model.set_input_defaults(Aircraft.Fuselage.TAIL_FINENESS, 3, units='unitless')
        # Adjust WETTED_AREA_SCALER such that WETTED_AREA = 4000.0
        self.prob.model.set_input_defaults(
            Aircraft.Fuselage.WETTED_AREA_SCALER, val=0.86215, units='unitless'
        )
        self.prob.model.set_input_defaults(
            Aircraft.Wing.THICKNESS_TO_CHORD_TIP, 0.12, units='unitless'
        )
        self.prob.model.set_input_defaults(
            Aircraft.HorizontalTail.MOMENT_RATIO, val=0.2307, units='unitless'
        )
        self.prob.model.set_input_defaults(
            Aircraft.VerticalTail.MOMENT_RATIO, 2.362, units='unitless'
        )
        self.prob.model.set_input_defaults(
            Aircraft.HorizontalTail.ASPECT_RATIO, val=4.75, units='unitless'
        )
        self.prob.model.set_input_defaults(Aircraft.Engine.REFERENCE_DIAMETER, 5.8, units='ft')
        # self.prob.model.set_input_defaults(
        #     Aircraft.Engine.REFERENCE_SLS_THRUST, 28690, units='lbf'
        # )
        self.prob.model.set_input_defaults(Aircraft.Engine.SCALE_FACTOR, 1.02823, units='unitless')
        self.prob.model.set_input_defaults(
            Aircraft.Nacelle.CORE_DIAMETER_RATIO, 1.25, units='unitless'
        )
        self.prob.model.set_input_defaults(Aircraft.Nacelle.FINENESS, 2, units='unitless')

        self.prob.model.set_input_defaults(
            Aircraft.Design.MAX_STRUCTURAL_SPEED, val=402.5, units='mi/h'
        )

        self.prob.model.set_input_defaults(Aircraft.CrewPayload.CARGO_MASS, val=0, units='lbm')
        self.prob.model.set_input_defaults(
            Aircraft.CrewPayload.Design.MAX_CARGO_MASS, val=10040, units='lbm'
        )
        self.prob.model.set_input_defaults(Aircraft.VerticalTail.SWEEP, val=0, units='deg')
        self.prob.model.set_input_defaults(
            Aircraft.HorizontalTail.MASS_COEFFICIENT, val=0.232, units='unitless'
        )
        self.prob.model.set_input_defaults(
            Aircraft.LandingGear.TAIL_HOOK_MASS_SCALER, val=1, units='unitless'
        )
        self.prob.model.set_input_defaults(
            Aircraft.VerticalTail.MASS_COEFFICIENT, val=0.289, units='unitless'
        )
        self.prob.model.set_input_defaults(
            Aircraft.HorizontalTail.THICKNESS_TO_CHORD, val=0.12, units='unitless'
        )
        self.prob.model.set_input_defaults(
            Aircraft.VerticalTail.THICKNESS_TO_CHORD, val=0.12, units='unitless'
        )
        self.prob.model.set_input_defaults(
            Aircraft.Wing.HIGH_LIFT_MASS_COEFFICIENT, val=1.9, units='unitless'
        )  # Based onlarge single aisle 1for updated flaps mass model
        self.prob.model.set_input_defaults(
            Mission.Landing.LIFT_COEFFICIENT_MAX, val=2.817, units='unitless'
        )  # Based onlarge single aisle 1for updated flaps mass model
        self.prob.model.set_input_defaults(
            Aircraft.Wing.SURFACE_CONTROL_MASS_COEFFICIENT, val=0.95, units='unitless'
        )
        self.prob.model.set_input_defaults(
            Aircraft.Design.COCKPIT_CONTROL_MASS_COEFFICIENT, val=16.5, units='unitless'
        )
        self.prob.model.set_input_defaults(
            Aircraft.Controls.STABILITY_AUGMENTATION_SYSTEM_MASS, val=0, units='lbm'
        )  # note: not actually defined in program, likely an error
        self.prob.model.set_input_defaults(
            Aircraft.Controls.COCKPIT_CONTROL_MASS_SCALER, val=1, units='unitless'
        )
        self.prob.model.set_input_defaults(
            Aircraft.Wing.SURFACE_CONTROL_MASS_SCALER, val=1, units='unitless'
        )
        self.prob.model.set_input_defaults(
            Aircraft.Controls.STABILITY_AUGMENTATION_SYSTEM_MASS_SCALER, val=1, units='unitless'
        )
        self.prob.model.set_input_defaults(
            Aircraft.Controls.TOTAL_MASS, val=0, units='lbm'
        )  # note: not actually defined in program, likely an error
        self.prob.model.set_input_defaults(
            Aircraft.LandingGear.MASS_COEFFICIENT, val=0.04, units='unitless'
        )
        self.prob.model.set_input_defaults(
            Aircraft.LandingGear.MAIN_GEAR_MASS_COEFFICIENT, val=0.85, units='unitless'
        )
        self.prob.model.set_input_defaults(
            Aircraft.Nacelle.CLEARANCE_RATIO, val=0.2, units='unitless'
        )
        self.prob.model.set_input_defaults(
            Aircraft.Engine.MASS_SPECIFIC, val=0.21366, units='lbm/lbf'
        )
        self.prob.model.set_input_defaults(Aircraft.Nacelle.MASS_SPECIFIC, val=3, units='lbm/ft**2')
        self.prob.model.set_input_defaults(Aircraft.Engine.PYLON_FACTOR, val=1.25, units='unitless')
        self.prob.model.set_input_defaults(Aircraft.Engine.MASS_SCALER, val=1, units='unitless')
        self.prob.model.set_input_defaults(
            Aircraft.Propulsion.MISC_MASS_SCALER, val=1, units='unitless'
        )
        self.prob.model.set_input_defaults(
            Aircraft.LandingGear.MAIN_GEAR_LOCATION, val=0.15, units='unitless'
        )

        self.prob.model.set_input_defaults(Aircraft.APU.MASS, val=928.0, units='lbm')
        self.prob.model.set_input_defaults(
            Aircraft.Instruments.MASS_COEFFICIENT, val=0.0736, units='unitless'
        )
        self.prob.model.set_input_defaults(
            Aircraft.Hydraulics.FLIGHT_CONTROL_MASS_COEFFICIENT, val=0.112, units='unitless'
        )
        self.prob.model.set_input_defaults(
            Aircraft.Hydraulics.GEAR_MASS_COEFFICIENT, val=0.14, units='unitless'
        )
        self.prob.model.set_input_defaults(Aircraft.Avionics.MASS, val=1959.0, units='lbm')
        self.prob.model.set_input_defaults(
            Aircraft.AirConditioning.MASS_COEFFICIENT, val=1.65, units='unitless'
        )
        self.prob.model.set_input_defaults(Aircraft.AntiIcing.MASS, val=551.0, units='lbm')
        self.prob.model.set_input_defaults(Aircraft.Furnishings.MASS, val=11192.0, units='lbm')
        self.prob.model.set_input_defaults(
            Aircraft.CrewPayload.PASSENGER_SERVICE_MASS_PER_PASSENGER, val=5.0, units='lbm'
        )
        self.prob.model.set_input_defaults(
            Aircraft.CrewPayload.WATER_MASS_PER_OCCUPANT, val=3.0, units='lbm'
        )
        self.prob.model.set_input_defaults(
            Aircraft.Design.EMERGENCY_EQUIPMENT_MASS, val=50.0, units='lbm'
        )
        self.prob.model.set_input_defaults(
            Aircraft.CrewPayload.CATERING_ITEMS_MASS_PER_PASSENGER, val=7.6, units='lbm'
        )
        self.prob.model.set_input_defaults(
            Aircraft.Fuel.UNUSABLE_FUEL_MASS_COEFFICIENT, val=12.0, units='unitless'
        )

        self.prob.model.set_input_defaults(
            Aircraft.Wing.MASS_COEFFICIENT, val=102.5, units='unitless'
        )

        self.prob.model.set_input_defaults(
            Aircraft.Fuselage.MASS_COEFFICIENT, val=128, units='unitless'
        )
        self.prob.model.set_input_defaults('pylon_len', val=0, units='ft')
        self.prob.model.set_input_defaults('pylon_len', val=0, units='ft')
        self.prob.model.set_input_defaults(
            'MAT', val=0, units='lbm'
        )  # note: not actually defined in program, likely an error
        self.prob.model.set_input_defaults(Aircraft.Wing.MASS_SCALER, val=1, units='unitless')
        self.prob.model.set_input_defaults(
            Aircraft.HorizontalTail.MASS_SCALER, val=1, units='unitless'
        )
        self.prob.model.set_input_defaults(
            Aircraft.VerticalTail.MASS_SCALER, val=1, units='unitless'
        )
        self.prob.model.set_input_defaults(Aircraft.Fuselage.MASS_SCALER, val=1, units='unitless')
        self.prob.model.set_input_defaults(
            Aircraft.LandingGear.TOTAL_MASS_SCALER, val=1, units='unitless'
        )
        self.prob.model.set_input_defaults(Aircraft.Engine.POD_MASS_SCALER, val=1, units='unitless')
        self.prob.model.set_input_defaults(
            Aircraft.Design.STRUCTURAL_MASS_INCREMENT, val=0, units='lbm'
        )
        self.prob.model.set_input_defaults(
            Aircraft.Fuel.FUEL_SYSTEM_MASS_SCALER, val=1, units='unitless'
        )
        self.prob.model.set_input_defaults(
            Aircraft.Fuel.FUEL_SYSTEM_MASS_COEFFICIENT, val=0.041, units='unitless'
        )
        self.prob.model.set_input_defaults(Aircraft.Fuel.DENSITY, val=6.687, units='lbm/galUS')
        self.prob.model.set_input_defaults(Aircraft.Fuel.FUEL_MARGIN, val=10.0, units='unitless')

        self.prob.model.set_input_defaults(Aircraft.Wing.SPAN, val=0.0, units='ft')
        self.prob.model.set_input_defaults(Aircraft.Wing.SLAT_CHORD_RATIO, val=0.15)
        self.prob.model.set_input_defaults(Aircraft.Wing.FLAP_CHORD_RATIO, val=0.3)
        self.prob.model.set_input_defaults(Aircraft.Wing.SLAT_SPAN_RATIO, val=0.9)
        self.prob.model.set_input_defaults(Aircraft.Furnishings.MASS_SCALER, 40.0, units='unitless')
        self.prob.model.set_input_defaults(Aircraft.Fuselage.CABIN_AREA, val=1069.0, units='ft**2')

        setup_model_options(self.prob, options)

        self.prob.setup(check=False, force_alloc_complex=True)

    def test_case1(self):
        self.prob.run_model()

        tol = 5e-4
        # size values:
        assert_near_equal(self.prob['size.cabin_height'], 13.1, tol)
        assert_near_equal(self.prob['size.cabin_len'], 72.1, tol)
        assert_near_equal(self.prob['size.nose_height'], 8.6, tol)

        assert_near_equal(self.prob[Aircraft.Wing.CENTER_CHORD], 16.16, tol)
        assert_near_equal(self.prob[Aircraft.Wing.ROOT_CHORD], 15.1, tol)
        assert_near_equal(
            self.prob[Aircraft.Wing.THICKNESS_TO_CHORD_UNWEIGHTED], 0.1394, tol
        )  # note: not exact GASP value, likely rounding error

        assert_near_equal(
            self.prob[Aircraft.HorizontalTail.AVERAGE_CHORD], 8.848695928254141, tol
        )  # note: this is not the value in the GASP output, because the output calculates them differently. This was calculated by hand.
        assert_near_equal(
            self.prob[Aircraft.VerticalTail.AVERAGE_CHORD], 15.550266681026597, tol
        )  # note: this is not the value in the GASP output, because the output calculates them differently. This was calculated by hand.
        assert_near_equal(self.prob[Aircraft.Nacelle.AVG_LENGTH], 14.7, tol)

        # fixed mass values:
        assert_near_equal(
            self.prob[Aircraft.LandingGear.MAIN_GEAR_MASS],
            6384.349999999999,
            tol,
            # self.prob['main_gear_mass'], 6384.349999999999, tol
        )  # calculated by hand

        assert_near_equal(self.prob[Aircraft.Propulsion.TOTAL_ENGINE_MASS], 12606, tol)
        assert_near_equal(self.prob[Aircraft.Engine.ADDITIONAL_MASS], 1765 / 2, tol)

        # wing values:
        assert_near_equal(self.prob['isolated_wing_mass'], 14631, tol)

        # fuel values:
        assert_near_equal(
            self.prob['OEM_wingfuel_mass'], 80636.1673241, tol
        )  # modified from GASP value to account for updated crew mass. GASP value is 80982.7

        assert_near_equal(self.prob['fus_mass_full'], 106989.952, tol)  # calculated by hand
        assert_near_equal(
            self.prob[Aircraft.Fuel.FUEL_SYSTEM_MASS], 2013.09114511, tol
        )  # modified from GASP value to account for updated crew mass. GASP value is 2029

        assert_near_equal(self.prob[Aircraft.Design.STRUCTURE_MASS], 49209.648, tol)
        assert_near_equal(self.prob[Aircraft.Fuselage.MASS], 18960.975, tol)

        assert_near_equal(
            self.prob[Mission.Design.FUEL_MASS_REQUIRED], 44636.1673241, tol
        )  # modified from GASP value to account for updated crew mass. GASP value is 44982.7
        assert_near_equal(
            self.prob[Aircraft.Propulsion.MASS], 16390.94, tol
        )  # modified from GASP value to account for updated crew mass. GASP value is 16399
        assert_near_equal(
            self.prob[Mission.Design.FUEL_MASS], 44636.16732294, tol
        )  # modified from GASP value to account for updated crew mass. GASP value is 44982.7
        assert_near_equal(
            self.prob['fuel_mass_min'], 34596.1673241, tol
        )  # modified from GASP value to account for updated crew mass. GASP value is 34942.7
        assert_near_equal(
            self.prob[Aircraft.Fuel.WING_VOLUME_DESIGN], 981.55900268, tol
        )  # modified from GASP value to account for updated crew mass. GASP value is 989.2
        assert_near_equal(
            self.prob['OEM_fuel_vol'], 1612.00619309, tol
        )  # modified from GASP value to account for updated crew mass. GASP value is 1618.9
        assert_near_equal(
            self.prob[Aircraft.Design.OPERATING_MASS], 94763.8326759, tol
        )  # modified from GASP value to account for updated crew mass. GASP value is 94417
        assert_near_equal(
            self.prob['payload_mass_max_fuel'], 35215.97039402, tol
        )  # note: value came from running the GASP code on my own and printing it out,  #modified from GASP value to account for updated crew mass. GASP value is 34879.2
        assert_near_equal(self.prob['volume_wingfuel_mass'], 43852.1, tol)
        assert_near_equal(self.prob['max_wingfuel_mass'], 43852.1, tol)
        assert_near_equal(
            self.prob[Aircraft.Fuel.AUXILIARY_FUEL_CAPACITY], 784.02965965, tol
        )  # modified from GASP value to account for updated crew mass. GASP value is 1120.9
        assert_near_equal(
            self.prob['extra_fuel_volume'], 104.90625688, tol
        )  # modified from GASP value to account for updated crew mass. GASP value is 112.3
        assert_near_equal(
            self.prob['max_extra_fuel_mass'], 5247.64639206, tol
        )  # modified from GASP value to account for updated crew mass. GASP value is 5618.2

        partial_data = self.prob.check_partials(out_stream=None, method='cs')
        assert_check_partials(partial_data, atol=3e-10, rtol=1e-12)


class MassSummationTestCase7(unittest.TestCase):
    """
    This is the Advanced Tube and Wing V3.6 test case.
    All values are from V3.6 output, hand calculated from the output, or were printed out after running the code manually.
    Values not directly from the output are labeled as such.
    """

    def setUp(self):
        options = get_option_defaults()
        options.set_val(Aircraft.Wing.HAS_FOLD, val=True, units='unitless')
        options.set_val(Aircraft.Electrical.HAS_HYBRID_SYSTEM, val=False, units='unitless')
        options.set_val(Aircraft.CrewPayload.Design.NUM_PASSENGERS, val=154, units='unitless')
        options.set_val(Aircraft.CrewPayload.NUM_PASSENGERS, val=154, units='unitless')
        options.set_val(Mission.Design.CRUISE_ALTITUDE, val=37100, units='ft')
        options.set_val(
            Aircraft.Wing.FOLD_DIMENSIONAL_LOCATION_SPECIFIED, val=True, units='unitless'
        )
        options.set_val(Aircraft.Strut.DIMENSIONAL_LOCATION_SPECIFIED, val=True, units='unitless')
        options.set_val(Aircraft.LandingGear.FIXED_GEAR, val=False, units='unitless')
        options.set_val(Aircraft.CrewPayload.PASSENGER_MASS_WITH_BAGS, val=200, units='lbm')
        options.set_val(Aircraft.Fuselage.NUM_SEATS_ABREAST, 6)
        options.set_val(Aircraft.Fuselage.AISLE_WIDTH, 24, units='inch')
        options.set_val(Aircraft.Fuselage.NUM_AISLES, 1)
        options.set_val(Aircraft.Fuselage.SEAT_PITCH, 29, units='inch')
        options.set_val(Aircraft.Fuselage.SEAT_WIDTH, 20.2, units='inch')
        options.set_val(Aircraft.Engine.ADDITIONAL_MASS_FRACTION, 0.165, units='unitless')

        self.prob = om.Problem()
        self.prob.model.add_subsystem(
            'size',
            SizeGroup(),
            promotes_inputs=['aircraft:*', 'mission:*'],
            promotes_outputs=[
                'aircraft:*',
            ],
        )
        self.prob.model.add_subsystem(
            'GASP_mass',
            MassPremission(),
            promotes=['*'],
        )

        self.prob.model.set_input_defaults(Aircraft.Wing.ASPECT_RATIO, val=11, units='unitless')
        self.prob.model.set_input_defaults(Aircraft.Wing.TAPER_RATIO, val=0.33, units='unitless')
        self.prob.model.set_input_defaults(Aircraft.Wing.SWEEP, val=25, units='deg')
        self.prob.model.set_input_defaults(
            Aircraft.Wing.THICKNESS_TO_CHORD_ROOT, val=0.12, units='unitless'
        )
        self.prob.model.set_input_defaults(Mission.Design.GROSS_MASS, val=145388.0, units='lbm')
        self.prob.model.set_input_defaults(
            Aircraft.Design.WING_LOADING, val=104.50, units='lbf/ft**2'
        )
        self.prob.model.set_input_defaults(
            Aircraft.HorizontalTail.VERTICAL_TAIL_FRACTION, val=0, units='unitless'
        )
        self.prob.model.set_input_defaults(
            Aircraft.VerticalTail.ASPECT_RATIO, val=1.67, units='unitless'
        )
        self.prob.model.set_input_defaults(
            Aircraft.HorizontalTail.TAPER_RATIO, val=0.352, units='unitless'
        )
        self.prob.model.set_input_defaults(
            Aircraft.Engine.SCALED_SLS_THRUST, val=17000.0, units='lbf'
        )
        self.prob.model.set_input_defaults(
            Aircraft.Engine.WING_LOCATIONS, val=0.35, units='unitless'
        )
        self.prob.model.set_input_defaults(
            Aircraft.Fuselage.PRESSURE_DIFFERENTIAL, val=7.5, units='psi'
        )
        self.prob.model.set_input_defaults(
            Aircraft.Fuel.WING_FUEL_FRACTION, 0.475, units='unitless'
        )
        self.prob.model.set_input_defaults(
            Aircraft.VerticalTail.TAPER_RATIO, val=0.801, units='unitless'
        )

        self.prob.model.set_input_defaults(
            Aircraft.HorizontalTail.VOLUME_COEFFICIENT, val=1.189, units='unitless'
        )
        self.prob.model.set_input_defaults(
            Aircraft.VerticalTail.VOLUME_COEFFICIENT, 0.09986, units='unitless'
        )
        self.prob.model.set_input_defaults(Aircraft.Fuselage.DELTA_DIAMETER, 4.5, units='ft')
        self.prob.model.set_input_defaults(
            Aircraft.Fuselage.PILOT_COMPARTMENT_LENGTH, 9.5, units='ft'
        )
        self.prob.model.set_input_defaults(Aircraft.Fuselage.NOSE_FINENESS, 1, units='unitless')
        self.prob.model.set_input_defaults(Aircraft.Fuselage.TAIL_FINENESS, 3, units='unitless')
        self.prob.model.set_input_defaults(
            Aircraft.Fuselage.WETTED_AREA_SCALER, 1, units='unitless'
        )
        self.prob.model.set_input_defaults(
            Aircraft.Wing.THICKNESS_TO_CHORD_TIP, 0.1, units='unitless'
        )
        self.prob.model.set_input_defaults(
            Aircraft.HorizontalTail.MOMENT_RATIO, val=0.2307, units='unitless'
        )
        self.prob.model.set_input_defaults(
            Aircraft.VerticalTail.MOMENT_RATIO, 2.1621, units='unitless'
        )
        self.prob.model.set_input_defaults(
            Aircraft.HorizontalTail.ASPECT_RATIO, val=4.75, units='unitless'
        )
        self.prob.model.set_input_defaults(Aircraft.Engine.REFERENCE_DIAMETER, 7.36, units='ft')
        # self.prob.model.set_input_defaults(
        #     Aircraft.Engine.REFERENCE_SLS_THRUST, 28620.0, units='lbf'
        # )
        self.prob.model.set_input_defaults(Aircraft.Engine.SCALE_FACTOR, 0.594, units='unitless')
        self.prob.model.set_input_defaults(
            Aircraft.Nacelle.CORE_DIAMETER_RATIO, 1.2095, units='unitless'
        )
        self.prob.model.set_input_defaults(Aircraft.Nacelle.FINENESS, 1.715, units='unitless')
        self.prob.model.set_input_defaults(Aircraft.Wing.FOLDED_SPAN, 118, units='ft')

        self.prob.model.set_input_defaults(
            Aircraft.Design.MAX_STRUCTURAL_SPEED, val=402.5, units='mi/h'
        )
        self.prob.model.set_input_defaults(Aircraft.CrewPayload.CARGO_MASS, val=0, units='lbm')
        self.prob.model.set_input_defaults(
            Aircraft.CrewPayload.Design.MAX_CARGO_MASS, val=15970.0, units='lbm'
        )
        self.prob.model.set_input_defaults(Aircraft.VerticalTail.SWEEP, val=0, units='deg')
        self.prob.model.set_input_defaults(
            Aircraft.HorizontalTail.MASS_COEFFICIENT, val=0.232, units='unitless'
        )
        self.prob.model.set_input_defaults(
            Aircraft.LandingGear.TAIL_HOOK_MASS_SCALER, val=1, units='unitless'
        )
        self.prob.model.set_input_defaults(
            Aircraft.VerticalTail.MASS_COEFFICIENT, val=0.289, units='unitless'
        )
        self.prob.model.set_input_defaults(
            Aircraft.HorizontalTail.THICKNESS_TO_CHORD, val=0.12, units='unitless'
        )
        self.prob.model.set_input_defaults(
            Aircraft.VerticalTail.THICKNESS_TO_CHORD, val=0.12, units='unitless'
        )
        self.prob.model.set_input_defaults(
            Aircraft.Wing.HIGH_LIFT_MASS_COEFFICIENT, val=1.9, units='unitless'
        )  # Based onlarge single aisle 1for updated flaps mass model
        self.prob.model.set_input_defaults(
            Mission.Landing.LIFT_COEFFICIENT_MAX, val=2.817, units='unitless'
        )  # Based on large single aisle 1 for updated flaps mass model
        self.prob.model.set_input_defaults(
            Aircraft.Wing.SURFACE_CONTROL_MASS_COEFFICIENT, val=0.95, units='unitless'
        )
        self.prob.model.set_input_defaults(
            Aircraft.Design.COCKPIT_CONTROL_MASS_COEFFICIENT, val=16.5, units='unitless'
        )
        self.prob.model.set_input_defaults(
            Aircraft.Controls.STABILITY_AUGMENTATION_SYSTEM_MASS, val=0, units='lbm'
        )  # note: not actually defined in program, likely an error
        self.prob.model.set_input_defaults(
            Aircraft.Controls.COCKPIT_CONTROL_MASS_SCALER, val=1, units='unitless'
        )
        self.prob.model.set_input_defaults(
            Aircraft.Wing.SURFACE_CONTROL_MASS_SCALER, val=1, units='unitless'
        )
        self.prob.model.set_input_defaults(
            Aircraft.Controls.STABILITY_AUGMENTATION_SYSTEM_MASS_SCALER, val=1, units='unitless'
        )
        self.prob.model.set_input_defaults(
            Aircraft.Controls.TOTAL_MASS, val=0, units='lbm'
        )  # note: not actually defined in program, likely an error
        self.prob.model.set_input_defaults(
            Aircraft.LandingGear.MASS_COEFFICIENT, val=0.04, units='unitless'
        )
        self.prob.model.set_input_defaults(
            Aircraft.LandingGear.MAIN_GEAR_MASS_COEFFICIENT, val=0.85, units='unitless'
        )
        self.prob.model.set_input_defaults(
            Aircraft.Nacelle.CLEARANCE_RATIO, val=0.2, units='unitless'
        )
        self.prob.model.set_input_defaults(
            Aircraft.Engine.MASS_SPECIFIC, val=0.2355, units='lbm/lbf'
        )
        self.prob.model.set_input_defaults(Aircraft.Nacelle.MASS_SPECIFIC, val=3, units='lbm/ft**2')
        self.prob.model.set_input_defaults(Aircraft.Engine.PYLON_FACTOR, val=1.25, units='unitless')
        self.prob.model.set_input_defaults(Aircraft.Engine.MASS_SCALER, val=1, units='unitless')
        self.prob.model.set_input_defaults(
            Aircraft.Propulsion.MISC_MASS_SCALER, val=1, units='unitless'
        )
        self.prob.model.set_input_defaults(
            Aircraft.LandingGear.MAIN_GEAR_LOCATION, val=0.15, units='unitless'
        )

        self.prob.model.set_input_defaults(Aircraft.APU.MASS, val=1014.0, units='lbm')
        self.prob.model.set_input_defaults(
            Aircraft.Instruments.MASS_COEFFICIENT, val=0.0736, units='unitless'
        )
        self.prob.model.set_input_defaults(
            Aircraft.Hydraulics.FLIGHT_CONTROL_MASS_COEFFICIENT, val=0.085, units='unitless'
        )
        self.prob.model.set_input_defaults(
            Aircraft.Hydraulics.GEAR_MASS_COEFFICIENT, val=0.105, units='unitless'
        )
        self.prob.model.set_input_defaults(Aircraft.Avionics.MASS, val=1504.0, units='lbm')
        self.prob.model.set_input_defaults(
            Aircraft.AirConditioning.MASS_COEFFICIENT, val=1.65, units='unitless'
        )
        self.prob.model.set_input_defaults(Aircraft.AntiIcing.MASS, val=126.0, units='lbm')
        self.prob.model.set_input_defaults(Aircraft.Furnishings.MASS, val=9114.0, units='lbm')
        self.prob.model.set_input_defaults(
            Aircraft.CrewPayload.PASSENGER_SERVICE_MASS_PER_PASSENGER, val=5.0, units='lbm'
        )
        self.prob.model.set_input_defaults(
            Aircraft.CrewPayload.WATER_MASS_PER_OCCUPANT, val=3.0, units='lbm'
        )
        self.prob.model.set_input_defaults(
            Aircraft.Design.EMERGENCY_EQUIPMENT_MASS, val=0.0, units='lbm'
        )
        self.prob.model.set_input_defaults(
            Aircraft.CrewPayload.CATERING_ITEMS_MASS_PER_PASSENGER, val=10.0, units='lbm'
        )
        self.prob.model.set_input_defaults(
            Aircraft.Fuel.UNUSABLE_FUEL_MASS_COEFFICIENT, val=12.0, units='unitless'
        )

        self.prob.model.set_input_defaults(Aircraft.Wing.MASS_COEFFICIENT, val=85, units='unitless')
        self.prob.model.set_input_defaults(
            Aircraft.Wing.FOLD_MASS_COEFFICIENT, val=0.2, units='unitless'
        )

        self.prob.model.set_input_defaults(
            Aircraft.Fuselage.MASS_COEFFICIENT, val=128, units='unitless'
        )
        self.prob.model.set_input_defaults('pylon_len', val=0, units='ft')
        self.prob.model.set_input_defaults(
            Aircraft.Wing.FOLD_MASS_COEFFICIENT, val=0.2, units='unitless'
        )

        self.prob.model.set_input_defaults(
            Aircraft.Fuselage.MASS_COEFFICIENT, val=128, units='unitless'
        )
        self.prob.model.set_input_defaults('pylon_len', val=0, units='ft')
        self.prob.model.set_input_defaults(
            'MAT', val=0, units='lbm'
        )  # note: not actually defined in program, likely an error
        self.prob.model.set_input_defaults(Aircraft.Wing.MASS_SCALER, val=1, units='unitless')
        self.prob.model.set_input_defaults(
            Aircraft.HorizontalTail.MASS_SCALER, val=1, units='unitless'
        )
        self.prob.model.set_input_defaults(
            Aircraft.VerticalTail.MASS_SCALER, val=1, units='unitless'
        )
        self.prob.model.set_input_defaults(Aircraft.Fuselage.MASS_SCALER, val=1, units='unitless')
        self.prob.model.set_input_defaults(
            Aircraft.LandingGear.TOTAL_MASS_SCALER, val=1, units='unitless'
        )
        self.prob.model.set_input_defaults(Aircraft.Engine.POD_MASS_SCALER, val=1, units='unitless')
        self.prob.model.set_input_defaults(
            Aircraft.Design.STRUCTURAL_MASS_INCREMENT, val=0, units='lbm'
        )
        self.prob.model.set_input_defaults(
            Aircraft.Fuel.FUEL_SYSTEM_MASS_SCALER, val=1, units='unitless'
        )
        self.prob.model.set_input_defaults(
            Aircraft.Fuel.FUEL_SYSTEM_MASS_COEFFICIENT, val=0.041, units='unitless'
        )
        self.prob.model.set_input_defaults(Aircraft.Fuel.DENSITY, val=6.687, units='lbm/galUS')
        self.prob.model.set_input_defaults(Aircraft.Fuel.FUEL_MARGIN, val=10.0, units='unitless')

        self.prob.model.set_input_defaults(Aircraft.Wing.SPAN, val=0.0, units='ft')
        self.prob.model.set_input_defaults(Mission.Design.MACH, val=0.8, units='unitless')
        self.prob.model.set_input_defaults(Aircraft.Wing.SLAT_CHORD_RATIO, val=0.15)
        self.prob.model.set_input_defaults(Aircraft.Wing.FLAP_CHORD_RATIO, val=0.3)
        self.prob.model.set_input_defaults(Aircraft.Wing.SLAT_SPAN_RATIO, val=0.9)
        self.prob.model.set_input_defaults(Aircraft.Furnishings.MASS_SCALER, 40.0, units='unitless')
        self.prob.model.set_input_defaults(Aircraft.Fuselage.CABIN_AREA, val=1069.0, units='ft**2')

        setup_model_options(self.prob, options)

        self.prob.setup(check=False, force_alloc_complex=True)

    def test_case1(self):
        self.prob.run_model()

        tol = 5e-4
        # size values:
        assert_near_equal(self.prob['size.cabin_height'], 13.1, tol)
        assert_near_equal(self.prob['size.cabin_len'], 61.6, tol)
        assert_near_equal(self.prob['size.nose_height'], 8.6, tol)

        assert_near_equal(self.prob[Aircraft.Wing.CENTER_CHORD], 16.91, tol)
        assert_near_equal(self.prob[Aircraft.Wing.ROOT_CHORD], 16.01, tol)
        assert_near_equal(
            self.prob[Aircraft.Wing.THICKNESS_TO_CHORD_UNWEIGHTED], 0.1132, tol
        )  # slightly different from GASP value, likely a rounding error

        assert_near_equal(
            self.prob[Aircraft.HorizontalTail.AVERAGE_CHORD],
            9.6498,
            tol,
            # note: value came from running the GASP code on my own and printing it out (GASP output calculates this differently)
        )
        assert_near_equal(
            self.prob[Aircraft.VerticalTail.AVERAGE_CHORD],
            13.4662,
            tol,
            # note: value came from running the GASP code on my own and printing it out (GASP output calculates this differently)
        )
        assert_near_equal(self.prob[Aircraft.Nacelle.AVG_LENGTH], 11.77, tol)

        # fixed mass values:
        assert_near_equal(
            self.prob[Aircraft.LandingGear.MAIN_GEAR_MASS],
            5219.3076,
            tol,
            # self.prob['main_gear_mass'], 5219.3076, tol
        )  # note: value came from running the GASP code on my own and printing it out

        assert_near_equal(self.prob[Aircraft.Propulsion.TOTAL_ENGINE_MASS], 8007, tol)
        assert_near_equal(self.prob[Aircraft.Engine.ADDITIONAL_MASS], 1321 / 2, tol)

        # wing values:
        assert_near_equal(
            self.prob['isolated_wing_mass'], 13993, tol
        )  # calculated as difference between wing mass and fold mass, not an actual GASP variable

        # fuel values:
        assert_near_equal(
            self.prob['OEM_wingfuel_mass'], 63122.20489199, tol
        )  # modified from GASP value to account for updated crew mass. GASP value is 62427.2

        assert_near_equal(
            self.prob['fus_mass_full'], 99380.387, tol
        )  # note: value came from running the GASP code on my own and printing it out
        assert_near_equal(
            self.prob[Aircraft.Fuel.FUEL_SYSTEM_MASS], 1457.73144048, tol
        )  # modified from GASP value to account for updated crew mass. GASP value is 1426

        assert_near_equal(self.prob[Aircraft.Design.STRUCTURE_MASS], 45370.902, tol)
        assert_near_equal(self.prob[Aircraft.Fuselage.MASS], 18858.356, tol)

        assert_near_equal(
            self.prob[Mission.Design.FUEL_MASS_REQUIRED], 32322.20489199, tol
        )  # modified from GASP value to account for updated crew mass. GASP value is 31627.2
        assert_near_equal(
            self.prob[Aircraft.Propulsion.MASS], 10785.88644048, tol
        )  # modified from GASP value to account for updated crew mass. GASP value is 10755.0
        assert_near_equal(
            self.prob[Mission.Design.FUEL_MASS], 32322.20489185, tol
        )  # modified from GASP value to account for updated crew mass. GASP value is 31627.0
        assert_near_equal(
            self.prob['fuel_mass_min'], 16352.20489199, tol
        )  # modified from GASP value to account for updated crew mass. GASP value is 15657.2
        assert_near_equal(
            self.prob[Aircraft.Fuel.WING_VOLUME_DESIGN], 710.77229745, tol
        )  # modified from GASP value to account for updated crew mass. GASP value is 695.5
        assert_near_equal(
            self.prob['OEM_fuel_vol'], 1261.88270827, tol
        )  # modified from GASP value to account for updated crew mass. GASP value is 1248.0
        assert_near_equal(
            self.prob[Aircraft.Design.OPERATING_MASS], 82265.79510801, tol
        )  # modified from GASP value to account for updated crew mass. GASP value is 82961.0
        assert_near_equal(
            self.prob['payload_mass_max_fuel'], 30800.0039, tol
        )  # note: value came from running the GASP code on my own and printing it out
        assert_near_equal(self.prob['volume_wingfuel_mass'], 33892.8, tol)
        assert_near_equal(self.prob['max_wingfuel_mass'], 33892.8, tol)
        assert_near_equal(self.prob[Aircraft.Fuel.AUXILIARY_FUEL_CAPACITY], 0, tol)
        assert_near_equal(
            self.prob['extra_fuel_volume'], 33.21832644, tol
        )  # note: higher tol because slightly different from GASP value, likely numerical issues,  #modified from GASP value to account for updated crew mass. GASP value is 17.9
        assert_near_equal(
            self.prob['max_extra_fuel_mass'], 1661.65523441, tol
        )  # note: higher tol because slightly different from GASP value, likely numerical issues,  #modified from GASP value to account for updated crew mass. GASP value is 897.2
        assert_near_equal(self.prob[Aircraft.Fuel.WING_VOLUME_STRUCTURAL_MAX], 677.554, tol)
        assert_near_equal(self.prob[Aircraft.Fuel.WING_VOLUME_GEOMETRIC_MAX], 677.554, tol)

        partial_data = self.prob.check_partials(out_stream=None, method='cs')
        assert_check_partials(partial_data, atol=3e-9, rtol=6e-11)


class MassSummationTestCase8(unittest.TestCase):
    """
    This is the Trans-sonic Truss-Braced Wing V3.6 test case
    All values are from V3.6 output, hand calculated from the output, or were printed out after running the code manually.
    Values not directly from the output are labeled as such.
    """

    def setUp(self):
        options = get_option_defaults()
        options.set_val(Aircraft.Wing.HAS_FOLD, val=True, units='unitless')
        options.set_val(Aircraft.Wing.HAS_STRUT, val=True, units='unitless')
        options.set_val(Aircraft.Electrical.HAS_HYBRID_SYSTEM, val=False, units='unitless')
        options.set_val(Aircraft.CrewPayload.Design.NUM_PASSENGERS, val=154, units='unitless')
        options.set_val(Aircraft.CrewPayload.NUM_PASSENGERS, val=154, units='unitless')
        options.set_val(Mission.Design.CRUISE_ALTITUDE, val=43000, units='ft')
        options.set_val(Aircraft.Wing.CHOOSE_FOLD_LOCATION, val=False, units='unitless')
        options.set_val(
            Aircraft.Wing.FOLD_DIMENSIONAL_LOCATION_SPECIFIED, val=True, units='unitless'
        )
        options.set_val(Aircraft.Strut.DIMENSIONAL_LOCATION_SPECIFIED, val=True, units='unitless')
        options.set_val(Aircraft.LandingGear.FIXED_GEAR, val=False, units='unitless')
        options.set_val(Aircraft.Design.SMOOTH_MASS_DISCONTINUITIES, val=True, units='unitless')
        options.set_val(Aircraft.CrewPayload.PASSENGER_MASS_WITH_BAGS, val=200, units='lbm')
        options.set_val(Aircraft.Fuselage.NUM_SEATS_ABREAST, 6)
        options.set_val(Aircraft.Fuselage.AISLE_WIDTH, 24, units='inch')
        options.set_val(Aircraft.Fuselage.NUM_AISLES, 1)
        options.set_val(Aircraft.Fuselage.SEAT_PITCH, 44.2, units='inch')
        options.set_val(Aircraft.Fuselage.SEAT_WIDTH, 20.2, units='inch')
        options.set_val(Aircraft.Engine.ADDITIONAL_MASS_FRACTION, 0.163, units='unitless')

        self.prob = om.Problem()
        self.prob.model.add_subsystem(
            'size',
            SizeGroup(),
            promotes_inputs=['aircraft:*', 'mission:*'],
            promotes_outputs=[
                'aircraft:*',
            ],
        )
        self.prob.model.add_subsystem(
            'GASP_mass',
            MassPremission(),
            promotes=['*'],
        )

        self.prob.model.set_input_defaults(
            Aircraft.HorizontalTail.TAPER_RATIO, val=0.352, units='unitless'
        )
        self.prob.model.set_input_defaults(
            Aircraft.HorizontalTail.MOMENT_RATIO, val=0.13067, units='unitless'
        )
        self.prob.model.set_input_defaults(
            Aircraft.HorizontalTail.ASPECT_RATIO, val=4.025, units='unitless'
        )
        self.prob.model.set_input_defaults(
            Aircraft.VerticalTail.MOMENT_RATIO, 3.0496, units='unitless'
        )
        self.prob.model.set_input_defaults(
            Aircraft.VerticalTail.TAPER_RATIO, val=0.801, units='unitless'
        )
        self.prob.model.set_input_defaults(Aircraft.Engine.REFERENCE_DIAMETER, 7.642, units='ft')
        # self.prob.model.set_input_defaults(
        #     Aircraft.Engine.REFERENCE_SLS_THRUST, 28620.0, units='lbf'
        # )
        self.prob.model.set_input_defaults(Aircraft.Engine.SCALE_FACTOR, 1.35255, units='unitless')
        self.prob.model.set_input_defaults(
            Aircraft.Nacelle.CORE_DIAMETER_RATIO, 1.2095, units='unitless'
        )
        self.prob.model.set_input_defaults(Aircraft.Nacelle.FINENESS, 1.660, units='unitless')
        self.prob.model.set_input_defaults(Aircraft.Fuselage.DELTA_DIAMETER, 4.5, units='ft')
        self.prob.model.set_input_defaults(Aircraft.Fuselage.NOSE_FINENESS, 1, units='unitless')
        self.prob.model.set_input_defaults(
            Aircraft.Fuselage.PILOT_COMPARTMENT_LENGTH, 6.85, units='ft'
        )
        self.prob.model.set_input_defaults(Aircraft.Fuselage.TAIL_FINENESS, 1.18, units='unitless')
        self.prob.model.set_input_defaults(
            Aircraft.Fuselage.WETTED_AREA_SCALER, 1.0, units='unitless'
        )
        self.prob.model.set_input_defaults(
            Aircraft.Design.WING_LOADING, val=87.5, units='lbf/ft**2'
        )
        self.prob.model.set_input_defaults(
            Aircraft.Wing.THICKNESS_TO_CHORD_TIP, 0.1, units='unitless'
        )
        self.prob.model.set_input_defaults(
            Aircraft.Design.MAX_STRUCTURAL_SPEED, val=402.5, units='mi/h'
        )

        self.prob.model.set_input_defaults(Aircraft.APU.MASS, val=1014.0, units='lbm')
        self.prob.model.set_input_defaults(
            Aircraft.Instruments.MASS_COEFFICIENT, val=0.0736, units='unitless'
        )
        self.prob.model.set_input_defaults(
            Aircraft.Hydraulics.FLIGHT_CONTROL_MASS_COEFFICIENT, val=0.085, units='unitless'
        )
        self.prob.model.set_input_defaults(
            Aircraft.Hydraulics.GEAR_MASS_COEFFICIENT, val=0.105, units='unitless'
        )
        self.prob.model.set_input_defaults(Aircraft.Avionics.MASS, val=1504.0, units='lbm')
        self.prob.model.set_input_defaults(
            Aircraft.AirConditioning.MASS_COEFFICIENT, val=1.65, units='unitless'
        )
        self.prob.model.set_input_defaults(Aircraft.AntiIcing.MASS, val=126.0, units='lbm')
        self.prob.model.set_input_defaults(Aircraft.Furnishings.MASS, val=9114.0, units='lbm')
        self.prob.model.set_input_defaults(
            Aircraft.CrewPayload.PASSENGER_SERVICE_MASS_PER_PASSENGER, val=5.0, units='lbm'
        )
        self.prob.model.set_input_defaults(
            Aircraft.CrewPayload.WATER_MASS_PER_OCCUPANT, val=3.0, units='lbm'
        )
        self.prob.model.set_input_defaults(
            Aircraft.Design.EMERGENCY_EQUIPMENT_MASS, val=0.0, units='lbm'
        )
        self.prob.model.set_input_defaults(
            Aircraft.CrewPayload.CATERING_ITEMS_MASS_PER_PASSENGER, val=10.0, units='lbm'
        )
        self.prob.model.set_input_defaults(
            Aircraft.Fuel.UNUSABLE_FUEL_MASS_COEFFICIENT, val=12.0, units='unitless'
        )

        self.prob.model.set_input_defaults(
            Aircraft.Fuselage.PRESSURE_DIFFERENTIAL, val=7.5, units='psi'
        )
        self.prob.model.set_input_defaults(
            Aircraft.Engine.SCALED_SLS_THRUST, val=21160.0, units='lbf'
        )
        self.prob.model.set_input_defaults(Aircraft.Engine.SCALE_FACTOR, 0.73934, units='unitless')
        self.prob.model.set_input_defaults(
            Aircraft.Fuel.WING_FUEL_FRACTION, 0.5625, units='unitless'
        )
        self.prob.model.set_input_defaults(Aircraft.Wing.SWEEP, val=22.47, units='deg')
        self.prob.model.set_input_defaults(
            Aircraft.Wing.VERTICAL_MOUNT_LOCATION, val=0.1, units='unitless'
        )
        self.prob.model.set_input_defaults(Aircraft.Wing.ASPECT_RATIO, val=19.565, units='unitless')
        self.prob.model.set_input_defaults(Aircraft.Strut.ATTACHMENT_LOCATION, val=118, units='ft')
        self.prob.model.set_input_defaults(Aircraft.CrewPayload.CARGO_MASS, val=0, units='lbm')
        self.prob.model.set_input_defaults(
            Aircraft.CrewPayload.Design.MAX_CARGO_MASS, val=15970.0, units='lbm'
        )
        self.prob.model.set_input_defaults(
            Aircraft.Engine.MASS_SPECIFIC, val=0.2470, units='lbm/lbf'
        )
        self.prob.model.set_input_defaults(
            Aircraft.Nacelle.MASS_SPECIFIC, val=2.5, units='lbm/ft**2'
        )
        self.prob.model.set_input_defaults(Aircraft.Engine.PYLON_FACTOR, val=1.25, units='unitless')
        self.prob.model.set_input_defaults(Aircraft.Engine.MASS_SCALER, val=1, units='unitless')
        self.prob.model.set_input_defaults(
            Aircraft.Propulsion.MISC_MASS_SCALER, val=1, units='unitless'
        )
        self.prob.model.set_input_defaults(
            Aircraft.Engine.WING_LOCATIONS, val=0.2143, units='unitless'
        )
        self.prob.model.set_input_defaults(
            Aircraft.LandingGear.MAIN_GEAR_LOCATION, val=0, units='unitless'
        )
        self.prob.model.set_input_defaults(
            Aircraft.VerticalTail.ASPECT_RATIO, val=0.825, units='unitless'
        )
        self.prob.model.set_input_defaults(
            Aircraft.VerticalTail.SWEEP, val=0, units='deg'
        )  # not in file
        self.prob.model.set_input_defaults(
            Aircraft.HorizontalTail.MASS_COEFFICIENT, val=0.2076, units='unitless'
        )
        self.prob.model.set_input_defaults(
            Aircraft.LandingGear.TAIL_HOOK_MASS_SCALER, val=1, units='unitless'
        )
        self.prob.model.set_input_defaults(
            Aircraft.VerticalTail.MASS_COEFFICIENT, val=0.2587, units='unitless'
        )
        self.prob.model.set_input_defaults(
            Aircraft.HorizontalTail.THICKNESS_TO_CHORD, val=0.11, units='unitless'
        )
        self.prob.model.set_input_defaults(
            Aircraft.HorizontalTail.VERTICAL_TAIL_FRACTION, val=1, units='unitless'
        )
        self.prob.model.set_input_defaults(
            Aircraft.VerticalTail.THICKNESS_TO_CHORD, val=0.1, units='unitless'
        )
        self.prob.model.set_input_defaults(
            Aircraft.Wing.HIGH_LIFT_MASS_COEFFICIENT, val=1.9, units='unitless'
        )  # Based onlarge single aisle 1for updated flaps mass model
        self.prob.model.set_input_defaults(
            Mission.Landing.LIFT_COEFFICIENT_MAX, val=2.817, units='unitless'
        )  # Based on large single aisle 1 for updated flaps mass model
        self.prob.model.set_input_defaults(
            Aircraft.Wing.SURFACE_CONTROL_MASS_COEFFICIENT, val=0.5936, units='unitless'
        )
        self.prob.model.set_input_defaults(
            Aircraft.Design.COCKPIT_CONTROL_MASS_COEFFICIENT, val=30, units='unitless'
        )
        self.prob.model.set_input_defaults(
            Aircraft.Controls.STABILITY_AUGMENTATION_SYSTEM_MASS, val=0, units='lbm'
        )  # not in file
        self.prob.model.set_input_defaults(
            Aircraft.Controls.COCKPIT_CONTROL_MASS_SCALER, val=1, units='unitless'
        )
        self.prob.model.set_input_defaults(
            Aircraft.Wing.SURFACE_CONTROL_MASS_SCALER, val=1, units='unitless'
        )
        self.prob.model.set_input_defaults(
            Aircraft.Controls.STABILITY_AUGMENTATION_SYSTEM_MASS_SCALER, val=1, units='unitless'
        )
        self.prob.model.set_input_defaults(
            Aircraft.Controls.TOTAL_MASS, val=0, units='lbm'
        )  # not in file
        self.prob.model.set_input_defaults(
            Aircraft.LandingGear.MASS_COEFFICIENT, val=0.03390, units='unitless'
        )
        self.prob.model.set_input_defaults(
            Aircraft.LandingGear.MAIN_GEAR_MASS_COEFFICIENT, val=0.85, units='unitless'
        )
        self.prob.model.set_input_defaults(Aircraft.Fuel.DENSITY, val=6.687, units='lbm/galUS')
        self.prob.model.set_input_defaults(Aircraft.Fuel.FUEL_MARGIN, val=10.0, units='unitless')
        self.prob.model.set_input_defaults(
            Aircraft.Fuel.FUEL_SYSTEM_MASS_COEFFICIENT, val=0.060, units='unitless'
        )
        self.prob.model.set_input_defaults(
            Aircraft.Fuselage.MASS_COEFFICIENT, val=89.66, units='unitless'
        )
        self.prob.model.set_input_defaults('pylon_len', val=0, units='ft')
        self.prob.model.set_input_defaults(Aircraft.Fuel.FUEL_MARGIN, val=10.0, units='unitless')
        self.prob.model.set_input_defaults(
            Aircraft.Fuel.FUEL_SYSTEM_MASS_COEFFICIENT, val=0.060, units='unitless'
        )
        self.prob.model.set_input_defaults(
            Aircraft.Fuselage.MASS_COEFFICIENT, val=89.66, units='unitless'
        )
        self.prob.model.set_input_defaults('pylon_len', val=0, units='ft')
        self.prob.model.set_input_defaults('MAT', val=0, units='lbm')  # not in file
        self.prob.model.set_input_defaults(Aircraft.Wing.MASS_SCALER, val=1, units='unitless')
        self.prob.model.set_input_defaults(
            Aircraft.HorizontalTail.MASS_SCALER, val=1, units='unitless'
        )
        self.prob.model.set_input_defaults(
            Aircraft.VerticalTail.MASS_SCALER, val=1, units='unitless'
        )
        self.prob.model.set_input_defaults(Aircraft.Fuselage.MASS_SCALER, val=1, units='unitless')
        self.prob.model.set_input_defaults(
            Aircraft.LandingGear.TOTAL_MASS_SCALER, val=1, units='unitless'
        )
        self.prob.model.set_input_defaults(Aircraft.Engine.POD_MASS_SCALER, val=1, units='unitless')
        self.prob.model.set_input_defaults(
            Aircraft.Design.STRUCTURAL_MASS_INCREMENT, val=0, units='lbm'
        )
        self.prob.model.set_input_defaults(
            Aircraft.Fuel.FUEL_SYSTEM_MASS_SCALER, val=1, units='unitless'
        )
        self.prob.model.set_input_defaults(Mission.Design.GROSS_MASS, val=143100.0, units='lbm')
        self.prob.model.set_input_defaults(
            Aircraft.Wing.MASS_COEFFICIENT, val=78.94, units='unitless'
        )
        self.prob.model.set_input_defaults(Aircraft.Wing.TAPER_RATIO, val=0.346, units='unitless')
        self.prob.model.set_input_defaults(
            Aircraft.Wing.THICKNESS_TO_CHORD_ROOT, val=0.11, units='unitless'
        )

        self.prob.model.set_input_defaults(
            Aircraft.HorizontalTail.VOLUME_COEFFICIENT, val=1.43, units='unitless'
        )
        self.prob.model.set_input_defaults(
            Aircraft.VerticalTail.VOLUME_COEFFICIENT, 0.066, units='unitless'
        )
        self.prob.model.set_input_defaults(
            Aircraft.Wing.FOLD_MASS_COEFFICIENT, val=0.2, units='unitless'
        )
        # self.prob.model.set_input_defaults(
        #     Aircraft.Strut.AREA, 523.337, units='ft**2'
        # )  # had to calculate by hand
        self.prob.model.set_input_defaults(Aircraft.Strut.MASS_COEFFICIENT, 0.238, units='unitless')

        self.prob.model.set_input_defaults(Aircraft.Wing.SPAN, val=0.0, units='ft')
        self.prob.model.set_input_defaults(Mission.Design.MACH, val=0.8, units='unitless')
        self.prob.model.set_input_defaults(Aircraft.Wing.SLAT_CHORD_RATIO, val=0.15)
        self.prob.model.set_input_defaults(Aircraft.Wing.FLAP_CHORD_RATIO, val=0.3)
        self.prob.model.set_input_defaults(Aircraft.Wing.SLAT_SPAN_RATIO, val=0.9)
        self.prob.model.set_input_defaults(Aircraft.Furnishings.MASS_SCALER, 40.0, units='unitless')
        self.prob.model.set_input_defaults(Aircraft.Fuselage.CABIN_AREA, val=1069.0, units='ft**2')

        setup_model_options(self.prob, options)

        self.prob.setup(check=False, force_alloc_complex=True)

    def test_case1(self):
        self.prob.run_model()

        tol = 5e-4
        # size values:
        assert_near_equal(self.prob['size.cabin_height'], 13.1, tol)
        assert_near_equal(self.prob['size.cabin_len'], 93.9, tol)
        assert_near_equal(self.prob['size.nose_height'], 8.6, tol)

        assert_near_equal(self.prob[Aircraft.Wing.CENTER_CHORD], 13.59, tol)
        assert_near_equal(self.prob[Aircraft.Wing.ROOT_CHORD], 13.15, tol)
        assert_near_equal(
            self.prob[Aircraft.Wing.THICKNESS_TO_CHORD_UNWEIGHTED], 0.1068, tol
        )  # note:precision came from running code on my own and printing it out

        assert_near_equal(
            self.prob[Aircraft.HorizontalTail.AVERAGE_CHORD], 9.381, tol
        )  # note, printed out manually because calculated differently in output subroutine
        assert_near_equal(
            self.prob[Aircraft.VerticalTail.AVERAGE_CHORD], 20.056, tol
        )  # note, printed out manually because calculated differently in output subroutine
        assert_near_equal(self.prob[Aircraft.Nacelle.AVG_LENGTH], 13.19, tol)

        # fixed mass values:
        assert_near_equal(
            self.prob[Aircraft.LandingGear.MAIN_GEAR_MASS],
            4123.4,
            tol,
            # self.prob['main_gear_mass'], 4123.4, tol
        )  # note:printed out from GASP code

        assert_near_equal(self.prob[Aircraft.Propulsion.TOTAL_ENGINE_MASS], 10453.0, tol)
        assert_near_equal(self.prob[Aircraft.Engine.ADDITIONAL_MASS], 1704.0 / 2, tol)

        # wing values:
        assert_near_equal(self.prob['isolated_wing_mass'], 14040, tol)
        assert_near_equal(self.prob[Aircraft.Wing.MASS], 18031, tol)

        # fuel values:
        assert_near_equal(
            self.prob['OEM_wingfuel_mass'], 59780.52528506, tol
        )  # modified from GASP value to account for updated crew mass. GASP value is 59372.3

        assert_near_equal(
            self.prob['fus_mass_full'], 97651.376, tol
        )  # note:printed out from GASP code
        assert_near_equal(
            self.prob[Aircraft.Fuel.FUEL_SYSTEM_MASS], 1912.71466876, tol
        )  # modified from GASP value to account for updated crew mass. GASP value is 1886.0

        assert_near_equal(self.prob[Aircraft.Design.STRUCTURE_MASS], 43655.977, tol)
        assert_near_equal(self.prob[Aircraft.Fuselage.MASS], 14654.517, tol)

        assert_near_equal(
            self.prob[Mission.Design.FUEL_MASS_REQUIRED], 28980.52528506, tol
        )  # modified from GASP value to account for updated crew mass. GASP value is 28572.3
        assert_near_equal(
            self.prob[Aircraft.Propulsion.MASS], 14069.60018876, tol
        )  # modified from GASP value to account for updated crew mass. GASP value is 14043.0
        assert_near_equal(
            self.prob[Mission.Design.FUEL_MASS], 28980.52528501, tol
        )  # modified from GASP value to account for updated crew mass. GASP value is 28572.0
        assert_near_equal(
            self.prob['fuel_mass_min'], 13010.52528506, tol
        )  # modified from GASP value to account for updated crew mass. GASP value is 12602.3
        assert_near_equal(
            self.prob[Aircraft.Fuel.WING_VOLUME_DESIGN], 637.28803796, tol
        )  # modified from GASP value to account for updated crew mass. GASP value is 628.3
        assert_near_equal(
            self.prob['OEM_fuel_vol'], 1195.07883601, tol
        )  # modified from GASP value to account for updated crew mass. GASP value is 1186.9
        assert_near_equal(
            self.prob[Aircraft.Design.OPERATING_MASS], 83319.47471494, tol
        )  # modified from GASP value to account for updated crew mass. GASP value is 83728.0
        assert_near_equal(
            self.prob['payload_mass_max_fuel'], 30800.0, tol
        )  # note:printed out from GASP code
        assert_near_equal(self.prob['volume_wingfuel_mass'], 31051.6, tol)
        assert_near_equal(self.prob['max_wingfuel_mass'], 31051.6, tol)
        assert_near_equal(self.prob[Aircraft.Fuel.AUXILIARY_FUEL_CAPACITY], 0, tol)
        # TODO: extra_fuel_volume < 0. need investigate
        assert_near_equal(
            self.prob['extra_fuel_volume'], 16.53287329, tol
        )  # note: printed out from the GASP code,  #modified from GASP value to account for updated crew mass. GASP value is 7.5568
        # TODO: extra_fuel_volume < 0. need investigate
        assert_near_equal(
            self.prob['max_extra_fuel_mass'], 827.01142371, tol
        )  # note: printed out from the GASP code,  #modified from GASP value to account for updated crew mass. GASP value is 378.0062

        partial_data = self.prob.check_partials(out_stream=None, method='cs')
        assert_check_partials(partial_data, atol=3e-9, rtol=6e-11)


class MassSummationTestCase9(unittest.TestCase):
    """
    This is the electrified Trans-sonic Truss-Braced Wing V3.6 test case
    All values are from V3.6 output, hand calculated from the output, or were printed out after running the code manually.
    Values not directly from the output are labeled as such.
    """

    def setUp(self):
        options = get_option_defaults()
        options.set_val(Aircraft.Wing.HAS_FOLD, val=True, units='unitless')
        options.set_val(Aircraft.Wing.HAS_STRUT, val=True, units='unitless')
        options.set_val(Aircraft.CrewPayload.Design.NUM_PASSENGERS, val=154, units='unitless')
        options.set_val(Aircraft.CrewPayload.NUM_PASSENGERS, val=154, units='unitless')
        options.set_val(Mission.Design.CRUISE_ALTITUDE, val=43000, units='ft')
        options.set_val(Aircraft.Wing.CHOOSE_FOLD_LOCATION, val=False, units='unitless')
        options.set_val(
            Aircraft.Wing.FOLD_DIMENSIONAL_LOCATION_SPECIFIED, val=True, units='unitless'
        )
        options.set_val(Aircraft.Strut.DIMENSIONAL_LOCATION_SPECIFIED, val=True, units='unitless')
        options.set_val(Aircraft.LandingGear.FIXED_GEAR, val=False, units='unitless')
        options.set_val(Aircraft.Design.SMOOTH_MASS_DISCONTINUITIES, val=True, units='unitless')
        options.set_val(Aircraft.CrewPayload.PASSENGER_MASS_WITH_BAGS, val=200, units='lbm')
        options.set_val(Aircraft.Fuselage.NUM_SEATS_ABREAST, 6)
        options.set_val(Aircraft.Fuselage.AISLE_WIDTH, 24, units='inch')
        options.set_val(Aircraft.Fuselage.NUM_AISLES, 1)
        options.set_val(Aircraft.Fuselage.SEAT_PITCH, 44.2, units='inch')
        options.set_val(Aircraft.Fuselage.SEAT_WIDTH, 20.2, units='inch')
        options.set_val(Aircraft.Engine.ADDITIONAL_MASS_FRACTION, 0.163, units='unitless')

        self.prob = om.Problem()
        self.prob.model.add_subsystem(
            'size',
            SizeGroup(),
            promotes_inputs=['aircraft:*', 'mission:*'],
            promotes_outputs=[
                'aircraft:*',
            ],
        )
        self.prob.model.add_subsystem(
            'GASP_mass',
            MassPremission(),
            promotes=['*'],
        )

        self.prob.model.set_input_defaults(
            Aircraft.HorizontalTail.TAPER_RATIO, val=0.352, units='unitless'
        )
        self.prob.model.set_input_defaults(
            Aircraft.HorizontalTail.MOMENT_RATIO, val=0.13067, units='unitless'
        )
        self.prob.model.set_input_defaults(
            Aircraft.HorizontalTail.ASPECT_RATIO, val=4.025, units='unitless'
        )
        self.prob.model.set_input_defaults(
            Aircraft.VerticalTail.MOMENT_RATIO, 3.0496, units='unitless'
        )
        self.prob.model.set_input_defaults(
            Aircraft.VerticalTail.TAPER_RATIO, val=0.801, units='unitless'
        )
        self.prob.model.set_input_defaults(Aircraft.Engine.REFERENCE_DIAMETER, 8.425, units='ft')
        # self.prob.model.set_input_defaults(
        #     Aircraft.Engine.REFERENCE_SLS_THRUST, 28620, units='lbf'
        # )
        self.prob.model.set_input_defaults(Aircraft.Engine.SCALE_FACTOR, 0.73934, units='unitless')
        self.prob.model.set_input_defaults(
            Aircraft.Nacelle.CORE_DIAMETER_RATIO, 1.2095, units='unitless'
        )
        self.prob.model.set_input_defaults(Aircraft.Nacelle.FINENESS, 1.569, units='unitless')
        self.prob.model.set_input_defaults(Aircraft.Fuselage.DELTA_DIAMETER, 4.5, units='ft')
        self.prob.model.set_input_defaults(Aircraft.Fuselage.NOSE_FINENESS, 1, units='unitless')
        self.prob.model.set_input_defaults(
            Aircraft.Fuselage.PILOT_COMPARTMENT_LENGTH, 6.85, units='ft'
        )
        self.prob.model.set_input_defaults(Aircraft.Fuselage.TAIL_FINENESS, 1.18, units='unitless')
        self.prob.model.set_input_defaults(
            Aircraft.Fuselage.WETTED_AREA_SCALER, 1, units='unitless'
        )
        self.prob.model.set_input_defaults(
            Aircraft.Design.WING_LOADING, val=96.10, units='lbf/ft**2'
        )
        self.prob.model.set_input_defaults(
            Aircraft.Wing.THICKNESS_TO_CHORD_TIP, 0.1, units='unitless'
        )
        self.prob.model.set_input_defaults(
            Aircraft.Design.MAX_STRUCTURAL_SPEED, val=402.5, units='mi/h'
        )

        self.prob.model.set_input_defaults(Aircraft.APU.MASS, val=1014.0, units='lbm')
        self.prob.model.set_input_defaults(
            Aircraft.Instruments.MASS_COEFFICIENT, val=0.0736, units='unitless'
        )
        self.prob.model.set_input_defaults(
            Aircraft.Hydraulics.FLIGHT_CONTROL_MASS_COEFFICIENT, val=0.085, units='unitless'
        )
        self.prob.model.set_input_defaults(
            Aircraft.Hydraulics.GEAR_MASS_COEFFICIENT, val=0.105, units='unitless'
        )
        self.prob.model.set_input_defaults(Aircraft.Avionics.MASS, val=1504.0, units='lbm')
        self.prob.model.set_input_defaults(
            Aircraft.AirConditioning.MASS_COEFFICIENT, val=1.65, units='unitless'
        )
        self.prob.model.set_input_defaults(Aircraft.AntiIcing.MASS, val=126.0, units='lbm')
        self.prob.model.set_input_defaults(Aircraft.Furnishings.MASS, val=9114.0, units='lbm')
        self.prob.model.set_input_defaults(
            Aircraft.CrewPayload.PASSENGER_SERVICE_MASS_PER_PASSENGER, val=5.0, units='lbm'
        )
        self.prob.model.set_input_defaults(
            Aircraft.CrewPayload.WATER_MASS_PER_OCCUPANT, val=3.0, units='lbm'
        )
        self.prob.model.set_input_defaults(
            Aircraft.Design.EMERGENCY_EQUIPMENT_MASS, val=0.0, units='lbm'
        )
        self.prob.model.set_input_defaults(
            Aircraft.CrewPayload.CATERING_ITEMS_MASS_PER_PASSENGER, val=10.0, units='lbm'
        )
        self.prob.model.set_input_defaults(
            Aircraft.Fuel.UNUSABLE_FUEL_MASS_COEFFICIENT, val=12.0, units='unitless'
        )

        self.prob.model.set_input_defaults(
            Aircraft.Fuselage.PRESSURE_DIFFERENTIAL, val=7.5, units='psi'
        )
        self.prob.model.set_input_defaults(
            Aircraft.Engine.SCALED_SLS_THRUST, val=23750.0, units='lbf'
        )
        self.prob.model.set_input_defaults(Aircraft.Engine.SCALE_FACTOR, 0.82984, units='unitless')
        self.prob.model.set_input_defaults(
            Aircraft.Fuel.WING_FUEL_FRACTION, 0.5936, units='unitless'
        )
        self.prob.model.set_input_defaults(Aircraft.Wing.SWEEP, val=22.47, units='deg')
        self.prob.model.set_input_defaults(
            Aircraft.Wing.VERTICAL_MOUNT_LOCATION, val=0.1, units='unitless'
        )
        self.prob.model.set_input_defaults(Aircraft.Wing.ASPECT_RATIO, val=19.565, units='unitless')
        self.prob.model.set_input_defaults(
            Aircraft.Strut.ATTACHMENT_LOCATION, val=118.0, units='ft'
        )
        self.prob.model.set_input_defaults(Aircraft.CrewPayload.CARGO_MASS, val=0, units='lbm')
        self.prob.model.set_input_defaults(
            Aircraft.CrewPayload.Design.MAX_CARGO_MASS, val=15970.0, units='lbm'
        )
        self.prob.model.set_input_defaults(
            Aircraft.Engine.MASS_SPECIFIC, val=0.2744, units='lbm/lbf'
        )
        self.prob.model.set_input_defaults(
            Aircraft.Nacelle.MASS_SPECIFIC, val=2.5, units='lbm/ft**2'
        )
        self.prob.model.set_input_defaults(Aircraft.Engine.PYLON_FACTOR, val=1.25, units='unitless')
        self.prob.model.set_input_defaults(Aircraft.Engine.MASS_SCALER, val=1, units='unitless')
        self.prob.model.set_input_defaults(
            Aircraft.Propulsion.MISC_MASS_SCALER, val=1, units='unitless'
        )
        self.prob.model.set_input_defaults(
            Aircraft.Engine.WING_LOCATIONS, val=0.2143, units='unitless'
        )
        self.prob.model.set_input_defaults(
            Aircraft.LandingGear.MAIN_GEAR_LOCATION, val=0, units='unitless'
        )
        self.prob.model.set_input_defaults(
            Aircraft.VerticalTail.ASPECT_RATIO, val=0.825, units='unitless'
        )
        self.prob.model.set_input_defaults(Aircraft.VerticalTail.SWEEP, val=0, units='deg')
        self.prob.model.set_input_defaults(
            Aircraft.HorizontalTail.MASS_COEFFICIENT, val=0.2076, units='unitless'
        )
        self.prob.model.set_input_defaults(
            Aircraft.LandingGear.TAIL_HOOK_MASS_SCALER, val=1, units='unitless'
        )
        self.prob.model.set_input_defaults(
            Aircraft.VerticalTail.MASS_COEFFICIENT, val=0.2587, units='unitless'
        )
        self.prob.model.set_input_defaults(
            Aircraft.HorizontalTail.THICKNESS_TO_CHORD, val=0.11, units='unitless'
        )
        self.prob.model.set_input_defaults(
            Aircraft.HorizontalTail.VERTICAL_TAIL_FRACTION, val=1, units='unitless'
        )
        self.prob.model.set_input_defaults(
            Aircraft.VerticalTail.THICKNESS_TO_CHORD, val=0.1, units='unitless'
        )
        self.prob.model.set_input_defaults(
            Aircraft.Wing.HIGH_LIFT_MASS_COEFFICIENT, val=1.9, units='unitless'
        )  # Based onlarge single aisle 1for updated flaps mass model
        self.prob.model.set_input_defaults(
            Mission.Landing.LIFT_COEFFICIENT_MAX, val=2.817, units='unitless'
        )  # Based on large single aisle 1 for updated flaps mass model
        self.prob.model.set_input_defaults(
            Aircraft.Wing.SURFACE_CONTROL_MASS_COEFFICIENT, val=0.5936, units='unitless'
        )
        self.prob.model.set_input_defaults(
            Aircraft.Design.COCKPIT_CONTROL_MASS_COEFFICIENT, val=30.0, units='unitless'
        )
        self.prob.model.set_input_defaults(
            Aircraft.Controls.STABILITY_AUGMENTATION_SYSTEM_MASS, val=1, units='lbm'
        )
        self.prob.model.set_input_defaults(
            Aircraft.Controls.COCKPIT_CONTROL_MASS_SCALER, val=1, units='unitless'
        )
        self.prob.model.set_input_defaults(
            Aircraft.Wing.SURFACE_CONTROL_MASS_SCALER, val=1, units='unitless'
        )
        self.prob.model.set_input_defaults(
            Aircraft.Controls.STABILITY_AUGMENTATION_SYSTEM_MASS_SCALER, val=1, units='unitless'
        )
        self.prob.model.set_input_defaults(Aircraft.Controls.TOTAL_MASS, val=0, units='lbm')
        self.prob.model.set_input_defaults(
            Aircraft.LandingGear.MASS_COEFFICIENT, val=0.03390, units='unitless'
        )
        self.prob.model.set_input_defaults(
            Aircraft.LandingGear.MAIN_GEAR_MASS_COEFFICIENT, val=0.85, units='unitless'
        )
        self.prob.model.set_input_defaults(Aircraft.Fuel.DENSITY, val=6.687, units='lbm/galUS')
        self.prob.model.set_input_defaults(Aircraft.Fuel.FUEL_MARGIN, val=0.0, units='unitless')
        self.prob.model.set_input_defaults(
            Aircraft.Fuel.FUEL_SYSTEM_MASS_COEFFICIENT, val=0.060, units='unitless'
        )
        self.prob.model.set_input_defaults(
            Aircraft.Fuselage.MASS_COEFFICIENT, val=96.94, units='unitless'
        )
        self.prob.model.set_input_defaults('pylon_len', val=0, units='ft')
        self.prob.model.set_input_defaults('MAT', val=0, units='lbm')
        self.prob.model.set_input_defaults(Aircraft.Wing.MASS_SCALER, val=1, units='unitless')
        self.prob.model.set_input_defaults(
            Aircraft.HorizontalTail.MASS_SCALER, val=1, units='unitless'
        )
        self.prob.model.set_input_defaults(
            Aircraft.VerticalTail.MASS_SCALER, val=1, units='unitless'
        )
        self.prob.model.set_input_defaults(Aircraft.Fuselage.MASS_SCALER, val=1, units='unitless')
        self.prob.model.set_input_defaults(
            Aircraft.Fuselage.MASS_COEFFICIENT, val=96.94, units='unitless'
        )
        self.prob.model.set_input_defaults('pylon_len', val=0, units='ft')
        self.prob.model.set_input_defaults('MAT', val=0, units='lbm')
        self.prob.model.set_input_defaults(
            Aircraft.HorizontalTail.MASS_SCALER, val=1, units='unitless'
        )
        self.prob.model.set_input_defaults(
            Aircraft.VerticalTail.MASS_SCALER, val=1, units='unitless'
        )
        self.prob.model.set_input_defaults(Aircraft.Fuselage.MASS_SCALER, val=1, units='unitless')
        self.prob.model.set_input_defaults(
            Aircraft.LandingGear.TOTAL_MASS_SCALER, val=1, units='unitless'
        )
        self.prob.model.set_input_defaults(Aircraft.Engine.POD_MASS_SCALER, val=1, units='unitless')
        self.prob.model.set_input_defaults(Aircraft.Engine.POD_MASS_SCALER, val=1, units='unitless')
        self.prob.model.set_input_defaults(
            Aircraft.Design.STRUCTURAL_MASS_INCREMENT, val=0, units='lbm'
        )
        self.prob.model.set_input_defaults(
            Aircraft.Fuel.FUEL_SYSTEM_MASS_SCALER, val=1, units='unitless'
        )
        self.prob.model.set_input_defaults(Mission.Design.GROSS_MASS, val=166100.0, units='lbm')
        self.prob.model.set_input_defaults(
            Aircraft.Wing.MASS_COEFFICIENT, val=78.94, units='unitless'
        )
        self.prob.model.set_input_defaults(Aircraft.Wing.TAPER_RATIO, val=0.346, units='unitless')
        self.prob.model.set_input_defaults(
            Aircraft.Wing.THICKNESS_TO_CHORD_ROOT, val=0.11, units='unitless'
        )

        self.prob.model.set_input_defaults(
            Aircraft.HorizontalTail.VOLUME_COEFFICIENT, val=1.43, units='unitless'
        )
        self.prob.model.set_input_defaults(
            Aircraft.VerticalTail.VOLUME_COEFFICIENT, 0.066, units='unitless'
        )
        self.prob.model.set_input_defaults(
            Aircraft.Wing.FOLD_MASS_COEFFICIENT, val=0.2, units='unitless'
        )
        # self.prob.model.set_input_defaults(
        #     Aircraft.Strut.AREA, 553.1, units='ft**2'
        # )
        self.prob.model.set_input_defaults(Aircraft.Strut.MASS_COEFFICIENT, 0.238, units='unitless')
        self.prob.model.set_input_defaults('motor_power', 830, units='kW')
        self.prob.model.set_input_defaults('motor_voltage', 850, units='V')
        self.prob.model.set_input_defaults('max_amp_per_wire', 260, units='A')
        self.prob.model.set_input_defaults(
            'safety_factor', 1, units='unitless'
        )  # (not in this GASP code)
        self.prob.model.set_input_defaults('wire_area', 0.0015, units='ft**2')
        self.prob.model.set_input_defaults('rho_wire', 565, units='lbm/ft**3')
        self.prob.model.set_input_defaults('battery_energy', 6077, units='MJ')
        self.prob.model.set_input_defaults('motor_eff', 0.98, units='unitless')
        self.prob.model.set_input_defaults('inverter_eff', 0.99, units='unitless')
        self.prob.model.set_input_defaults('transmission_eff', 0.975, units='unitless')
        self.prob.model.set_input_defaults('battery_eff', 0.975, units='unitless')
        self.prob.model.set_input_defaults('rho_battery', 0.5, units='kW*h/kg')
        self.prob.model.set_input_defaults('motor_spec_mass', 4, units='hp/lbm')
        self.prob.model.set_input_defaults('inverter_spec_mass', 12, units='kW/kg')
        self.prob.model.set_input_defaults('TMS_spec_mass', 0.125, units='lbm/kW')

        self.prob.model.set_input_defaults(Aircraft.Wing.SPAN, val=0.0, units='ft')
        self.prob.model.set_input_defaults(Mission.Design.MACH, val=0.8, units='unitless')
        self.prob.model.set_input_defaults(Aircraft.Wing.SLAT_CHORD_RATIO, val=0.15)
        self.prob.model.set_input_defaults(Aircraft.Wing.FLAP_CHORD_RATIO, val=0.3)
        self.prob.model.set_input_defaults(Aircraft.Wing.SLAT_SPAN_RATIO, val=0.9)
        self.prob.model.set_input_defaults(Aircraft.Furnishings.MASS_SCALER, 40.0, units='unitless')
        self.prob.model.set_input_defaults(Aircraft.Fuselage.CABIN_AREA, val=1069.0, units='ft**2')

        setup_model_options(self.prob, options)

        self.prob.setup(check=False, force_alloc_complex=True)

    def test_case1(self):
        self.prob.run_model()

        tol = 5e-4
        # size values:
        assert_near_equal(self.prob['size.cabin_height'], 13.1, tol)
        assert_near_equal(self.prob['size.cabin_len'], 93.9, tol)
        assert_near_equal(self.prob['size.nose_height'], 8.6, tol)

        assert_near_equal(self.prob[Aircraft.Wing.CENTER_CHORD], 13.97, tol)
        assert_near_equal(self.prob[Aircraft.Wing.ROOT_CHORD], 13.53, tol)
        assert_near_equal(
            self.prob[Aircraft.Wing.THICKNESS_TO_CHORD_UNWEIGHTED], 0.1068, tol
        )  # (printed out from GASP code to get better precision)

        assert_near_equal(
            self.prob[Aircraft.HorizontalTail.AVERAGE_CHORD], 9.644, tol
        )  # (printed out from GASP code)
        assert_near_equal(
            self.prob[Aircraft.VerticalTail.AVERAGE_CHORD], 20.618, tol
        )  # (printed out from GASP code)
        assert_near_equal(self.prob[Aircraft.Nacelle.AVG_LENGTH], 14.56, tol)

        # fixed mass values:
        assert_near_equal(
            self.prob[Aircraft.LandingGear.MAIN_GEAR_MASS], 4786.2, tol
        )  # (printed out from GASP code)

        assert_near_equal(self.prob[Aircraft.Propulsion.TOTAL_ENGINE_MASS], 13034.0, tol)
        assert_near_equal(self.prob[Aircraft.Engine.ADDITIONAL_MASS], 2124.5 / 2, tol)

        # wing values:
        assert_near_equal(self.prob['isolated_wing_mass'], 15895, tol)
        assert_near_equal(self.prob[Aircraft.Wing.MASS], 20461.7, tol)

        # fuel values:
        assert_near_equal(
            self.prob['OEM_wingfuel_mass'], 63921.50874092, tol
        )  # modified from GASP value to account for updated crew mass. GASP value is 63707.6

        assert_near_equal(
            self.prob['fus_mass_full'], 109537.46058162, tol
        )  # (printed out from GASP code),  #modified from GASP value to account for updated crew mass. GASP value is 108754.4
        assert_near_equal(
            self.prob[Aircraft.Fuel.FUEL_SYSTEM_MASS], 1987.29052446, 0.00055
        )  # slightly above tol, due to non-integer number of wires,  #modified from GASP value to account for updated crew mass. GASP value is 1974.5

        assert_near_equal(self.prob[Aircraft.Design.STRUCTURE_MASS], 49609.317, tol)
        assert_near_equal(
            self.prob[Aircraft.Fuselage.MASS], 16350.28996446, tol
        )  # modified from GASP value to account for updated crew mass. GASP value is 16436.0

        assert_near_equal(
            self.prob[Mission.Design.FUEL_MASS_REQUIRED], 33121.50874092, 0.00058
        )  # slightly above tol, due to non-integer number of wires,  #modified from GASP value to account for updated crew mass. GASP value is 32907.6
        assert_near_equal(
            self.prob[Aircraft.Propulsion.MASS], 26534.716, 0.00054
        )  # slightly above tol, due to non-integer number of wires,  #modified from GASP value to account for updated crew mass. GASP value is 26527.0
        assert_near_equal(
            self.prob[Mission.Design.FUEL_MASS], 33121.50874092, 0.00056
        )  # slightly above tol, due to non-integer number of wires,  #modified from GASP value to account for updated crew mass. GASP value is 32908
        assert_near_equal(
            self.prob['fuel_mass_min'], 17151.50874092, 0.0012
        )  # slightly above tol, due to non-integer number of wires,  #modified from GASP value to account for updated crew mass. GASP value is 16937.6
        assert_near_equal(
            self.prob[Aircraft.Fuel.WING_VOLUME_DESIGN], 662.13560226, 0.00051
        )  # slightly above tol, due to non-integer number of wires,  #modified from GASP value to account for updated crew mass. GASP value is 657.9
        assert_near_equal(
            self.prob['OEM_fuel_vol'], 1277.86167649, tol
        )  # modified from GASP value to account for updated crew mass. GASP value is 1273.6
        assert_near_equal(
            self.prob[Aircraft.Design.OPERATING_MASS], 102178.49125908, tol
        )  # modified from GASP value to account for updated crew mass. GASP value is 102392.0
        assert_near_equal(
            self.prob['payload_mass_max_fuel'], 30800.0, tol
        )  # (printed out from GASP code)
        assert_near_equal(self.prob['volume_wingfuel_mass'], 35042.1, tol)
        assert_near_equal(self.prob['max_wingfuel_mass'], 35042.1, tol)
        assert_near_equal(self.prob[Aircraft.Fuel.AUXILIARY_FUEL_CAPACITY], 0, tol)
        assert_near_equal(self.prob['extra_fuel_volume'], 0.69314718, tol)
        assert_near_equal(self.prob['max_extra_fuel_mass'], 34.67277748, tol)

        assert_near_equal(self.prob[Aircraft.Electrical.HYBRID_CABLE_LENGTH], 65.6, tol)
        assert_near_equal(
            self.prob['aug_mass'], 9394.3, 0.0017
        )  # slightly above tol, due to non-integer number of wires

        partial_data = self.prob.check_partials(out_stream=None, method='cs')
        assert_check_partials(partial_data, atol=3e-9, rtol=6e-11)


@use_tempdirs
class BWBMassSummationTestCase(unittest.TestCase):
    """
    GASP BWB model
    """

    def setUp(self):
        options = get_option_defaults()
        # options from SizeGroup
        options.set_val(Aircraft.Design.TYPE, val='BWB', units='unitless')
        options.set_val(Aircraft.Design.COMPUTE_HTAIL_VOLUME_COEFF, val=False, units='unitless')
        options.set_val(Aircraft.Design.COMPUTE_VTAIL_VOLUME_COEFF, val=False, units='unitless')
        options.set_val(Aircraft.Wing.HAS_STRUT, val=False, units='unitless')
        options.set_val(Aircraft.Wing.HAS_FOLD, val=True, units='unitless')
        options.set_val(Aircraft.Wing.CHOOSE_FOLD_LOCATION, val=True, units='unitless')
        options.set_val(
            Aircraft.Wing.FOLD_DIMENSIONAL_LOCATION_SPECIFIED, val=True, units='unitless'
        )
        options.set_val(Aircraft.Electrical.HAS_HYBRID_SYSTEM, val=False, units='unitless')
        options.set_val(Aircraft.CrewPayload.Design.NUM_PASSENGERS, val=150, units='unitless')
        options.set_val(Aircraft.CrewPayload.NUM_PASSENGERS, val=150, units='unitless')
        options.set_val(Aircraft.Fuselage.AISLE_WIDTH, 22, units='inch')
        options.set_val(Aircraft.Fuselage.NUM_AISLES, 3)
        options.set_val(Aircraft.Fuselage.NUM_SEATS_ABREAST, 18)
        options.set_val(Aircraft.Fuselage.SEAT_PITCH, 32, units='inch')
        options.set_val(Aircraft.Fuselage.SEAT_WIDTH, 21, units='inch')
        options.set_val(Aircraft.CrewPayload.Design.NUM_FIRST_CLASS, 11)
        # options from MassPremission
        options.set_val(Mission.Design.CRUISE_ALTITUDE, val=41000, units='ft')
        options.set_val(Aircraft.LandingGear.FIXED_GEAR, val=False, units='unitless')
        options.set_val(Aircraft.Design.SMOOTH_MASS_DISCONTINUITIES, val=False, units='unitless')
        options.set_val(Aircraft.CrewPayload.PASSENGER_MASS_WITH_BAGS, val=225, units='lbm')
        options.set_val(Aircraft.Engine.ADDITIONAL_MASS_FRACTION, 0.04373, units='unitless')
        options.set_val(Aircraft.Engine.NUM_FUSELAGE_ENGINES, 2, units='unitless')
        options.set_val(Aircraft.CrewPayload.ULD_MASS_PER_PASSENGER, 0.0667, units='lbm')

        prob = self.prob = om.Problem()
        prob.model.add_subsystem(
            'size',
            SizeGroup(),
            promotes_inputs=['aircraft:*', 'mission:*'],
            promotes_outputs=[
                'aircraft:*',
            ],
        )
        prob.model.add_subsystem(
            'GASP_mass',
            MassPremission(),
            promotes=['*'],
        )

        # inputs from SizeGroup
        prob.model.set_input_defaults(Aircraft.Wing.ASPECT_RATIO, 10.0, units='unitless')
        prob.model.set_input_defaults(Aircraft.Wing.TAPER_RATIO, 0.27444, units='unitless')
        prob.model.set_input_defaults(Aircraft.Wing.SWEEP, 30.0, units='deg')
        prob.model.set_input_defaults(
            Aircraft.Wing.THICKNESS_TO_CHORD_ROOT, 0.165, units='unitless'
        )
        prob.model.set_input_defaults(Mission.Design.GROSS_MASS, 150000, units='lbm')
<<<<<<< HEAD
        prob.model.set_input_defaults(Aircraft.Design.WING_LOADING, 70.0, units='lbf/ft**2')
        prob.model.set_input_defaults(Aircraft.VerticalTail.ASPECT_RATIO, 1.705, units='unitless')
=======
        prob.model.set_input_defaults(Aircraft.Wing.LOADING, 70.0, units='lbf/ft**2')
        # prob.model.set_input_defaults(Aircraft.VerticalTail.ASPECT_RATIO, 1.705, units='unitless')
>>>>>>> 7a94c8bc
        prob.model.set_input_defaults(Aircraft.HorizontalTail.TAPER_RATIO, 0.366, units='unitless')
        prob.model.set_input_defaults(Aircraft.VerticalTail.TAPER_RATIO, 0.366, units='unitless')
        prob.model.set_input_defaults(Aircraft.Fuel.WING_FUEL_FRACTION, 0.45, units='unitless')

        prob.model.set_input_defaults(
            Aircraft.HorizontalTail.VOLUME_COEFFICIENT, 0.000001, units='unitless'
        )
        prob.model.set_input_defaults(
            Aircraft.VerticalTail.VOLUME_COEFFICIENT, 0.015, units='unitless'
        )
        prob.model.set_input_defaults(Aircraft.Fuselage.DELTA_DIAMETER, 5.0, units='ft')
        prob.model.set_input_defaults(Aircraft.Fuselage.PILOT_COMPARTMENT_LENGTH, 7.5, units='ft')
        prob.model.set_input_defaults(Aircraft.Fuselage.NOSE_FINENESS, 0.6, units='unitless')
        prob.model.set_input_defaults(Aircraft.Fuselage.TAIL_FINENESS, 1.75, units='unitless')
        prob.model.set_input_defaults(Aircraft.Wing.THICKNESS_TO_CHORD_TIP, 0.1, units='unitless')
        prob.model.set_input_defaults(
            Aircraft.HorizontalTail.MOMENT_RATIO, 0.5463, units='unitless'
        )
        prob.model.set_input_defaults(Aircraft.VerticalTail.MOMENT_RATIO, 5.2615, units='unitless')
        prob.model.set_input_defaults(Aircraft.HorizontalTail.ASPECT_RATIO, 1.705, units='unitless')
        prob.model.set_input_defaults(
            Aircraft.Nacelle.CORE_DIAMETER_RATIO, 1.2205, units='unitless'
        )
        prob.model.set_input_defaults(Aircraft.Nacelle.FINENESS, 1.3588, units='unitless')
        # prob.model.set_input_defaults(
        #    Aircraft.LandingGear.MAIN_GEAR_LOCATION, 0.0, units='unitless'
        # )
        prob.model.set_input_defaults(Aircraft.Wing.FOLDED_SPAN, 118, units='ft')
        prob.model.set_input_defaults(Aircraft.Wing.VERTICAL_MOUNT_LOCATION, 0.5, units='unitless')
        prob.model.set_input_defaults(
            Aircraft.Fuselage.HEIGHT_TO_WIDTH_RATIO, 0.2597, units='unitless'
        )
        prob.model.set_input_defaults(Aircraft.Fuselage.WETTED_AREA_SCALER, 1.0, units='unitless')
        prob.model.set_input_defaults(Aircraft.BWB.PASSENGER_LEADING_EDGE_SWEEP, 65.0, units='deg')
        prob.model.set_input_defaults(
            Aircraft.Fuselage.PRESSURIZED_WIDTH_ADDITIONAL, 0.0, units='ft'
        )
        prob.model.set_input_defaults(
            Aircraft.Nacelle.PERCENT_DIAM_BURIED_IN_FUSELAGE, 0.0, units='unitless'
        )
        # inputs from MassPremission
        self.prob.model.set_input_defaults(
            Aircraft.HorizontalTail.ROOT_CHORD, val=0.03836448, units='ft'
        )
        # prob.model.set_input_defaults(
        #    Aircraft.Hydraulics.FLIGHT_CONTROL_MASS_COEFFICIENT, 0.107, units='unitless'
        # )
        # prob.model.set_input_defaults(
        #    Aircraft.Hydraulics.GEAR_MASS_COEFFICIENT, 0.135, units='unitless'
        # )
        # prob.model.set_input_defaults(Aircraft.Avionics.MASS, 1504.0, units='lbm')
        prob.model.set_input_defaults(
            Aircraft.AirConditioning.MASS_COEFFICIENT, 1.155, units='unitless'
        )
        # prob.model.set_input_defaults(Aircraft.AntiIcing.MASS, 236.0, units='lbm')
        prob.model.set_input_defaults(Aircraft.Furnishings.MASS, 9114.0, units='lbm')
        prob.model.set_input_defaults(
            Aircraft.CrewPayload.PASSENGER_SERVICE_MASS_PER_PASSENGER, 6.0, units='lbm'
        )
        prob.model.set_input_defaults(Aircraft.Design.EMERGENCY_EQUIPMENT_MASS, 100.0, units='lbm')
        prob.model.set_input_defaults(
            Aircraft.CrewPayload.CATERING_ITEMS_MASS_PER_PASSENGER, 5.0, units='lbm'
        )
        # prob.model.set_input_defaults(
        #    Aircraft.Fuel.UNUSABLE_FUEL_MASS_COEFFICIENT, 12.0, units='unitless'
        # )
        prob.model.set_input_defaults(Aircraft.CrewPayload.CARGO_MASS, 0.0, units='lbm')
        prob.model.set_input_defaults(Aircraft.CrewPayload.Design.CARGO_MASS, 0.0, units='lbm')
        prob.model.set_input_defaults(
            Aircraft.CrewPayload.Design.MAX_CARGO_MASS, 15000.0, units='lbm'
        )
        prob.model.set_input_defaults(Aircraft.Engine.MASS_SPECIFIC, 0.178884, units='lbm/lbf')
        prob.model.set_input_defaults(Aircraft.Nacelle.MASS_SPECIFIC, 2.5, units='lbm/ft**2')
        prob.model.set_input_defaults(
            Aircraft.Engine.PYLON_FACTOR, 1.25, units='unitless'
        )  # PYL default and the GASP manual don't agree.  Think(?) the default should be 0.7,and not 0.
        prob.model.set_input_defaults(Aircraft.Engine.MASS_SCALER, 1.0, units='unitless')
        prob.model.set_input_defaults(Aircraft.Propulsion.MISC_MASS_SCALER, 1.0, units='unitless')
        prob.model.set_input_defaults(Aircraft.Engine.WING_LOCATIONS, 0.0, units='unitless')
        prob.model.set_input_defaults(Aircraft.LandingGear.MAIN_GEAR_LOCATION, 0, units='unitless')
        prob.model.set_input_defaults(Aircraft.VerticalTail.ASPECT_RATIO, 1.705, units='unitless')
        prob.model.set_input_defaults(Aircraft.VerticalTail.SWEEP, 0, units='deg')
        prob.model.set_input_defaults(
            Aircraft.HorizontalTail.MASS_COEFFICIENT, 0.124, units='unitless'
        )
        prob.model.set_input_defaults(
            Aircraft.LandingGear.TAIL_HOOK_MASS_SCALER, 1, units='unitless'
        )
        prob.model.set_input_defaults(
            Aircraft.VerticalTail.MASS_COEFFICIENT, 0.119, units='unitless'
        )
        prob.model.set_input_defaults(
            Aircraft.HorizontalTail.THICKNESS_TO_CHORD, 0.1, units='unitless'
        )
        prob.model.set_input_defaults(
            Aircraft.HorizontalTail.VERTICAL_TAIL_FRACTION, 0, units='unitless'
        )
        prob.model.set_input_defaults(
            Aircraft.VerticalTail.THICKNESS_TO_CHORD, 0.1, units='unitless'
        )
        prob.model.set_input_defaults(
            Aircraft.Wing.HIGH_LIFT_MASS_COEFFICIENT, 1.0, units='unitless'
        )
        prob.model.set_input_defaults(
            Mission.Landing.LIFT_COEFFICIENT_MAX, 2.13421583, units='unitless'
        )  # 2.13421583 is for landing. In GASP, CLMAX is computed for different phases. For takeoff, 1.94302452
        prob.model.set_input_defaults(
            Aircraft.Wing.SURFACE_CONTROL_MASS_COEFFICIENT, 0.5, units='unitless'
        )
        prob.model.set_input_defaults(
            Aircraft.Design.COCKPIT_CONTROL_MASS_COEFFICIENT, 16.5, units='unitless'
        )
        prob.model.set_input_defaults(
            Aircraft.Controls.STABILITY_AUGMENTATION_SYSTEM_MASS, 0, units='lbm'
        )
        prob.model.set_input_defaults(
            Aircraft.Controls.COCKPIT_CONTROL_MASS_SCALER, 1, units='unitless'
        )
        prob.model.set_input_defaults(
            Aircraft.Wing.SURFACE_CONTROL_MASS_SCALER, 1, units='unitless'
        )
        prob.model.set_input_defaults(
            Aircraft.Controls.STABILITY_AUGMENTATION_SYSTEM_MASS_SCALER, 1, units='unitless'
        )
        prob.model.set_input_defaults(
            Aircraft.LandingGear.MASS_COEFFICIENT, 0.0520, units='unitless'
        )
        prob.model.set_input_defaults(
            Aircraft.LandingGear.MAIN_GEAR_MASS_COEFFICIENT, 0.85, units='unitless'
        )
        prob.model.set_input_defaults(Aircraft.Fuel.DENSITY, 6.687, units='lbm/galUS')

        prob.model.set_input_defaults(Aircraft.Fuel.FUEL_MARGIN, 10.0, units='unitless')
        prob.model.set_input_defaults(
            Aircraft.Fuel.FUEL_SYSTEM_MASS_COEFFICIENT, 0.035, units='unitless'
        )
        prob.model.set_input_defaults(Aircraft.Fuselage.MASS_COEFFICIENT, 0.889, units='unitless')
        prob.model.set_input_defaults(Aircraft.Wing.MASS_SCALER, 1, units='unitless')
        prob.model.set_input_defaults(Aircraft.HorizontalTail.MASS_SCALER, 1, units='unitless')
        prob.model.set_input_defaults(Aircraft.VerticalTail.MASS_SCALER, 1, units='unitless')
        prob.model.set_input_defaults(Aircraft.Fuselage.MASS_SCALER, 1, units='unitless')
        prob.model.set_input_defaults(Aircraft.LandingGear.TOTAL_MASS_SCALER, 1, units='unitless')
        prob.model.set_input_defaults(Aircraft.Engine.POD_MASS_SCALER, 1, units='unitless')
        prob.model.set_input_defaults(Aircraft.Design.STRUCTURAL_MASS_INCREMENT, 0, units='lbm')
        prob.model.set_input_defaults(Aircraft.Fuel.FUEL_SYSTEM_MASS_SCALER, 1, units='unitless')
        prob.model.set_input_defaults(Aircraft.Wing.MASS_COEFFICIENT, 75.78, units='unitless')
        prob.model.set_input_defaults(Aircraft.Wing.FOLD_MASS_COEFFICIENT, 0.15, units='unitless')
        prob.model.set_input_defaults(Mission.Design.MACH, 0.8, units='unitless')
        prob.model.set_input_defaults(Aircraft.Wing.SLAT_CHORD_RATIO, 0.0001, units='unitless')
        prob.model.set_input_defaults(Aircraft.Wing.FLAP_CHORD_RATIO, 0.2, units='unitless')
        prob.model.set_input_defaults(Aircraft.Furnishings.MASS_SCALER, 40.0, units='unitless')
        prob.model.set_input_defaults(Aircraft.Wing.SLAT_SPAN_RATIO, 0.827296853, units='unitless')
        prob.model.set_input_defaults(Aircraft.Design.MAX_STRUCTURAL_SPEED, 402.5, units='mi/h')
        prob.model.set_input_defaults(Aircraft.Wing.FLAP_SPAN_RATIO, 0.61, units='unitless')
        prob.model.set_input_defaults(Aircraft.Nacelle.CLEARANCE_RATIO, 0.2, units='unitless')

        prob.model.set_input_defaults(Aircraft.APU.MASS, 710.0, units='lbm')
        prob.model.set_input_defaults(
            Aircraft.Instruments.MASS_COEFFICIENT, 0.116, units='unitless'
        )
        prob.model.set_input_defaults(
            Aircraft.Hydraulics.FLIGHT_CONTROL_MASS_COEFFICIENT, 0.107, units='unitless'
        )
        prob.model.set_input_defaults(
            Aircraft.Hydraulics.GEAR_MASS_COEFFICIENT, 0.135, units='unitless'
        )
        prob.model.set_input_defaults(Aircraft.Avionics.MASS, 3225.0, units='lbm')
        prob.model.set_input_defaults(Aircraft.AntiIcing.MASS, 236.0, units='lbm')
        prob.model.set_input_defaults(
            Aircraft.CrewPayload.WATER_MASS_PER_OCCUPANT, 3.0, units='lbm'
        )
        # prob.model.set_input_defaults(
        #    Aircraft.Fuel.UNUSABLE_FUEL_MASS_COEFFICIENT, 12.0, units='unitless'
        # )
        prob.model.set_input_defaults(Aircraft.Fuselage.LENGTH, 71.5245514, units='ft')
        prob.model.set_input_defaults(Aircraft.Wing.SPAN, 146.38501, units='ft')
        # prob.model.set_input_defaults(Aircraft.Wing.AREA, 2142.85718, units='ft**2')
        prob.model.set_input_defaults(Aircraft.HorizontalTail.AREA, 0.001706279, units='ft**2')
        prob.model.set_input_defaults(Aircraft.VerticalTail.AREA, 169.119629, units='ft**2')
        prob.model.set_input_defaults(Aircraft.Fuselage.PRESSURE_DIFFERENTIAL, 10.0, units='psi')
        prob.model.set_input_defaults(Aircraft.Fuselage.HYDRAULIC_DIAMETER, 19.3650932, units='ft')
        prob.model.set_input_defaults(Aircraft.Fuselage.CABIN_AREA, 1283.5249, units='ft**2')
        prob.model.set_input_defaults(
            Aircraft.Electrical.SYSTEM_MASS_PER_PASSENGER, 11.45, units='lbm'
        )

        # inputs to UsefulLoadMass
        prob.model.set_input_defaults(
            Aircraft.Fuel.UNUSABLE_FUEL_MASS_COEFFICIENT, 12.0, units='unitless'
        )
        # prob.model.set_input_defaults(Aircraft.Wing.AREA, 2142.85718, units='ft**2')
        prob.model.set_input_defaults(Aircraft.Engine.SCALED_SLS_THRUST, [19580.1602], units='lbf')
        prob.model.set_input_defaults(Aircraft.Wing.ULTIMATE_LOAD_FACTOR, 3.7734, units='unitless')

        prob.model.set_input_defaults(
            Aircraft.Fuselage.LIFT_COEFFICIENT_RATIO_BODY_TO_WING, 0.35, units='unitless'
        )
        prob.model.set_input_defaults(
            Aircraft.Fuselage.WETTED_AREA_RATIO_AFTBODY_TO_TOTAL, 0.2, units='unitless'
        )
        prob.model.set_input_defaults(
            Aircraft.Fuselage.AFTBODY_MASS_PER_UNIT_AREA, 5.0, units='lbm/ft**2'
        )

        setup_model_options(prob, options)

        prob.setup(check=False, force_alloc_complex=True)

    def test_case1(self):
        """
        Testing GASP data case:
        Aircraft.Propulsion.TOTAL_ENGINE_POD_MASS -- WPES = 2055
        Aircraft.LandingGear.TOTAL_MASS -- WLG = 7800
        Aircraft.LandingGear.MAIN_GEAR_MASS -- WMG = 6630
        Aircraft.Wing.MATERIAL_FACTOR -- SKNO = 1.19461238
        half_sweep -- SWC2 = 0.479839474
        Aircraft.CrewPayload.PASSENGER_PAYLOAD_MASS -- WPL = 33750
        payload_mass_des -- WPLDES = 33750
        payload_mass_max -- WPLMAX = 48750
        Aircraft.HorizontalTail.MASS -- WHT = 1
        Aircraft.VerticalTail.MASS -- WVT = 864
        Aircraft.Wing.HIGH_LIFT_MASS -- WHLDEV = 974.0
        Aircraft.Controls.TOTAL_MASS -- WFC = 2115
        Aircraft.Propulsion.TOTAL_ENGINE_MASS -- WEP = 7005.
        Aircraft.Nacelle.MASS -- WNAC = 514.9
        Aircraft.Propulsion.TOTAL_ENGINE_POD_MASS -- WPES = 2153
        Aircraft.Engine.POSITION_FACTOR -- SKEPOS = 1.05
        Aircraft.CrewPayload.PASSENGER_PAYLOAD_MASS -- WPL = 33750
        Aircraft.Design.FIXED_EQUIPMENT_MASS - WFE = 20876.
        Aircraft.Design.FIXED_USEFUL_LOAD -- WFUL = 5775.
        Aircraft.Wing.MASS -- WW = 7645.
        Aircraft.Strut.MASS -- WSTRUT = 0
        Aircraft.Wing.FOLD_MASS -- WWFOLD = 107.9
        Aircraft.Fuel.FUEL_SYSTEM_MASS -- WFSS = 1280.8
        fus_mass_full -- WX = 142354.9
        Aircraft.Fuselage.MASS -- WB = 27160
        Aircraft.Fuel.WING_VOLUME_DESIGN -- FVOLREQ = 731.6
        Aircraft.Design.OPERATING_MASS -- OWE = 82982.
        fus_mass_full -- WX = 121864
        OEM_wingfuel_mass -- WFWOWE(WFW_MAX) = 67018.2
        OEM_fuel_vol -- FVOLW_MAX = 1339.8
        payload_mass_max_fuel -- WPLMXF = 30423.2
        max_wingfuel_mass -- WFWMX = 30309.0
        Aircraft.Design.STRUCTURE_MASS -- WST = 45623.
        Mission.Design.FUEL_MASS -- WFADES = 33268.2
        Aircraft.Propulsion.MASS -- WP = 8592.
        Mission.Design.FUEL_MASS_REQUIRED -- WFAREQ = 36595.0
        fuel_mass_min -- WFAMIN = 18268.2
        fuel_mass.wingfuel_mass_min -- WFWMIN = 11982.2
        Aircraft.Fuel.TOTAL_CAPACITY -- WFAMAX = 33268.2
        """
        prob = self.prob
        prob.run_model()

        tol = 1e-5

        # outputs from SizeGroup
        assert_near_equal(prob[Aircraft.Fuselage.AVG_DIAMETER], 38, tol)

        assert_near_equal(prob[Aircraft.Fuselage.LENGTH], 71.5245514, tol)
        assert_near_equal(prob[Aircraft.Fuselage.WETTED_AREA], 4573.42578, tol)
        assert_near_equal(prob[Aircraft.TailBoom.LENGTH], 71.5245514, tol)

        assert_near_equal(prob[Aircraft.Wing.AREA], 2142.85714286, tol)
        assert_near_equal(prob[Aircraft.Wing.SPAN], 146.38501094, tol)

        assert_near_equal(prob[Aircraft.Wing.CENTER_CHORD], 22.97244452, tol)
        assert_near_equal(prob[Aircraft.Wing.AVERAGE_CHORD], 16.2200522, tol)
        assert_near_equal(prob[Aircraft.Wing.ROOT_CHORD], 20.33371617, tol)
        assert_near_equal(prob[Aircraft.Wing.THICKNESS_TO_CHORD_UNWEIGHTED], 0.13596576, tol)

        assert_near_equal(prob[Aircraft.HorizontalTail.AREA], 0.00117064, tol)
        assert_near_equal(prob[Aircraft.HorizontalTail.SPAN], 0.04467601, tol)
        assert_near_equal(prob[Aircraft.HorizontalTail.ROOT_CHORD], 0.03836448, tol)
        assert_near_equal(prob[Aircraft.HorizontalTail.AVERAGE_CHORD], 0.02808445, tol)
        assert_near_equal(prob[Aircraft.HorizontalTail.MOMENT_ARM], 29.69074172, tol)

        assert_near_equal(prob[Aircraft.VerticalTail.AREA], 169.11964286, tol)
        assert_near_equal(prob[Aircraft.VerticalTail.SPAN], 16.98084188, tol)
        assert_near_equal(prob[Aircraft.VerticalTail.ROOT_CHORD], 14.58190052, tol)
        assert_near_equal(prob[Aircraft.VerticalTail.AVERAGE_CHORD], 10.67457744, tol)
        assert_near_equal(prob[Aircraft.VerticalTail.MOMENT_ARM], 27.82191598, tol)

        assert_near_equal(prob[Aircraft.Nacelle.AVG_DIAMETER], 5.33382144, tol)
        assert_near_equal(prob[Aircraft.Nacelle.AVG_LENGTH], 7.24759657, tol)
        assert_near_equal(prob[Aircraft.Nacelle.SURFACE_AREA], 121.44575974, tol)

        # outputs from MassPremission
        assert_near_equal(prob[Aircraft.LandingGear.TOTAL_MASS], 7800.0, tol)
        assert_near_equal(prob[Aircraft.LandingGear.MAIN_GEAR_MASS], 6630.0, tol)
        assert_near_equal(prob[Aircraft.Wing.MATERIAL_FACTOR], 1.19461189, tol)
        assert_near_equal(prob['c_strut_braced'], 1, tol)
        assert_near_equal(prob['c_gear_loc'], 0.95, tol)
        assert_near_equal(prob[Aircraft.Engine.POSITION_FACTOR], 1.05, tol)
        assert_near_equal(prob['half_sweep'], 0.47984874, tol)
        assert_near_equal(prob[Aircraft.CrewPayload.PASSENGER_PAYLOAD_MASS], 33750.0, tol)
        assert_near_equal(prob['payload_mass_des'], 33750.0, tol)
        assert_near_equal(prob['payload_mass_max'], 48750, tol)
        assert_near_equal(prob[Aircraft.HorizontalTail.MASS], 1.02401953, tol)
        assert_near_equal(prob[Aircraft.VerticalTail.MASS], 864.17404177, tol)
        assert_near_equal(prob[Aircraft.Wing.HIGH_LIFT_MASS], 971.82476285, tol)
        assert_near_equal(prob[Aircraft.Controls.TOTAL_MASS], 2114.98159054, tol)
        assert_near_equal(prob[Aircraft.Propulsion.TOTAL_ENGINE_MASS], 7005.15475443, tol)
        assert_near_equal(prob[Aircraft.Nacelle.MASS], 303.61439936, tol)
        assert_near_equal(prob[Aircraft.Propulsion.TOTAL_ENGINE_POD_MASS], 1686.626, tol)
        assert_near_equal(prob[Aircraft.Engine.ADDITIONAL_MASS], 153.16770871, tol)
        assert_near_equal(prob[Aircraft.Engine.POSITION_FACTOR], 1.05, tol)
        assert_near_equal(prob[Aircraft.Design.FIXED_EQUIPMENT_MASS], 20876.477, tol)
        assert_near_equal(prob[Aircraft.Design.FIXED_USEFUL_LOAD], 5971.79463002, tol)
        assert_near_equal(prob[Aircraft.Wing.SURFACE_CONTROL_MASS], 1986.25111783, tol)

        # BWBWingMassGroup
        assert_near_equal(prob[Aircraft.Wing.MASS], 6959.72619224, tol)
        assert_near_equal(prob[Aircraft.Strut.MASS], 0, tol)
        assert_near_equal(prob[Aircraft.Wing.FOLD_MASS], 107.83351322, tol)

        # FuelMassGroup
        # FuelSysAndFullFuselageMass
        assert_near_equal(prob[Aircraft.Propulsion.TOTAL_ENGINE_POD_MASS], 1686.62563123, tol)
        assert_near_equal(prob[Aircraft.Fuel.FUEL_SYSTEM_MASS], 1316.24565033, tol)
        assert_near_equal(prob['fus_mass_full'], 131150.22491506, tol)
        # BWBFuselageMass
        assert_near_equal(prob[Aircraft.Fuselage.MASS], 27159.28655493, tol)
        # StructMass
        assert_near_equal(prob[Aircraft.Design.STRUCTURE_MASS], 44470.83642382, tol)
        # FuelMass
        assert_near_equal(prob[Mission.Design.FUEL_MASS], 34188.19870988, tol)
        assert_near_equal(prob[Aircraft.Propulsion.MASS], 8627.73582218, tol)
        assert_near_equal(prob[Mission.Design.FUEL_MASS_REQUIRED], 34188.19870988, tol)
        assert_near_equal(prob['fuel_mass_min'], 19188.19870988, tol)
        # FuelAndOEMOutputs
        assert_near_equal(prob['OEM_wingfuel_mass'], 67938.19870988, tol)
        assert_near_equal(prob['OEM_fuel_vol'], 1358.15975265, tol)
        assert_near_equal(prob['payload_mass_max_fuel'], 29870.67005382, tol)
        assert_near_equal(prob['volume_wingfuel_mass'], 30308.8688, tol)
        assert_near_equal(prob['max_wingfuel_mass'], 30308.86876369, tol)
        assert_near_equal(prob[Aircraft.Fuel.WING_VOLUME_DESIGN], 751.80590631, tol)
        assert_near_equal(prob[Aircraft.Design.OPERATING_MASS], 82061.80129012, tol)
        # BodyTankCalculations
        assert_near_equal(prob[Aircraft.Fuel.AUXILIARY_FUEL_CAPACITY], 3879.32994618, tol)
        assert_near_equal(prob[Aircraft.Fuel.TOTAL_CAPACITY], 38067.52865606, tol)
        assert_near_equal(prob['extra_fuel_volume'], 145.89808883, tol)
        assert_near_equal(prob['max_extra_fuel_mass'], 7298.14981717, tol)
        assert_near_equal(prob['wingfuel_mass_min'], 11890.0488927, tol)


if __name__ == '__main__':
    unittest.main()<|MERGE_RESOLUTION|>--- conflicted
+++ resolved
@@ -3115,13 +3115,8 @@
             Aircraft.Wing.THICKNESS_TO_CHORD_ROOT, 0.165, units='unitless'
         )
         prob.model.set_input_defaults(Mission.Design.GROSS_MASS, 150000, units='lbm')
-<<<<<<< HEAD
         prob.model.set_input_defaults(Aircraft.Design.WING_LOADING, 70.0, units='lbf/ft**2')
-        prob.model.set_input_defaults(Aircraft.VerticalTail.ASPECT_RATIO, 1.705, units='unitless')
-=======
-        prob.model.set_input_defaults(Aircraft.Wing.LOADING, 70.0, units='lbf/ft**2')
         # prob.model.set_input_defaults(Aircraft.VerticalTail.ASPECT_RATIO, 1.705, units='unitless')
->>>>>>> 7a94c8bc
         prob.model.set_input_defaults(Aircraft.HorizontalTail.TAPER_RATIO, 0.366, units='unitless')
         prob.model.set_input_defaults(Aircraft.VerticalTail.TAPER_RATIO, 0.366, units='unitless')
         prob.model.set_input_defaults(Aircraft.Fuel.WING_FUEL_FRACTION, 0.45, units='unitless')
