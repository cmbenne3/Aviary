import numpy as np
import openmdao.api as om
from openmdao.components.ks_comp import KSfunction

from aviary.constants import GRAV_ENGLISH_LBM, RHO_SEA_LEVEL_ENGLISH
from aviary.utils.functions import sigmoidX, dSigmoidXdx
from aviary.variable_info.enums import FlapType
from aviary.variable_info.functions import (
    add_aviary_input,
    add_aviary_output,
    add_aviary_option,
)
from aviary.variable_info.variables import Aircraft, Mission


class MassParameters(om.ExplicitComponent):
    """
    Computation of various parameters (such as correction factor for the use of
    non optimum material, reduction in bending moment factor for strut braced wing,
    landing gear location factor, engine position factor, and wing chord half sweep
    angle)
    """

    def initialize(self):
        add_aviary_option(self, Aircraft.Engine.NUM_ENGINES)
        add_aviary_option(self, Aircraft.Engine.NUM_FUSELAGE_ENGINES)
        add_aviary_option(self, Aircraft.Propulsion.TOTAL_NUM_ENGINES)
        add_aviary_option(self, Aircraft.Design.SMOOTH_MASS_DISCONTINUITIES)

    def setup(self):
        num_engine_type = len(self.options[Aircraft.Engine.NUM_ENGINES])

        add_aviary_input(self, Aircraft.Wing.SWEEP, units='rad')
        add_aviary_input(self, Aircraft.Wing.TAPER_RATIO, units='unitless')
        add_aviary_input(self, Aircraft.Wing.ASPECT_RATIO, units='unitless')
        add_aviary_input(self, Aircraft.Wing.SPAN, units='ft')

        self.add_input(
            "max_mach",
            val=0.9,
            units="unitless",
            desc="EMM0: maximum operating Mach number",
        )

<<<<<<< HEAD
        add_aviary_input(self, Aircraft.Strut.ATTACHMENT_LOCATION_DIMENSIONLESS)
=======
        add_aviary_input(self, Aircraft.Strut.ATTACHMENT_LOCATION_DIMENSIONLESS,
                         units='unitless')
>>>>>>> 57f43fa3

        add_aviary_input(self, Aircraft.LandingGear.MAIN_GEAR_LOCATION, units='unitless')

<<<<<<< HEAD
        add_aviary_output(self, Aircraft.Wing.MATERIAL_FACTOR)
        self.add_output(
            "c_strut_braced",
            val=0,
            units="unitless",
            desc="SKSTR: reduction in bending moment factor for strut braced wing",
        )
        self.add_output(
            "c_gear_loc",
            val=0,
            units="unitless",
            desc="SKGEAR: landing gear location factor",
        )
        add_aviary_output(self, Aircraft.Engine.POSITION_FACTOR, shape=num_engine_type)
        self.add_output(
            "half_sweep", val=0, units="rad", desc="SWC2: wing chord half sweep angle"
        )
=======
        add_aviary_output(self, Aircraft.Wing.MATERIAL_FACTOR, units='unitless')
        self.add_output("c_strut_braced", val=0, units="unitless",
                        desc="SKSTR: reduction in bending moment factor for strut braced wing")
        self.add_output("c_gear_loc", val=0, units="unitless",
                        desc="SKGEAR: landing gear location factor")
        add_aviary_output(self, Aircraft.Engine.POSITION_FACTOR,
                          shape=num_engine_type, units='unitless')
        self.add_output("half_sweep", val=0, units="rad",
                        desc="SWC2: wing chord half sweep angle")
>>>>>>> 57f43fa3

        self.declare_partials(
            Aircraft.Wing.MATERIAL_FACTOR,
            [
                Aircraft.Wing.SPAN,
                Aircraft.Wing.SWEEP,
                Aircraft.Wing.TAPER_RATIO,
                Aircraft.Wing.ASPECT_RATIO,
            ],
        )
        self.declare_partials(Aircraft.Engine.POSITION_FACTOR, ["max_mach"])
        self.declare_partials(
            "half_sweep",
            [
                Aircraft.Wing.SWEEP,
                Aircraft.Wing.TAPER_RATIO,
                Aircraft.Wing.ASPECT_RATIO,
            ],
        )

        self.declare_partials(
            "c_strut_braced",
            [Aircraft.Strut.ATTACHMENT_LOCATION_DIMENSIONLESS, Aircraft.Wing.SPAN],
        )

        self.declare_partials("c_gear_loc", Aircraft.LandingGear.MAIN_GEAR_LOCATION)

    def compute(self, inputs, outputs):

        sweep_c4 = inputs[Aircraft.Wing.SWEEP]
        taper_ratio = inputs[Aircraft.Wing.TAPER_RATIO]
        AR = inputs[Aircraft.Wing.ASPECT_RATIO]
        wingspan = inputs[Aircraft.Wing.SPAN]
        num_engines = self.options[Aircraft.Propulsion.TOTAL_NUM_ENGINES]
        max_mach = inputs["max_mach"]
        strut_x = inputs[Aircraft.Strut.ATTACHMENT_LOCATION_DIMENSIONLESS]
        gear_location = inputs[Aircraft.LandingGear.MAIN_GEAR_LOCATION]

        tan_half_sweep = (
            np.tan(sweep_c4) - (1.0 - taper_ratio) / (1.0 + taper_ratio) / AR
        )

        half_sweep = np.arctan(tan_half_sweep)
        cos_half_sweep = np.cos(half_sweep)
        struct_span = wingspan / cos_half_sweep
        c_material = 1.0 + 2.5 / (struct_span**0.5)
        c_strut_braced = 1.0 - strut_x**2

        not_fuselage_mounted = self.options[Aircraft.Engine.NUM_FUSELAGE_ENGINES] == 0

        # note: c_gear_loc doesn't actually depend on any of the inputs... perhaps use a
        # set_input_defaults call to declare this at a higher level
        c_gear_loc = 1.0
        if self.options[Aircraft.Design.SMOOTH_MASS_DISCONTINUITIES]:
            # smooth transition for c_gear_loc from 0.95 to 1 when gear_location varies
            # between 0 and 1% of span
            c_gear_loc = 0.95 * sigmoidX(
                gear_location, 0.005, -0.01 / 320.0
            ) + 1 * sigmoidX(gear_location, 0.005, 0.01 / 320.0)
        else:
            if gear_location == 0:
                c_gear_loc = 0.95

        c_eng_pos = 1.0 * sigmoidX(max_mach, 0.75, -1.0 / 320.0) + 1.05 * sigmoidX(
            max_mach, 0.75, 1.0 / 320.0
        )
        if not_fuselage_mounted and num_engines == 2 or num_engines == 3:
            c_eng_pos = 0.98 * sigmoidX(max_mach, 0.75, -1.0 / 320.0) + 0.95 * sigmoidX(
                max_mach, 0.75, 1.0 / 320.0
            )
        if not_fuselage_mounted and num_engines == 4:
            c_eng_pos = 0.95 * sigmoidX(max_mach, 0.75, -1.0 / 320.0) + 0.9 * sigmoidX(
                max_mach, 0.75, 1.0 / 320.0
            )

        outputs[Aircraft.Wing.MATERIAL_FACTOR] = c_material
        outputs["c_strut_braced"] = c_strut_braced
        outputs["c_gear_loc"] = c_gear_loc
        outputs[Aircraft.Engine.POSITION_FACTOR] = c_eng_pos
        outputs["half_sweep"] = half_sweep

    def compute_partials(self, inputs, J):

        sweep_c4 = inputs[Aircraft.Wing.SWEEP]
        taper_ratio = inputs[Aircraft.Wing.TAPER_RATIO]
        AR = inputs[Aircraft.Wing.ASPECT_RATIO]
        wingspan = inputs[Aircraft.Wing.SPAN]
        num_engines = self.options[Aircraft.Propulsion.TOTAL_NUM_ENGINES]
        max_mach = inputs["max_mach"]
        strut_x = inputs[Aircraft.Strut.ATTACHMENT_LOCATION_DIMENSIONLESS]
        gear_location = inputs[Aircraft.LandingGear.MAIN_GEAR_LOCATION]

        tan_half_sweep = (
            np.tan(sweep_c4) - (1.0 - taper_ratio) / (1.0 + taper_ratio) / AR
        )
        half_sweep = np.arctan(tan_half_sweep)
        cos_half_sweep = np.cos(half_sweep)
        struct_span = wingspan / cos_half_sweep
        c_material = 1.0 + 2.5 / (struct_span**0.5)

        not_fuselage_mounted = self.options[Aircraft.Engine.NUM_FUSELAGE_ENGINES] == 0

        dTanHS_dSC4 = 1 / np.cos(sweep_c4) ** 2
        dTanHS_TR = (
            -(1 / AR)
            * ((1 + taper_ratio) * (-1) - (1 - taper_ratio))
            / (1 + taper_ratio) ** 2
        )
        dTanHS_dAR = (1.0 - taper_ratio) / (1.0 + taper_ratio) / AR**2

        J[Aircraft.Wing.MATERIAL_FACTOR, Aircraft.Wing.SPAN] = (
            -0.5 * 2.5 / struct_span ** (1.5) * (1 / cos_half_sweep)
        )
        J[Aircraft.Wing.MATERIAL_FACTOR, Aircraft.Wing.SWEEP] = (
            -0.5
            * 2.5
            / struct_span ** (1.5)
            * (-wingspan / cos_half_sweep**2)
            * (-np.sin(half_sweep))
            / (tan_half_sweep**2 + 1)
            * dTanHS_dSC4
        )
        J[Aircraft.Wing.MATERIAL_FACTOR, Aircraft.Wing.TAPER_RATIO] = (
            -0.5
            * 2.5
            / struct_span ** (1.5)
            * (-wingspan / cos_half_sweep**2)
            * (-np.sin(half_sweep))
            / (tan_half_sweep**2 + 1)
            * dTanHS_TR
        )
        J[Aircraft.Wing.MATERIAL_FACTOR, Aircraft.Wing.ASPECT_RATIO] = (
            -0.5
            * 2.5
            / struct_span ** (1.5)
            * (-wingspan / cos_half_sweep**2)
            * (-np.sin(half_sweep))
            / (tan_half_sweep**2 + 1)
            * dTanHS_dAR
        )

        J[Aircraft.Engine.POSITION_FACTOR, "max_mach"] = -dSigmoidXdx(
            max_mach, 0.75, 1 / 320.0
        ) + 1.05 * dSigmoidXdx(max_mach, 0.75, 1 / 320.0)
        if not_fuselage_mounted and num_engines == 2 or num_engines == 3:
            J[Aircraft.Engine.POSITION_FACTOR, "max_mach"] = -0.98 * dSigmoidXdx(
                max_mach, 0.75, 1 / 320.0
            ) + 0.95 * dSigmoidXdx(max_mach, 0.75, 1 / 320.0)
        if not_fuselage_mounted and num_engines == 4:
            J[Aircraft.Engine.POSITION_FACTOR, "max_mach"] = -0.95 * dSigmoidXdx(
                max_mach, 0.75, 1 / 320.0
            ) + 0.9 * dSigmoidXdx(max_mach, 0.75, 1 / 320.0)

        J["half_sweep", Aircraft.Wing.SWEEP] = 1 / (tan_half_sweep**2 + 1) * dTanHS_dSC4
        J["half_sweep", Aircraft.Wing.TAPER_RATIO] = (
            1 / (tan_half_sweep**2 + 1) * dTanHS_TR
        )
        J["half_sweep", Aircraft.Wing.ASPECT_RATIO] = (
            1 / (tan_half_sweep**2 + 1) * dTanHS_dAR
        )

        J["c_strut_braced", Aircraft.Strut.ATTACHMENT_LOCATION_DIMENSIONLESS] = (
            -2 * strut_x
        )

        if self.options[Aircraft.Design.SMOOTH_MASS_DISCONTINUITIES]:
            J["c_gear_loc", Aircraft.LandingGear.MAIN_GEAR_LOCATION] = 0.95 * (
                -100
            ) * dSigmoidXdx(gear_location, 0.005, 0.01 / 320.0) + 1 * (
                100
            ) * dSigmoidXdx(
                gear_location, 0.005, 0.01 / 320.0
            )


class PayloadMass(om.ExplicitComponent):
    """
    Computation of maximum payload that the aircraft is being asked to carry
    """

    def initialize(self):
        add_aviary_option(self, Aircraft.CrewPayload.NUM_PASSENGERS)
        add_aviary_option(
            self, Aircraft.CrewPayload.PASSENGER_MASS_WITH_BAGS, units='lbm'
        )
        add_aviary_option(self, Aircraft.CrewPayload.Design.NUM_PASSENGERS)

    def setup(self):
        add_aviary_input(self, Aircraft.CrewPayload.CARGO_MASS, units='lbm')
        add_aviary_input(self, Aircraft.CrewPayload.Design.CARGO_MASS, units='lbm')
        add_aviary_input(self, Aircraft.CrewPayload.Design.MAX_CARGO_MASS, units='lbm')

        add_aviary_output(self, Aircraft.CrewPayload.PASSENGER_PAYLOAD_MASS, units='lbm')
        add_aviary_output(self, Aircraft.CrewPayload.TOTAL_PAYLOAD_MASS, units='lbm')

        self.add_output(
            "payload_mass_des", val=0, units="lbm", desc="WPLDES: design payload"
        )
        self.add_output(
            "payload_mass_max",
            val=0,
            units="lbm",
            desc="WPLMAX: maximum payload that the aircraft is being asked to carry"
            " (design payload + cargo)",
        )
        self.declare_partials(
            Aircraft.CrewPayload.TOTAL_PAYLOAD_MASS,
            [Aircraft.CrewPayload.CARGO_MASS],
            val=1.0,
        )
        self.declare_partials(
            "payload_mass_des", [Aircraft.CrewPayload.Design.CARGO_MASS], val=1.0
        )
        self.declare_partials(
            "payload_mass_max", [Aircraft.CrewPayload.Design.MAX_CARGO_MASS], val=1.0
        )

    def compute(self, inputs, outputs):
        pax_mass, _ = self.options[Aircraft.CrewPayload.PASSENGER_MASS_WITH_BAGS]
        pax = self.options[Aircraft.CrewPayload.NUM_PASSENGERS]
        pax_des = self.options[Aircraft.CrewPayload.Design.NUM_PASSENGERS]
        cargo_mass = inputs[Aircraft.CrewPayload.CARGO_MASS]
        cargo_mass_des = inputs[Aircraft.CrewPayload.Design.CARGO_MASS]
        cargo_mass_max = inputs[Aircraft.CrewPayload.Design.MAX_CARGO_MASS]

        outputs[Aircraft.CrewPayload.PASSENGER_PAYLOAD_MASS] = payload_mass = (
            pax_mass * pax
        )
        outputs["payload_mass_des"] = pax_mass * pax_des + cargo_mass_des
        outputs["payload_mass_max"] = pax_mass * pax_des + cargo_mass_max
        outputs[Aircraft.CrewPayload.TOTAL_PAYLOAD_MASS] = pax_mass * pax + cargo_mass


class ElectricAugmentationMass(om.ExplicitComponent):
    """
    Computation of electrical augmentation system mass
    """

    def initialize(self):
        add_aviary_option(self, Aircraft.Propulsion.TOTAL_NUM_ENGINES)

    def setup(self):
        self.add_input(
            "motor_power",
            val=200,
            units="kW",
            desc="MOTRKW: power of augmentation motor",
        )
        self.add_input(
            "motor_voltage",
            val=50,
            units="V",
            desc="VOLTS: voltage of augmentation system",
        )
        self.add_input(
            "max_amp_per_wire",
            val=50,
            units="A",
            desc="AMPSPW: maximum amperage of each cable in augmentation system",
        )
        self.add_input(
            "safety_factor",
            val=1.33,
            units="unitless",
            desc="REDUNCY: cable mass redundancy/safety factor",
        )

        add_aviary_input(self, Aircraft.Electrical.HYBRID_CABLE_LENGTH, units='ft')

        self.add_input(
            "wire_area",
            val=0.0015,
            units="ft**2",
            desc="ACSWIRE: cross sectional area of electrical augmentation system wire",
        )
        self.add_input(
            "rho_wire",
            val=1,
            units="lbm/ft**3",
            desc="DENWIRE: density of wire for electrical augmentation system",
        )
        self.add_input(
            "battery_energy",
            val=1,
            units="MJ",
            desc="EBATT: energy coming from the battery",
        )
        self.add_input(
            "motor_eff",
            val=1,
            units="unitless",
            desc="EFF_MTR: efficiency of electrical augmentation motor",
        )
        self.add_input(
            "inverter_eff",
            val=1,
            units="unitless",
            desc="EFF_INV: efficiency of electrical augmentation inverter/controller",
        )
        self.add_input(
            "transmission_eff",
            val=1,
            units="unitless",
            desc="EFF_TRN: efficiency of electrical augmentation system power transmission",
        )
        self.add_input(
            "battery_eff",
            val=1,
            units="unitless",
            desc="EFF_BAT: efficiency of electrical augmentation battery storage",
        )
        self.add_input(
            "rho_battery",
            val=200,
            units="MJ/lb",
            desc="ENGYDEN: energy density of electrical augmentation system battery",
        )
        self.add_input(
            "motor_spec_mass",
            val=10,
            units="hp/lbm",
            desc="SWT_MTR: specific mass of electrical augmentation motor",
        )
        self.add_input(
            "inverter_spec_mass",
            val=10,
            units="kW/lbm",
            desc="SWT_INV: specific mass of electrical augmentation inverter",
        )
        self.add_input(
            "TMS_spec_mass",
            val=10,
            units="lbm/kW",
            desc="SWT_TMS: specific mass of thermal managements system",
        )

        self.add_output(
            "aug_mass",
            val=0,
            units="lbm",
            desc="WEAUG: mass of electrical augmentation system",
        )

        self.declare_partials("aug_mass", "*")

    def compute(self, inputs, outputs):
        motor_power = inputs["motor_power"]
        motor_voltage = inputs["motor_voltage"]
        max_amp_per_wire = inputs["max_amp_per_wire"]
        safety_factor = inputs["safety_factor"]
        cable_len = inputs[Aircraft.Electrical.HYBRID_CABLE_LENGTH]
        wire_area = inputs["wire_area"]
        rho_wire = inputs["rho_wire"]
        battery_energy = inputs["battery_energy"]
        motor_eff = inputs["motor_eff"]
        inverter_eff = inputs["inverter_eff"]
        transmission_eff = inputs["transmission_eff"]
        battery_eff = inputs["battery_eff"]
        rho_battery = inputs["rho_battery"]
        motor_spec_wt = inputs["motor_spec_mass"] / GRAV_ENGLISH_LBM
        inverter_spec_wt = inputs["inverter_spec_mass"] / GRAV_ENGLISH_LBM
        TMS_spec_wt = inputs["TMS_spec_mass"] * GRAV_ENGLISH_LBM
        num_engines = self.options[Aircraft.Propulsion.TOTAL_NUM_ENGINES]

        motor_current = 1000.0 * motor_power / motor_voltage
        num_wires = motor_current / max_amp_per_wire
        cable_wt = (
            1.15
            * safety_factor
            * num_wires
            * cable_len
            * wire_area
            * rho_wire
            * GRAV_ENGLISH_LBM
        )
        actual_battery_energy = battery_energy / (
            motor_eff * inverter_eff * transmission_eff * battery_eff
        )
        battery_wt = actual_battery_energy / rho_battery
        motor_wt = motor_power / 0.746 / motor_spec_wt
        inverter_wt = motor_power / inverter_spec_wt
        TMS_wt = TMS_spec_wt * motor_power

        aug_wt = (
            battery_wt
            + cable_wt
            + num_engines * inverter_wt
            + num_engines * motor_wt
            + num_engines * TMS_wt
        )

        outputs["aug_mass"] = aug_wt / GRAV_ENGLISH_LBM

    def compute_partials(self, inputs, J):
        motor_power = inputs["motor_power"]
        motor_voltage = inputs["motor_voltage"]
        max_amp_per_wire = inputs["max_amp_per_wire"]
        safety_factor = inputs["safety_factor"]
        cable_len = inputs[Aircraft.Electrical.HYBRID_CABLE_LENGTH]
        wire_area = inputs["wire_area"]
        rho_wire = inputs["rho_wire"]
        battery_energy = inputs["battery_energy"]
        motor_eff = inputs["motor_eff"]
        inverter_eff = inputs["inverter_eff"]
        transmission_eff = inputs["transmission_eff"]
        battery_eff = inputs["battery_eff"]
        rho_battery = inputs["rho_battery"]
        motor_spec_wt = inputs["motor_spec_mass"] / GRAV_ENGLISH_LBM
        inverter_spec_wt = inputs["inverter_spec_mass"] / GRAV_ENGLISH_LBM
        TMS_spec_wt = inputs["TMS_spec_mass"] * GRAV_ENGLISH_LBM
        num_engines = self.options[Aircraft.Propulsion.TOTAL_NUM_ENGINES]

        motor_current = 1000.0 * motor_power / motor_voltage
        num_wires = motor_current / max_amp_per_wire
        cable_wt = (
            1.15
            * safety_factor
            * num_wires
            * cable_len
            * wire_area
            * rho_wire
            * GRAV_ENGLISH_LBM
        )
        actual_battery_energy = battery_energy / (
            motor_eff * inverter_eff * transmission_eff * battery_eff
        )
        battery_wt = actual_battery_energy / rho_battery
        motor_wt = motor_power / 0.746 / motor_spec_wt
        inverter_wt = motor_power / inverter_spec_wt

        TMS_wt = TMS_spec_wt * motor_power

        aug_wt = (
            battery_wt
            + cable_wt
            + num_engines * inverter_wt
            + num_engines * motor_wt
            + num_engines * TMS_wt
        )

        dCableWt_dMotorPower = (
            1.15
            * safety_factor
            * cable_len
            * wire_area
            * rho_wire
            * GRAV_ENGLISH_LBM
            * 1000.0
            / motor_voltage
            / max_amp_per_wire
        )

        dInverterWt_dMotorPower = 1 / inverter_spec_wt
        dMotorWt_dMotorPower = 1 / 0.746 / motor_spec_wt
        dTMSwt_dMotorPower = TMS_spec_wt

        J["aug_mass", "motor_power"] = (
            dCableWt_dMotorPower
            + num_engines * dInverterWt_dMotorPower
            + num_engines * dMotorWt_dMotorPower
            + num_engines * dTMSwt_dMotorPower
        ) / GRAV_ENGLISH_LBM
        J["aug_mass", "motor_voltage"] = (
            -1.15
            * safety_factor
            * cable_len
            * wire_area
            * rho_wire
            * GRAV_ENGLISH_LBM
            / max_amp_per_wire
            * 1000.0
            * motor_power
            / motor_voltage**2
            / GRAV_ENGLISH_LBM
        )
        J["aug_mass", "max_amp_per_wire"] = (
            -1.15
            * safety_factor
            * cable_len
            * wire_area
            * rho_wire
            * GRAV_ENGLISH_LBM
            * motor_current
            / max_amp_per_wire**2
            / GRAV_ENGLISH_LBM
        )
        J["aug_mass", "safety_factor"] = (
            1.15 * num_wires * cable_len * wire_area * rho_wire
        )
        J["aug_mass", Aircraft.Electrical.HYBRID_CABLE_LENGTH] = (
            1.15 * safety_factor * num_wires * wire_area * rho_wire
        )
        J["aug_mass", "wire_area"] = (
            1.15 * safety_factor * num_wires * cable_len * rho_wire
        )
        J["aug_mass", "rho_wire"] = (
            1.15 * safety_factor * num_wires * cable_len * wire_area
        )
        J["aug_mass", "battery_energy"] = (
            1
            / (motor_eff * inverter_eff * transmission_eff * battery_eff)
            / rho_battery
            / GRAV_ENGLISH_LBM
        )
        J["aug_mass", "motor_eff"] = (
            -battery_energy
            / (motor_eff**2 * inverter_eff * transmission_eff * battery_eff)
            / rho_battery
            / GRAV_ENGLISH_LBM
        )
        J["aug_mass", "inverter_eff"] = (
            -battery_energy
            / (motor_eff * inverter_eff**2 * transmission_eff * battery_eff)
            / rho_battery
            / GRAV_ENGLISH_LBM
        )
        J["aug_mass", "transmission_eff"] = (
            -battery_energy
            / (motor_eff * inverter_eff * transmission_eff**2 * battery_eff)
            / rho_battery
            / GRAV_ENGLISH_LBM
        )
        J["aug_mass", "battery_eff"] = (
            -battery_energy
            / (motor_eff * inverter_eff * transmission_eff * battery_eff**2)
            / rho_battery
            / GRAV_ENGLISH_LBM
        )
        J["aug_mass", "rho_battery"] = (
            -actual_battery_energy / rho_battery**2 / GRAV_ENGLISH_LBM
        )
        J["aug_mass", "motor_spec_mass"] = (
            -num_engines * motor_power / 0.746 / motor_spec_wt**2 / GRAV_ENGLISH_LBM**2
        )
        J["aug_mass", "inverter_spec_mass"] = (
            -num_engines * motor_power / inverter_spec_wt**2 / GRAV_ENGLISH_LBM**2
        )
        J["aug_mass", "TMS_spec_mass"] = num_engines * motor_power


class EngineMass(om.ExplicitComponent):
    """
    Computation of total engine mass, nacelle mass, pylon mass, total engine POD mass,
    additional engine mass
    """

    def initialize(self):
        add_aviary_option(self, Aircraft.Electrical.HAS_HYBRID_SYSTEM)
        add_aviary_option(self, Aircraft.Engine.NUM_ENGINES)
        add_aviary_option(self, Aircraft.Engine.ADDITIONAL_MASS_FRACTION)
        add_aviary_option(self, Aircraft.Propulsion.TOTAL_NUM_ENGINES)

    def setup(self):
        num_engine_type = len(self.options[Aircraft.Engine.NUM_ENGINES])
        total_num_engines = self.options[Aircraft.Propulsion.TOTAL_NUM_ENGINES]

<<<<<<< HEAD
        add_aviary_input(self, Aircraft.Engine.MASS_SPECIFIC, shape=num_engine_type)
        add_aviary_input(self, Aircraft.Engine.SCALED_SLS_THRUST, shape=num_engine_type)
        add_aviary_input(self, Aircraft.Nacelle.MASS_SPECIFIC, shape=num_engine_type)
        add_aviary_input(self, Aircraft.Nacelle.SURFACE_AREA, shape=num_engine_type)
        add_aviary_input(self, Aircraft.Engine.PYLON_FACTOR, shape=num_engine_type)
        add_aviary_input(
            self,
            Aircraft.Engine.ADDITIONAL_MASS_FRACTION,
            val=np.full(num_engine_type, 0.14),
        )
        add_aviary_input(self, Aircraft.Engine.MASS_SCALER, shape=num_engine_type)
        add_aviary_input(self, Aircraft.Propulsion.MISC_MASS_SCALER)
        add_aviary_input(
            self, Aircraft.Engine.WING_LOCATIONS, shape=int(total_num_engines / 2)
        )
=======
        add_aviary_input(self, Aircraft.Engine.MASS_SPECIFIC,
                         shape=num_engine_type, units='lbm/lbf')
        add_aviary_input(self, Aircraft.Engine.SCALED_SLS_THRUST,
                         shape=num_engine_type, units='lbf')
        add_aviary_input(self, Aircraft.Nacelle.MASS_SPECIFIC,
                         shape=num_engine_type, units='lbm/ft**2')
        add_aviary_input(self, Aircraft.Nacelle.SURFACE_AREA,
                         shape=num_engine_type, units='ft**2')
        add_aviary_input(self, Aircraft.Engine.PYLON_FACTOR,
                         shape=num_engine_type, units='unitless')
        add_aviary_input(self, Aircraft.Engine.MASS_SCALER,
                         shape=num_engine_type, units='unitless')
        add_aviary_input(self, Aircraft.Propulsion.MISC_MASS_SCALER, units='unitless')
        add_aviary_input(self, Aircraft.Engine.WING_LOCATIONS,
                         shape=int(total_num_engines/2), units='unitless')
>>>>>>> 57f43fa3

        add_aviary_input(self, Aircraft.LandingGear.MAIN_GEAR_MASS, units='lbm')

        add_aviary_input(self, Aircraft.LandingGear.MAIN_GEAR_LOCATION, units='unitless')

        has_hybrid_system = self.options[Aircraft.Electrical.HAS_HYBRID_SYSTEM]

        if has_hybrid_system:
            self.add_input(
                "aug_mass",
                val=400,
                units="lbm",
                desc="WEAUG: mass of electrical augmentation system",
            )

        add_aviary_output(self, Aircraft.Propulsion.TOTAL_ENGINE_MASS, units='lbm')
        add_aviary_output(self, Aircraft.Nacelle.MASS, shape=num_engine_type)
<<<<<<< HEAD
        self.add_output(
            'pylon_mass',
            units='lbm',
            desc='WPYLON: mass of each pylon',
            val=np.zeros(num_engine_type),
        )
        add_aviary_output(self, Aircraft.Propulsion.TOTAL_ENGINE_POD_MASS)
        add_aviary_output(self, Aircraft.Engine.ADDITIONAL_MASS, shape=num_engine_type)
        self.add_output(
            "eng_comb_mass",
            val=0,
            units="lbm",
            desc="WPSTAR: combined mass of dry engine and engine installation,"
            " includes mass of electrical augmentation system",
        )
        self.add_output(
            "wing_mounted_mass",
            val=0,
            units="lbm",
            desc="WM: mass of gear and engine, basically everything mounted on the wing",
        )
=======
        self.add_output('pylon_mass', units='lbm',
                        desc='WPYLON: mass of each pylon', val=np.zeros(num_engine_type))
        add_aviary_output(self, Aircraft.Propulsion.TOTAL_ENGINE_POD_MASS, units='lbm')
        add_aviary_output(self, Aircraft.Engine.ADDITIONAL_MASS,
                          shape=num_engine_type, units='lbm')
        self.add_output("eng_comb_mass", val=0, units="lbm",
                        desc="WPSTAR: combined mass of dry engine and engine installation,"
                        " includes mass of electrical augmentation system")
        self.add_output("wing_mounted_mass", val=0, units="lbm",
                        desc="WM: mass of gear and engine, basically everything mounted on the wing")
>>>>>>> 57f43fa3

        # for multiengine implementation needs this to always be avaliable
        self.add_input(
            "prop_mass",
            # val=np.full(num_engine_type, 0.000000001),
            val=np.zeros(num_engine_type),
            units="lbm",
            desc="WPROP1: mass of one propeller",
        )

        self.add_output(
            "prop_mass_all", val=0, units="lbm", desc="WPROP: mass of all propellers"
        )

        self.declare_partials("prop_mass_all", ["prop_mass"])
        self.declare_partials("wing_mounted_mass", "prop_mass")

        # derivatives w.r.t vectorized engine inputs have known sparsity pattern
        num_engine_type = len(self.options[Aircraft.Engine.NUM_ENGINES])
        shape = np.arange(num_engine_type)

        self.declare_partials(
            Aircraft.Propulsion.TOTAL_ENGINE_MASS,
            [Aircraft.Engine.MASS_SPECIFIC, Aircraft.Engine.SCALED_SLS_THRUST],
        )

        self.declare_partials(
            Aircraft.Nacelle.MASS,
            [Aircraft.Nacelle.MASS_SPECIFIC, Aircraft.Nacelle.SURFACE_AREA],
            rows=shape,
            cols=shape,
            val=1.0,
        )

        self.declare_partials(
            "pylon_mass",
            [
                Aircraft.Nacelle.MASS_SPECIFIC,
                Aircraft.Nacelle.SURFACE_AREA,
                Aircraft.Engine.PYLON_FACTOR,
                Aircraft.Engine.MASS_SPECIFIC,
                Aircraft.Engine.SCALED_SLS_THRUST,
            ],
            rows=shape,
            cols=shape,
            val=1.0,
        )

        self.declare_partials(
            Aircraft.Propulsion.TOTAL_ENGINE_POD_MASS,
            [
                Aircraft.Nacelle.MASS_SPECIFIC,
                Aircraft.Nacelle.SURFACE_AREA,
                Aircraft.Engine.PYLON_FACTOR,
                Aircraft.Engine.MASS_SPECIFIC,
                Aircraft.Engine.SCALED_SLS_THRUST,
            ],
        )
        self.declare_partials(
            Aircraft.Engine.ADDITIONAL_MASS,
<<<<<<< HEAD
            [
                Aircraft.Engine.ADDITIONAL_MASS_FRACTION,
                Aircraft.Engine.MASS_SPECIFIC,
                Aircraft.Engine.SCALED_SLS_THRUST,
            ],
            rows=shape,
            cols=shape,
            val=1.0,
=======
            [Aircraft.Engine.MASS_SPECIFIC, Aircraft.Engine.SCALED_SLS_THRUST],
            rows=shape, cols=shape, val=1.0
>>>>>>> 57f43fa3
        )

        self.declare_partials(
            "wing_mounted_mass",
            [
                Aircraft.Engine.WING_LOCATIONS,
                Aircraft.Engine.MASS_SPECIFIC,
                Aircraft.Engine.SCALED_SLS_THRUST,
                Aircraft.Nacelle.MASS_SPECIFIC,
                Aircraft.Nacelle.SURFACE_AREA,
                Aircraft.Engine.PYLON_FACTOR,
                Aircraft.LandingGear.MAIN_GEAR_MASS,
                Aircraft.LandingGear.MAIN_GEAR_LOCATION,
            ],
        )
        if not has_hybrid_system:
            self.declare_partials(
                "eng_comb_mass",
                [
                    Aircraft.Engine.MASS_SCALER,
                    Aircraft.Propulsion.MISC_MASS_SCALER,
                    Aircraft.Engine.MASS_SPECIFIC,
                    Aircraft.Engine.SCALED_SLS_THRUST,
                ],
            )
        else:
            self.declare_partials(
                "eng_comb_mass",
                [
                    Aircraft.Engine.MASS_SCALER,
                    Aircraft.Propulsion.MISC_MASS_SCALER,
                    Aircraft.Engine.MASS_SPECIFIC,
                    Aircraft.Engine.SCALED_SLS_THRUST,
                    "aug_mass",
                ],
            )

    def compute(self, inputs, outputs):
        num_engines = self.options[Aircraft.Engine.NUM_ENGINES]
        num_engine_type = len(num_engines)
        c_instl = self.options[Aircraft.Engine.ADDITIONAL_MASS_FRACTION]

        eng_spec_wt = inputs[Aircraft.Engine.MASS_SPECIFIC] * GRAV_ENGLISH_LBM
        Fn_SLS = inputs[Aircraft.Engine.SCALED_SLS_THRUST]
        spec_nacelle_wt = inputs[Aircraft.Nacelle.MASS_SPECIFIC] * GRAV_ENGLISH_LBM
        nacelle_area = inputs[Aircraft.Nacelle.SURFACE_AREA]
        pylon_fac = inputs[Aircraft.Engine.PYLON_FACTOR]
        CK5 = inputs[Aircraft.Engine.MASS_SCALER]
        CK7 = inputs[Aircraft.Propulsion.MISC_MASS_SCALER]
        eng_span_frac = inputs[Aircraft.Engine.WING_LOCATIONS]
        main_gear_wt = inputs[Aircraft.LandingGear.MAIN_GEAR_MASS] * GRAV_ENGLISH_LBM
        loc_main_gear = inputs[Aircraft.LandingGear.MAIN_GEAR_LOCATION]

        dry_wt_eng = eng_spec_wt * Fn_SLS
        dry_wt_eng_all = sum(dry_wt_eng * num_engines)
        nacelle_wt = spec_nacelle_wt * nacelle_area
        pylon_wt = pylon_fac * ((dry_wt_eng + nacelle_wt) ** 0.736)
        pod_wt = nacelle_wt + pylon_wt
        # sec_wt_all = sum((nacelle_wt + pylon_wt) * num_engines)
        eng_instl_wt = c_instl * dry_wt_eng
        eng_instl_wt_all = sum(eng_instl_wt * num_engines)

        outputs[Aircraft.Propulsion.TOTAL_ENGINE_MASS] = (
            dry_wt_eng_all / GRAV_ENGLISH_LBM
        )
        outputs[Aircraft.Nacelle.MASS] = nacelle_wt / GRAV_ENGLISH_LBM
        outputs['pylon_mass'] = pylon_wt / GRAV_ENGLISH_LBM
        outputs[Aircraft.Propulsion.TOTAL_ENGINE_POD_MASS] = (
            sum(pod_wt * num_engines) / GRAV_ENGLISH_LBM
        )
        outputs[Aircraft.Engine.ADDITIONAL_MASS] = eng_instl_wt / GRAV_ENGLISH_LBM
        outputs["eng_comb_mass"] = (
            sum(CK5 * dry_wt_eng * num_engines) + CK7 * eng_instl_wt_all
        ) / GRAV_ENGLISH_LBM

        if self.options[Aircraft.Electrical.HAS_HYBRID_SYSTEM]:
            aug_wt = inputs["aug_mass"] * GRAV_ENGLISH_LBM
            outputs["eng_comb_mass"] = (
                sum(CK5 * dry_wt_eng * num_engines) + CK7 * eng_instl_wt_all + aug_wt
            ) / GRAV_ENGLISH_LBM

        # prop_wt = np.zeros(num_engine_type)
        # prop_idx = np.where(self.options[Aircraft.Engine.HAS_PROPELLERS))
        # prop_wt[prop_idx] = inputs["prop_mass"] * GRAV_ENGLISH_LBM
        prop_wt = inputs["prop_mass"] * GRAV_ENGLISH_LBM
        outputs["prop_mass_all"] = sum(num_engines * prop_wt) / GRAV_ENGLISH_LBM

        span_frac_factor = eng_span_frac / (eng_span_frac + 0.001)
        # sum span_frac_factor for each engine type
        span_frac_factor_sum = np.zeros(num_engine_type, dtype=Fn_SLS.dtype)
        idx = 0
        for i in range(num_engine_type):
            span_frac_factor_sum[i] = sum(span_frac_factor[idx: idx + num_engines[i]])
            idx = idx + num_engines[i]

        outputs["wing_mounted_mass"] = (
            sum(
                span_frac_factor_sum
                * (dry_wt_eng + eng_instl_wt + pod_wt + prop_wt)
                * num_engines
            )
            + main_gear_wt * loc_main_gear / (loc_main_gear + 0.001)
        ) / GRAV_ENGLISH_LBM

    def compute_partials(self, inputs, J):
        num_engines = self.options[Aircraft.Engine.NUM_ENGINES]
        num_engine_type = len(num_engines)
        c_instl = self.options[Aircraft.Engine.ADDITIONAL_MASS_FRACTION]

        eng_spec_wt = inputs[Aircraft.Engine.MASS_SPECIFIC] * GRAV_ENGLISH_LBM
        Fn_SLS = inputs[Aircraft.Engine.SCALED_SLS_THRUST]
        spec_nacelle_wt = inputs[Aircraft.Nacelle.MASS_SPECIFIC] * GRAV_ENGLISH_LBM
        nacelle_area = inputs[Aircraft.Nacelle.SURFACE_AREA]
        pylon_fac = inputs[Aircraft.Engine.PYLON_FACTOR]
        CK5 = inputs[Aircraft.Engine.MASS_SCALER]
        CK7 = inputs[Aircraft.Propulsion.MISC_MASS_SCALER]
        eng_span_frac = inputs[Aircraft.Engine.WING_LOCATIONS]
        main_gear_wt = inputs[Aircraft.LandingGear.MAIN_GEAR_MASS] * GRAV_ENGLISH_LBM
        loc_main_gear = inputs[Aircraft.LandingGear.MAIN_GEAR_LOCATION]

        dDWEA_dESW = num_engines * Fn_SLS
        dDWEA_dFNSLS = num_engines * eng_spec_wt
        dNW_dNWS = nacelle_area
        dPW_dNWS = (
            0.736
            * pylon_fac
            * (eng_spec_wt * Fn_SLS + spec_nacelle_wt * nacelle_area) ** (-0.264)
            * nacelle_area
        )
        dNW_dNSA = spec_nacelle_wt
        dPW_dNSA = (
            0.736
            * pylon_fac
            * (eng_spec_wt * Fn_SLS + spec_nacelle_wt * nacelle_area) ** (-0.264)
            * spec_nacelle_wt
        )
        dPW_dPF = (eng_spec_wt * Fn_SLS + spec_nacelle_wt * nacelle_area) ** 0.736
<<<<<<< HEAD
        dPW_dEWS = (
            0.736
            * pylon_fac
            * (eng_spec_wt * Fn_SLS + spec_nacelle_wt * nacelle_area) ** (-0.264)
            * Fn_SLS
        )
        dPW_dSLST = (
            pylon_fac
            * 0.736
            * (eng_spec_wt * Fn_SLS + spec_nacelle_wt * nacelle_area) ** (-0.264)
            * eng_spec_wt
        )

        J[Aircraft.Propulsion.TOTAL_ENGINE_MASS, Aircraft.Engine.MASS_SPECIFIC] = (
            dDWEA_dESW
        )
        J[Aircraft.Propulsion.TOTAL_ENGINE_MASS, Aircraft.Engine.SCALED_SLS_THRUST] = (
            dDWEA_dFNSLS / GRAV_ENGLISH_LBM
        )

        J[Aircraft.Nacelle.MASS, Aircraft.Nacelle.MASS_SPECIFIC] = dNW_dNWS
        J["pylon_mass", Aircraft.Nacelle.MASS_SPECIFIC] = dPW_dNWS
        J[Aircraft.Propulsion.TOTAL_ENGINE_POD_MASS, Aircraft.Nacelle.MASS_SPECIFIC] = (
            num_engines * (dNW_dNWS + dPW_dNWS)
        )
        J[Aircraft.Nacelle.MASS, Aircraft.Nacelle.SURFACE_AREA] = (
            dNW_dNSA / GRAV_ENGLISH_LBM
        )
        J["pylon_mass", Aircraft.Nacelle.SURFACE_AREA] = dPW_dNSA / GRAV_ENGLISH_LBM
        J[Aircraft.Propulsion.TOTAL_ENGINE_POD_MASS, Aircraft.Nacelle.SURFACE_AREA] = (
            num_engines * (dNW_dNSA + dPW_dNSA) / GRAV_ENGLISH_LBM
        )
        J["pylon_mass", Aircraft.Engine.PYLON_FACTOR] = dPW_dPF / GRAV_ENGLISH_LBM
        J[Aircraft.Propulsion.TOTAL_ENGINE_POD_MASS, Aircraft.Engine.PYLON_FACTOR] = (
            num_engines * dPW_dPF / GRAV_ENGLISH_LBM
        )
        J["pylon_mass", Aircraft.Engine.MASS_SPECIFIC] = dPW_dEWS
        J[Aircraft.Propulsion.TOTAL_ENGINE_POD_MASS, Aircraft.Engine.MASS_SPECIFIC] = (
            num_engines * dPW_dEWS
        )
        J["pylon_mass", Aircraft.Engine.SCALED_SLS_THRUST] = (
            dPW_dSLST / GRAV_ENGLISH_LBM
        )
        J[
            Aircraft.Propulsion.TOTAL_ENGINE_POD_MASS, Aircraft.Engine.SCALED_SLS_THRUST
        ] = (num_engines * dPW_dSLST / GRAV_ENGLISH_LBM)

        J[Aircraft.Engine.ADDITIONAL_MASS, Aircraft.Engine.ADDITIONAL_MASS_FRACTION] = (
            eng_spec_wt * Fn_SLS / GRAV_ENGLISH_LBM
        )
        J[Aircraft.Engine.ADDITIONAL_MASS, Aircraft.Engine.MASS_SPECIFIC] = (
            c_instl * Fn_SLS
        )
        J[Aircraft.Engine.ADDITIONAL_MASS, Aircraft.Engine.SCALED_SLS_THRUST] = (
            c_instl * eng_spec_wt / GRAV_ENGLISH_LBM
        )

        J["eng_comb_mass", Aircraft.Engine.MASS_SCALER] = (
            eng_spec_wt * Fn_SLS * num_engines / GRAV_ENGLISH_LBM
        )
        J["eng_comb_mass", Aircraft.Propulsion.MISC_MASS_SCALER] = (
            sum(c_instl * eng_spec_wt * Fn_SLS * num_engines) / GRAV_ENGLISH_LBM
        )
        J["eng_comb_mass", Aircraft.Engine.ADDITIONAL_MASS_FRACTION] = (
            eng_spec_wt * CK7 * Fn_SLS * num_engines / GRAV_ENGLISH_LBM
        )
=======
        dPW_dEWS = 0.736 * pylon_fac * \
            (eng_spec_wt * Fn_SLS + spec_nacelle_wt * nacelle_area) ** (-0.264) * Fn_SLS
        dPW_dSLST = (pylon_fac * 0.736 * (eng_spec_wt * Fn_SLS +
                     spec_nacelle_wt * nacelle_area) ** (-0.264) * eng_spec_wt)

        J[Aircraft.Propulsion.TOTAL_ENGINE_MASS,
            Aircraft.Engine.MASS_SPECIFIC] = dDWEA_dESW
        J[Aircraft.Propulsion.TOTAL_ENGINE_MASS,
            Aircraft.Engine.SCALED_SLS_THRUST] = dDWEA_dFNSLS / GRAV_ENGLISH_LBM

        J[Aircraft.Nacelle.MASS,
            Aircraft.Nacelle.MASS_SPECIFIC] = dNW_dNWS
        J["pylon_mass",
            Aircraft.Nacelle.MASS_SPECIFIC] = dPW_dNWS
        J[Aircraft.Propulsion.TOTAL_ENGINE_POD_MASS,
            Aircraft.Nacelle.MASS_SPECIFIC] = num_engines * (dNW_dNWS + dPW_dNWS)
        J[Aircraft.Nacelle.MASS,
            Aircraft.Nacelle.SURFACE_AREA] = dNW_dNSA / GRAV_ENGLISH_LBM
        J["pylon_mass",
            Aircraft.Nacelle.SURFACE_AREA] = dPW_dNSA / GRAV_ENGLISH_LBM
        J[Aircraft.Propulsion.TOTAL_ENGINE_POD_MASS,
            Aircraft.Nacelle.SURFACE_AREA] = num_engines * (dNW_dNSA + dPW_dNSA) / GRAV_ENGLISH_LBM
        J["pylon_mass",
            Aircraft.Engine.PYLON_FACTOR] = dPW_dPF / GRAV_ENGLISH_LBM
        J[Aircraft.Propulsion.TOTAL_ENGINE_POD_MASS,
            Aircraft.Engine.PYLON_FACTOR] = num_engines * dPW_dPF / GRAV_ENGLISH_LBM
        J["pylon_mass",
            Aircraft.Engine.MASS_SPECIFIC] = dPW_dEWS
        J[Aircraft.Propulsion.TOTAL_ENGINE_POD_MASS,
            Aircraft.Engine.MASS_SPECIFIC] = num_engines * dPW_dEWS
        J["pylon_mass",
            Aircraft.Engine.SCALED_SLS_THRUST] = dPW_dSLST / GRAV_ENGLISH_LBM
        J[Aircraft.Propulsion.TOTAL_ENGINE_POD_MASS,
            Aircraft.Engine.SCALED_SLS_THRUST] = num_engines * dPW_dSLST / GRAV_ENGLISH_LBM

        J[Aircraft.Engine.ADDITIONAL_MASS,
            Aircraft.Engine.MASS_SPECIFIC] = c_instl * Fn_SLS
        J[Aircraft.Engine.ADDITIONAL_MASS,
            Aircraft.Engine.SCALED_SLS_THRUST] = c_instl * eng_spec_wt / GRAV_ENGLISH_LBM

        J["eng_comb_mass", Aircraft.Engine.MASS_SCALER] = eng_spec_wt * \
            Fn_SLS * num_engines / GRAV_ENGLISH_LBM
        J["eng_comb_mass", Aircraft.Propulsion.MISC_MASS_SCALER] = sum(
            c_instl * eng_spec_wt * Fn_SLS * num_engines) / GRAV_ENGLISH_LBM
>>>>>>> 57f43fa3
        J["eng_comb_mass", Aircraft.Engine.MASS_SPECIFIC] = (
            (CK5 + CK7 * c_instl) * num_engines * Fn_SLS
        )
        J["eng_comb_mass", Aircraft.Engine.SCALED_SLS_THRUST] = (
            (CK5 + CK7 * c_instl) * num_engines * eng_spec_wt / GRAV_ENGLISH_LBM
        )

        dry_wt_eng = eng_spec_wt * Fn_SLS
        nacelle_wt = spec_nacelle_wt * nacelle_area
        pylon_wt = pylon_fac * ((dry_wt_eng + nacelle_wt) ** 0.736)
        pod_wt = nacelle_wt + pylon_wt
        eng_instl_wt = c_instl * dry_wt_eng

        # prop_idx = np.where(self.options[Aircraft.Engine.HAS_PROPELLERS))
        prop_wt = inputs["prop_mass"] * GRAV_ENGLISH_LBM
        # prop_wt_all = sum(num_engines * prop_wt) / GRAV_ENGLISH_LBM

        J["prop_mass_all", "prop_mass"] = num_engines

        dPylonWt_dFnSLS = (
            pylon_fac * 0.736 * (dry_wt_eng + nacelle_wt) ** (0.736 - 1) * eng_spec_wt
        )
        dPylonWt_dEngSpecWt = (
            pylon_fac * 0.736 * ((dry_wt_eng + nacelle_wt) ** (0.736 - 1) * Fn_SLS)
        )

        span_frac_factor = eng_span_frac / (eng_span_frac + 0.001)
        # sum span_frac_factor for each engine type
        span_frac_factor_sum = np.zeros(num_engine_type, dtype=Fn_SLS.dtype)
        wing_mass_deriv = np.zeros(len(span_frac_factor), dtype=Fn_SLS.dtype)
        idx = 0
        # wing_mass_vec = (eng_spec_wt * Fn_SLS * (1 + c_instl) +
        #                 sec_wt + prop_wt) * num_engines
        wing_mass_vec = (dry_wt_eng + eng_instl_wt + pod_wt + prop_wt) * num_engines
        for i in range(num_engine_type):
            span_frac_factor_sum[i] = sum(span_frac_factor[idx: idx + num_engines[i]])
            wing_mass_deriv[idx: idx + num_engines[i]] = wing_mass_vec[i]
            idx = idx + num_engines[i]

        J["wing_mounted_mass", Aircraft.Engine.WING_LOCATIONS] = (
            0.001 / (eng_span_frac + 0.001) ** 2 * wing_mass_deriv / GRAV_ENGLISH_LBM
        )

        J["wing_mounted_mass", Aircraft.Engine.MASS_SPECIFIC] = (
            span_frac_factor_sum
            * (Fn_SLS + c_instl * Fn_SLS + dPylonWt_dEngSpecWt)
            * num_engines
        )

        J["wing_mounted_mass", Aircraft.Engine.SCALED_SLS_THRUST] = (
            span_frac_factor_sum
            * (
                num_engines * eng_spec_wt
                + c_instl * num_engines * eng_spec_wt
                + dPylonWt_dFnSLS * num_engines
            )
            / GRAV_ENGLISH_LBM
        )

<<<<<<< HEAD
        J["wing_mounted_mass", Aircraft.Engine.ADDITIONAL_MASS_FRACTION] = (
            span_frac_factor_sum
            * (eng_spec_wt * Fn_SLS * num_engines)
            / GRAV_ENGLISH_LBM
        )

        J["wing_mounted_mass", Aircraft.Nacelle.MASS_SPECIFIC] = (
            span_frac_factor_sum
            * num_engines
            * (
                nacelle_area
                + pylon_fac
                * 0.736
                * (
                    (dry_wt_eng + spec_nacelle_wt * nacelle_area) ** (0.736 - 1)
                    * nacelle_area
                )
            )
        )
=======
        J["wing_mounted_mass", Aircraft.Nacelle.MASS_SPECIFIC] = (span_frac_factor_sum * num_engines
                                                                  * (nacelle_area + pylon_fac * 0.736 * ((dry_wt_eng + spec_nacelle_wt * nacelle_area) ** (0.736 - 1) * nacelle_area)))
>>>>>>> 57f43fa3

        J["wing_mounted_mass", Aircraft.Nacelle.SURFACE_AREA] = (
            span_frac_factor_sum
            * num_engines
            * (
                spec_nacelle_wt
                + pylon_fac
                * 0.736
                * (
                    (dry_wt_eng + spec_nacelle_wt * nacelle_area) ** (0.736 - 1)
                    * spec_nacelle_wt
                )
            )
        ) / GRAV_ENGLISH_LBM

        J["wing_mounted_mass", Aircraft.Engine.PYLON_FACTOR] = (
            span_frac_factor_sum
            * num_engines
            * (((dry_wt_eng + spec_nacelle_wt * nacelle_area) ** 0.736))
        ) / GRAV_ENGLISH_LBM

        J["wing_mounted_mass", Aircraft.LandingGear.MAIN_GEAR_MASS] = loc_main_gear / (
            loc_main_gear + 0.001
        )

        J["wing_mounted_mass", Aircraft.LandingGear.MAIN_GEAR_LOCATION] = (
            main_gear_wt
            / GRAV_ENGLISH_LBM
            * ((loc_main_gear + 0.001) - loc_main_gear)
            / (loc_main_gear + 0.001) ** 2
        )

        J["wing_mounted_mass", "prop_mass"] = span_frac_factor_sum * num_engines

        if self.options[Aircraft.Electrical.HAS_HYBRID_SYSTEM]:
            J["eng_comb_mass", "aug_mass"] = 1


class TailMass(om.ExplicitComponent):
    """
    Computation of horizontal tail mass and vertical tail mass.
    """

    def setup(self):
        add_aviary_input(self, Aircraft.VerticalTail.TAPER_RATIO, units='unitless')
        add_aviary_input(self, Aircraft.VerticalTail.ASPECT_RATIO, units='unitless')
        add_aviary_input(self, Aircraft.VerticalTail.SWEEP, units="rad")
        add_aviary_input(self, Aircraft.VerticalTail.SPAN, units='ft')
        add_aviary_input(self, Mission.Design.GROSS_MASS, units='lbm')
        add_aviary_input(self, Aircraft.HorizontalTail.MASS_COEFFICIENT,
                         units='unitless')
        add_aviary_input(self, Aircraft.Fuselage.LENGTH, units='ft')
        add_aviary_input(self, Aircraft.HorizontalTail.SPAN, units='ft')
        add_aviary_input(self, Aircraft.LandingGear.TAIL_HOOK_MASS_SCALER,
                         units='unitless')
        add_aviary_input(self, Aircraft.HorizontalTail.TAPER_RATIO, units='unitless')
        add_aviary_input(self, Aircraft.VerticalTail.MASS_COEFFICIENT, units='unitless')
        add_aviary_input(self, Aircraft.Wing.SPAN, units='ft')
        add_aviary_input(self, Aircraft.HorizontalTail.AREA, units='ft**2')
        self.add_input("min_dive_vel", val=200, units="kn", desc="VDMIN: dive velocity")
        add_aviary_input(self, Aircraft.HorizontalTail.MOMENT_ARM, units='ft')
        add_aviary_input(self, Aircraft.HorizontalTail.THICKNESS_TO_CHORD,
                         units='unitless')
        add_aviary_input(self, Aircraft.HorizontalTail.ROOT_CHORD, units='ft')
        add_aviary_input(self, Aircraft.HorizontalTail.VERTICAL_TAIL_FRACTION,
                         units='unitless')
        add_aviary_input(self, Aircraft.VerticalTail.AREA, units='ft**2')
        add_aviary_input(self, Aircraft.VerticalTail.MOMENT_ARM, units='ft')
        add_aviary_input(self, Aircraft.VerticalTail.THICKNESS_TO_CHORD,
                         units='unitless')
        add_aviary_input(self, Aircraft.VerticalTail.ROOT_CHORD, units='ft')

<<<<<<< HEAD
        self.add_output(
            "loc_MAC_vtail",
            val=0,
            units="ft",
            desc="XVMAC: location of mean aerodynamic chord on the vertical tail",
        )
        add_aviary_output(self, Aircraft.HorizontalTail.MASS)
        add_aviary_output(self, Aircraft.VerticalTail.MASS)
=======
        self.add_output("loc_MAC_vtail", val=0, units="ft",
                        desc="XVMAC: location of mean aerodynamic chord on the vertical tail")
        add_aviary_output(self, Aircraft.HorizontalTail.MASS, units='lbm')
        add_aviary_output(self, Aircraft.VerticalTail.MASS, units='lbm')
>>>>>>> 57f43fa3

        self.declare_partials(
            "loc_MAC_vtail",
            [
                Aircraft.VerticalTail.SPAN,
                Aircraft.VerticalTail.TAPER_RATIO,
                Aircraft.VerticalTail.ASPECT_RATIO,
                Aircraft.VerticalTail.SWEEP,
            ],
        )
        self.declare_partials(
            Aircraft.HorizontalTail.MASS,
            [
                Aircraft.HorizontalTail.AREA,
                Mission.Design.GROSS_MASS,
                Aircraft.HorizontalTail.MASS_COEFFICIENT,
                Aircraft.Fuselage.LENGTH,
                Aircraft.HorizontalTail.SPAN,
                Aircraft.LandingGear.TAIL_HOOK_MASS_SCALER,
                Aircraft.HorizontalTail.TAPER_RATIO,
                "min_dive_vel",
                Aircraft.HorizontalTail.MOMENT_ARM,
                Aircraft.HorizontalTail.THICKNESS_TO_CHORD,
                Aircraft.HorizontalTail.ROOT_CHORD,
            ],
        )
        self.declare_partials(
            Aircraft.VerticalTail.MASS,
            [
                Mission.Design.GROSS_MASS,
                Aircraft.VerticalTail.MASS_COEFFICIENT,
                Aircraft.Fuselage.LENGTH,
                Aircraft.Wing.SPAN,
                Aircraft.VerticalTail.SPAN,
                Aircraft.VerticalTail.TAPER_RATIO,
                Aircraft.HorizontalTail.MASS_COEFFICIENT,
                Aircraft.HorizontalTail.SPAN,
                Aircraft.LandingGear.TAIL_HOOK_MASS_SCALER,
                Aircraft.HorizontalTail.TAPER_RATIO,
                Aircraft.HorizontalTail.VERTICAL_TAIL_FRACTION,
                Aircraft.VerticalTail.AREA,
                "min_dive_vel",
                Aircraft.VerticalTail.MOMENT_ARM,
                Aircraft.VerticalTail.THICKNESS_TO_CHORD,
                Aircraft.VerticalTail.ROOT_CHORD,
            ],
        )

    def compute(self, inputs, outputs):
        taper_ratio_vtail = inputs[Aircraft.VerticalTail.TAPER_RATIO]
        AR_vtail = inputs[Aircraft.VerticalTail.ASPECT_RATIO]
        quarter_sweep_tail = inputs[Aircraft.VerticalTail.SWEEP]
        span_vtail = inputs[Aircraft.VerticalTail.SPAN]
        gross_wt_initial = inputs[Mission.Design.GROSS_MASS] * GRAV_ENGLISH_LBM
        coef_htail = inputs[Aircraft.HorizontalTail.MASS_COEFFICIENT]
        fus_len = inputs[Aircraft.Fuselage.LENGTH]
        span_htail = inputs[Aircraft.HorizontalTail.SPAN]
        hook_fac = inputs[Aircraft.LandingGear.TAIL_HOOK_MASS_SCALER]
        taper_ratio_htail = inputs[Aircraft.HorizontalTail.TAPER_RATIO]
        coef_vtail = inputs[Aircraft.VerticalTail.MASS_COEFFICIENT]
        wingspan = inputs[Aircraft.Wing.SPAN]
        htail_area = inputs[Aircraft.HorizontalTail.AREA]
        min_dive_vel = inputs["min_dive_vel"]
        htail_mom_arm = inputs[Aircraft.HorizontalTail.MOMENT_ARM]
        tc_ratio_root_htail = inputs[Aircraft.HorizontalTail.THICKNESS_TO_CHORD]
        root_chord_htail = inputs[Aircraft.HorizontalTail.ROOT_CHORD]
        htail_loc = inputs[Aircraft.HorizontalTail.VERTICAL_TAIL_FRACTION]
        vtail_area = inputs[Aircraft.VerticalTail.AREA]
        vtail_mom_arm = inputs[Aircraft.VerticalTail.MOMENT_ARM]
        tc_ratio_root_vtail = inputs[Aircraft.VerticalTail.THICKNESS_TO_CHORD]
        root_chord_vtail = inputs[Aircraft.VerticalTail.ROOT_CHORD]

        tan_sweep_vtail_LE = (1.0 - taper_ratio_vtail) / (
            1.0 + taper_ratio_vtail
        ) / AR_vtail / 2.0 + np.tan(quarter_sweep_tail)
        FH = (
            gross_wt_initial
            * coef_htail
            * fus_len
            * span_htail
            * hook_fac
            * (1.0 + 2.0 * taper_ratio_htail)
            / (1000000.0 * (1.0 + taper_ratio_htail))
        )
        FV = (
            gross_wt_initial
            * coef_vtail
            * (fus_len + wingspan)
            * span_vtail
            * (1.0 + 2.0 * taper_ratio_vtail)
            / (1000000.0 * (1.0 + taper_ratio_vtail))
        ) / 2

        outputs["loc_MAC_vtail"] = (
            span_vtail
            * tan_sweep_vtail_LE
            * (1.0 + 2.0 * taper_ratio_vtail)
            / 3.0
            / (1.0 + taper_ratio_vtail)
        )
        outputs[Aircraft.HorizontalTail.MASS] = (
            350.0
            / GRAV_ENGLISH_LBM
            * (
                htail_area
                * FH
                * np.log10(min_dive_vel)
                / (100.0 * htail_mom_arm * tc_ratio_root_htail * root_chord_htail)
            )
            ** 0.54
        )
        outputs[Aircraft.VerticalTail.MASS] = (
            380.0
            / GRAV_ENGLISH_LBM
            * (
                (FV + htail_loc * FH / 2.0)
                * vtail_area
                * np.log10(min_dive_vel)
                / (100.0 * vtail_mom_arm * tc_ratio_root_vtail * root_chord_vtail)
            )
            ** 0.54
        )

    def compute_partials(self, inputs, J):
        taper_ratio_vtail = inputs[Aircraft.VerticalTail.TAPER_RATIO]
        AR_vtail = inputs[Aircraft.VerticalTail.ASPECT_RATIO]
        quarter_sweep_tail = inputs[Aircraft.VerticalTail.SWEEP]
        span_vtail = inputs[Aircraft.VerticalTail.SPAN]
        gross_wt_initial = inputs[Mission.Design.GROSS_MASS] * GRAV_ENGLISH_LBM
        coef_htail = inputs[Aircraft.HorizontalTail.MASS_COEFFICIENT]
        fus_len = inputs[Aircraft.Fuselage.LENGTH]
        span_htail = inputs[Aircraft.HorizontalTail.SPAN]
        hook_fac = inputs[Aircraft.LandingGear.TAIL_HOOK_MASS_SCALER]
        taper_ratio_htail = inputs[Aircraft.HorizontalTail.TAPER_RATIO]
        coef_vtail = inputs[Aircraft.VerticalTail.MASS_COEFFICIENT]
        wingspan = inputs[Aircraft.Wing.SPAN]
        htail_area = inputs[Aircraft.HorizontalTail.AREA]
        min_dive_vel = inputs["min_dive_vel"]
        htail_mom_arm = inputs[Aircraft.HorizontalTail.MOMENT_ARM]
        tc_ratio_root_htail = inputs[Aircraft.HorizontalTail.THICKNESS_TO_CHORD]
        root_chord_htail = inputs[Aircraft.HorizontalTail.ROOT_CHORD]
        htail_loc = inputs[Aircraft.HorizontalTail.VERTICAL_TAIL_FRACTION]
        vtail_area = inputs[Aircraft.VerticalTail.AREA]
        vtail_mom_arm = inputs[Aircraft.VerticalTail.MOMENT_ARM]
        tc_ratio_root_vtail = inputs[Aircraft.VerticalTail.THICKNESS_TO_CHORD]
        root_chord_vtail = inputs[Aircraft.VerticalTail.ROOT_CHORD]

        tan_sweep_vtail_LE = (1.0 - taper_ratio_vtail) / (
            1.0 + taper_ratio_vtail
        ) / AR_vtail / 2.0 + np.tan(quarter_sweep_tail)
        FH = (
            gross_wt_initial
            * coef_htail
            * fus_len
            * span_htail
            * hook_fac
            * (1.0 + 2.0 * taper_ratio_htail)
            / (1000000.0 * (1.0 + taper_ratio_htail))
        )
        FV = (
            gross_wt_initial
            * coef_vtail
            * (fus_len + wingspan)
            * span_vtail
            * (1.0 + 2.0 * taper_ratio_vtail)
            / (1000000.0 * (1.0 + taper_ratio_vtail))
        ) / 2

        dTanSweepVtailLE_dTaperRatioVtail = (
            -((1.0 + taper_ratio_vtail) * AR_vtail * 2.0)
            - (1.0 - taper_ratio_vtail) * 2 * AR_vtail
        ) / ((1.0 + taper_ratio_vtail) * AR_vtail * 2.0) ** 2
        dTanSweepVtailLE_dARVtail = (
            -(1.0 - taper_ratio_vtail)
            / ((1.0 + taper_ratio_vtail) * AR_vtail * 2.0) ** 2
            * 2
            * (1.0 + taper_ratio_vtail)
        )
        dTanSweepVtailLE_dQuarterSweepTail = (1 / np.cos(quarter_sweep_tail)) ** 2

        dFH_dGrossWtInitial = (
            coef_htail
            * fus_len
            * span_htail
            * hook_fac
            * (1.0 + 2.0 * taper_ratio_htail)
            / (1000000.0 * (1.0 + taper_ratio_htail))
        )
        dFH_dCoefHtail = (
            gross_wt_initial
            * fus_len
            * span_htail
            * hook_fac
            * (1.0 + 2.0 * taper_ratio_htail)
            / (1000000.0 * (1.0 + taper_ratio_htail))
        )
        dFH_dFusLen = (
            gross_wt_initial
            * coef_htail
            * span_htail
            * hook_fac
            * (1.0 + 2.0 * taper_ratio_htail)
            / (1000000.0 * (1.0 + taper_ratio_htail))
        )
        dFH_dSpanHtail = (
            gross_wt_initial
            * coef_htail
            * fus_len
            * hook_fac
            * (1.0 + 2.0 * taper_ratio_htail)
            / (1000000.0 * (1.0 + taper_ratio_htail))
        )
        dFH_dHookFac = (
            gross_wt_initial
            * coef_htail
            * fus_len
            * span_htail
            * (1.0 + 2.0 * taper_ratio_htail)
            / (1000000.0 * (1.0 + taper_ratio_htail))
        )
        dFH_dTaperRatioHtail = (
            gross_wt_initial
            * coef_htail
            * fus_len
            * span_htail
            * hook_fac
            * (
                (1000000.0 * (1.0 + taper_ratio_htail)) * 2
                - (1.0 + 2.0 * taper_ratio_htail) * 1000000.0
            )
            / (1000000.0 * (1.0 + taper_ratio_htail)) ** 2
        )

        dFV_dGrossWtInitial = (
            coef_vtail
            * (fus_len + wingspan)
            * span_vtail
            * (1.0 + 2.0 * taper_ratio_vtail)
            / (2 * 1000000.0 * (1.0 + taper_ratio_vtail))
        )
        dFV_dCoefVtail = (
            gross_wt_initial
            * (fus_len + wingspan)
            * span_vtail
            * (1.0 + 2.0 * taper_ratio_vtail)
            / (2 * 1000000.0 * (1.0 + taper_ratio_vtail))
        )
        dFV_dFusLen = (
            gross_wt_initial
            * coef_vtail
            * span_vtail
            * (1.0 + 2.0 * taper_ratio_vtail)
            / (2 * 1000000.0 * (1.0 + taper_ratio_vtail))
        )
        dFV_dWingspan = (
            gross_wt_initial
            * coef_vtail
            * span_vtail
            * (1.0 + 2.0 * taper_ratio_vtail)
            / (2 * 1000000.0 * (1.0 + taper_ratio_vtail))
        )
        dFV_dSpanVtail = (
            gross_wt_initial
            * coef_vtail
            * (fus_len + wingspan)
            * (1.0 + 2.0 * taper_ratio_vtail)
            / (2 * 1000000.0 * (1.0 + taper_ratio_vtail))
        )
        dFV_dTaperRatioVtail = (
            gross_wt_initial
            * coef_vtail
            * (fus_len + wingspan)
            * span_vtail
            * (
                (2 * 1000000.0 * (1.0 + taper_ratio_vtail)) * 2
                - (1.0 + 2.0 * taper_ratio_vtail) * 2 * 1000000.0
            )
            / (2 * 1000000.0 * (1.0 + taper_ratio_vtail)) ** 2
        )

        temp = (
            (3.0 * (1.0 + taper_ratio_vtail)) * 2 - (1.0 + 2.0 * taper_ratio_vtail) * 3
        ) / (3.0 * (1.0 + taper_ratio_vtail)) ** 2

        J["loc_MAC_vtail", Aircraft.VerticalTail.SPAN] = (
            tan_sweep_vtail_LE
            * (1.0 + 2.0 * taper_ratio_vtail)
            / 3.0
            / (1.0 + taper_ratio_vtail)
        )
        J["loc_MAC_vtail", Aircraft.VerticalTail.TAPER_RATIO] = span_vtail * (
            dTanSweepVtailLE_dTaperRatioVtail
            * (1.0 + 2.0 * taper_ratio_vtail)
            / (3.0 * (1.0 + taper_ratio_vtail))
            + tan_sweep_vtail_LE * temp
        )
        J["loc_MAC_vtail", Aircraft.VerticalTail.ASPECT_RATIO] = (
            dTanSweepVtailLE_dARVtail
            * span_vtail
            * (1.0 + 2.0 * taper_ratio_vtail)
            / (3.0 * (1.0 + taper_ratio_vtail))
        )
        J["loc_MAC_vtail", Aircraft.VerticalTail.SWEEP] = (
            dTanSweepVtailLE_dQuarterSweepTail
            * span_vtail
            * (1.0 + 2.0 * taper_ratio_vtail)
            / (3.0 * (1.0 + taper_ratio_vtail))
        )

        J[Aircraft.HorizontalTail.MASS, Aircraft.HorizontalTail.AREA] = (
            350.0
            / GRAV_ENGLISH_LBM
            * 0.54
            * (
                FH
                * np.log10(min_dive_vel)
                / (100.0 * htail_mom_arm * tc_ratio_root_htail * root_chord_htail)
            )
            ** 0.54
            * htail_area ** (-0.46)
        )
        J[Aircraft.HorizontalTail.MASS, Mission.Design.GROSS_MASS] = (
            350.0
            * 0.54
            * (
                htail_area
                * np.log10(min_dive_vel)
                / (100.0 * htail_mom_arm * tc_ratio_root_htail * root_chord_htail)
            )
            ** 0.54
            * FH ** (-0.46)
            * dFH_dGrossWtInitial
        )
        J[Aircraft.HorizontalTail.MASS, Aircraft.HorizontalTail.MASS_COEFFICIENT] = (
            350.0
            / GRAV_ENGLISH_LBM
            * 0.54
            * (
                htail_area
                * np.log10(min_dive_vel)
                / (100.0 * htail_mom_arm * tc_ratio_root_htail * root_chord_htail)
            )
            ** 0.54
            * FH ** (-0.46)
            * dFH_dCoefHtail
        )
        J[Aircraft.HorizontalTail.MASS, Aircraft.Fuselage.LENGTH] = (
            350.0
            / GRAV_ENGLISH_LBM
            * 0.54
            * (
                htail_area
                * np.log10(min_dive_vel)
                / (100.0 * htail_mom_arm * tc_ratio_root_htail * root_chord_htail)
            )
            ** 0.54
            * FH ** (-0.46)
            * dFH_dFusLen
        )
        J[Aircraft.HorizontalTail.MASS, Aircraft.HorizontalTail.SPAN] = (
            350.0
            / GRAV_ENGLISH_LBM
            * 0.54
            * (
                htail_area
                * np.log10(min_dive_vel)
                / (100.0 * htail_mom_arm * tc_ratio_root_htail * root_chord_htail)
            )
            ** 0.54
            * FH ** (-0.46)
            * dFH_dSpanHtail
        )
        J[Aircraft.HorizontalTail.MASS, Aircraft.LandingGear.TAIL_HOOK_MASS_SCALER] = (
            350.0
            / GRAV_ENGLISH_LBM
            * 0.54
            * (
                htail_area
                * np.log10(min_dive_vel)
                / (100.0 * htail_mom_arm * tc_ratio_root_htail * root_chord_htail)
            )
            ** 0.54
            * FH ** (-0.46)
            * dFH_dHookFac
        )
        J[Aircraft.HorizontalTail.MASS, Aircraft.HorizontalTail.TAPER_RATIO] = (
            350.0
            / GRAV_ENGLISH_LBM
            * 0.54
            * (
                htail_area
                * np.log10(min_dive_vel)
                / (100.0 * htail_mom_arm * tc_ratio_root_htail * root_chord_htail)
            )
            ** 0.54
            * FH ** (-0.46)
            * dFH_dTaperRatioHtail
        )
        J[Aircraft.HorizontalTail.MASS, "min_dive_vel"] = (
            350.0
            / GRAV_ENGLISH_LBM
            * 0.54
            * (
                htail_area
                * FH
                / (100.0 * htail_mom_arm * tc_ratio_root_htail * root_chord_htail)
            )
            ** 0.54
            * (np.log10(min_dive_vel)) ** (-0.46)
            / (min_dive_vel * np.log(10))
        )
        J[Aircraft.HorizontalTail.MASS, Aircraft.HorizontalTail.MOMENT_ARM] = (
            350.0
            / GRAV_ENGLISH_LBM
            * (
                htail_area
                * FH
                * np.log10(min_dive_vel)
                / (100.0 * tc_ratio_root_htail * root_chord_htail)
            )
            ** 0.54
            * (-0.54)
            * htail_mom_arm ** (-1.54)
        )
        J[Aircraft.HorizontalTail.MASS, Aircraft.HorizontalTail.THICKNESS_TO_CHORD] = (
            350.0
            / GRAV_ENGLISH_LBM
            * (
                htail_area
                * FH
                * np.log10(min_dive_vel)
                / (100.0 * htail_mom_arm * root_chord_htail)
            )
            ** 0.54
            * (-0.54)
            * tc_ratio_root_htail ** (-1.54)
        )
        J[Aircraft.HorizontalTail.MASS, Aircraft.HorizontalTail.ROOT_CHORD] = (
            350.0
            / GRAV_ENGLISH_LBM
            * (
                htail_area
                * FH
                * np.log10(min_dive_vel)
                / (100.0 * htail_mom_arm * tc_ratio_root_htail)
            )
            ** 0.54
            * (-0.54)
            * root_chord_htail ** (-1.54)
        )

        temp = (
            380.0
            * (
                vtail_area
                * np.log10(min_dive_vel)
                / (100.0 * vtail_mom_arm * tc_ratio_root_vtail * root_chord_vtail)
            )
            ** 0.54
        )

        J[Aircraft.VerticalTail.MASS, Mission.Design.GROSS_MASS] = (
            temp
            * 0.54
            * (FV + htail_loc * FH / 2.0) ** (-0.46)
            * (dFV_dGrossWtInitial + htail_loc * dFH_dGrossWtInitial / 2)
        )
        J[Aircraft.VerticalTail.MASS, Aircraft.VerticalTail.MASS_COEFFICIENT] = (
            temp
            * 0.54
            * (FV + htail_loc * FH / 2.0) ** (-0.46)
            * dFV_dCoefVtail
            / GRAV_ENGLISH_LBM
        )
        J[Aircraft.VerticalTail.MASS, Aircraft.Fuselage.LENGTH] = (
            temp
            / GRAV_ENGLISH_LBM
            * 0.54
            * (FV + htail_loc * FH / 2.0) ** (-0.46)
            * (dFV_dFusLen + htail_loc * dFH_dFusLen / 2)
        )
        J[Aircraft.VerticalTail.MASS, Aircraft.Wing.SPAN] = (
            temp
            * 0.54
            * (FV + htail_loc * FH / 2.0) ** (-0.46)
            * dFV_dWingspan
            / GRAV_ENGLISH_LBM
        )
        J[Aircraft.VerticalTail.MASS, Aircraft.VerticalTail.SPAN] = (
            temp
            * 0.54
            * (FV + htail_loc * FH / 2.0) ** (-0.46)
            * dFV_dSpanVtail
            / GRAV_ENGLISH_LBM
        )
        J[Aircraft.VerticalTail.MASS, Aircraft.VerticalTail.TAPER_RATIO] = (
            temp
            * 0.54
            * (FV + htail_loc * FH / 2.0) ** (-0.46)
            * dFV_dTaperRatioVtail
            / GRAV_ENGLISH_LBM
        )
        J[Aircraft.VerticalTail.MASS, Aircraft.HorizontalTail.MASS_COEFFICIENT] = (
            temp
            / GRAV_ENGLISH_LBM
            * 0.54
            * (FV + htail_loc * FH / 2.0) ** (-0.46)
            * dFH_dCoefHtail
            * htail_loc
            / 2
        )
        J[Aircraft.VerticalTail.MASS, Aircraft.HorizontalTail.SPAN] = (
            temp
            / GRAV_ENGLISH_LBM
            * 0.54
            * (FV + htail_loc * FH / 2.0) ** (-0.46)
            * dFH_dSpanHtail
            * htail_loc
            / 2
        )
        J[Aircraft.VerticalTail.MASS, Aircraft.LandingGear.TAIL_HOOK_MASS_SCALER] = (
            temp
            / GRAV_ENGLISH_LBM
            * 0.54
            * (FV + htail_loc * FH / 2.0) ** (-0.46)
            * dFH_dHookFac
            * htail_loc
            / 2
        )
        J[Aircraft.VerticalTail.MASS, Aircraft.HorizontalTail.TAPER_RATIO] = (
            temp
            / GRAV_ENGLISH_LBM
            * 0.54
            * (FV + htail_loc * FH / 2.0) ** (-0.46)
            * dFH_dTaperRatioHtail
            * htail_loc
            / 2
        )
        J[
            Aircraft.VerticalTail.MASS, Aircraft.HorizontalTail.VERTICAL_TAIL_FRACTION
        ] = (
            380.0
            / GRAV_ENGLISH_LBM
            * (
                vtail_area
                * np.log10(min_dive_vel)
                / (100.0 * vtail_mom_arm * tc_ratio_root_vtail * root_chord_vtail)
            )
            ** 0.54
            * 0.54
            * (FV + htail_loc * FH / 2.0) ** (-0.46)
            * FH
            / 2
        )
        J[Aircraft.VerticalTail.MASS, Aircraft.VerticalTail.AREA] = (
            380.0
            / GRAV_ENGLISH_LBM
            * (
                (FV + htail_loc * FH / 2.0)
                * np.log10(min_dive_vel)
                / (100.0 * vtail_mom_arm * tc_ratio_root_vtail * root_chord_vtail)
            )
            ** 0.54
            * 0.54
            * vtail_area ** (-0.46)
        )
        J[Aircraft.VerticalTail.MASS, "min_dive_vel"] = (
            380.0
            / GRAV_ENGLISH_LBM
            * (
                (FV + htail_loc * FH / 2.0)
                * vtail_area
                / (100.0 * vtail_mom_arm * tc_ratio_root_vtail * root_chord_vtail)
            )
            ** 0.54
            * 0.54
            * (np.log10(min_dive_vel)) ** (-0.46)
            / (min_dive_vel * np.log(10))
        )
        J[Aircraft.VerticalTail.MASS, Aircraft.VerticalTail.MOMENT_ARM] = (
            380.0
            / GRAV_ENGLISH_LBM
            * (
                (FV + htail_loc * FH / 2.0)
                * vtail_area
                * np.log10(min_dive_vel)
                / (100.0 * tc_ratio_root_vtail * root_chord_vtail)
            )
            ** 0.54
            * (-0.54)
            * vtail_mom_arm ** (-1.54)
        )
        J[Aircraft.VerticalTail.MASS, Aircraft.VerticalTail.THICKNESS_TO_CHORD] = (
            380.0
            / GRAV_ENGLISH_LBM
            * (
                (FV + htail_loc * FH / 2.0)
                * vtail_area
                * np.log10(min_dive_vel)
                / (100.0 * vtail_mom_arm * root_chord_vtail)
            )
            ** 0.54
            * (-0.54)
            * tc_ratio_root_vtail ** (-1.54)
        )
        J[Aircraft.VerticalTail.MASS, Aircraft.VerticalTail.ROOT_CHORD] = (
            380.0
            / GRAV_ENGLISH_LBM
            * (
                (FV + htail_loc * FH / 2.0)
                * vtail_area
                * np.log10(min_dive_vel)
                / (100.0 * vtail_mom_arm * tc_ratio_root_vtail)
            )
            ** 0.54
            * (-0.54)
            * root_chord_vtail ** (-1.54)
        )


class HighLiftMass(om.ExplicitComponent):
    """
    Computation of masses of the high lift devices, trailing edge devices,
    leading edge devices.
    """

    def initialize(self):
        add_aviary_option(self, Aircraft.Wing.FLAP_TYPE)
        add_aviary_option(self, Aircraft.Wing.NUM_FLAP_SEGMENTS)

    def setup(self):
<<<<<<< HEAD
        add_aviary_input(self, Aircraft.Wing.HIGH_LIFT_MASS_COEFFICIENT)
        add_aviary_input(self, Aircraft.Wing.AREA)
        add_aviary_input(self, Aircraft.Wing.SLAT_CHORD_RATIO)
        add_aviary_input(self, Aircraft.Wing.FLAP_CHORD_RATIO)
        add_aviary_input(self, Aircraft.Wing.TAPER_RATIO)
        add_aviary_input(self, Aircraft.Wing.SLAT_SPAN_RATIO)
        add_aviary_input(self, Aircraft.Wing.FLAP_SPAN_RATIO)
        add_aviary_input(self, Aircraft.Wing.LOADING)
        add_aviary_input(self, Aircraft.Wing.THICKNESS_TO_CHORD_ROOT)
        add_aviary_input(self, Aircraft.Wing.SPAN)
        add_aviary_input(self, Aircraft.Fuselage.AVG_DIAMETER)
        add_aviary_input(self, Aircraft.Wing.CENTER_CHORD)
        add_aviary_input(self, Mission.Landing.LIFT_COEFFICIENT_MAX)
        self.add_input(
            "density",
            val=RHO_SEA_LEVEL_ENGLISH,
            units='slug/ft**3',
            desc='RHO: Density of air',
        )

        add_aviary_output(self, Aircraft.Wing.HIGH_LIFT_MASS)
        self.add_output(
            "flap_mass", val=0, units="lbm", desc="WFLAP: mass of trailing edge devices"
        )
        self.add_output(
            "slat_mass", val=0, units="lbm", desc="WLED: mass of leading edge devices"
        )
=======
        add_aviary_input(self, Aircraft.Wing.HIGH_LIFT_MASS_COEFFICIENT,
                         units='unitless')
        add_aviary_input(self, Aircraft.Wing.AREA, units='ft**2')
        add_aviary_input(self, Aircraft.Wing.SLAT_CHORD_RATIO, units='unitless')
        add_aviary_input(self, Aircraft.Wing.FLAP_CHORD_RATIO, units='unitless')
        add_aviary_input(self, Aircraft.Wing.TAPER_RATIO, units='unitless')
        add_aviary_input(self, Aircraft.Wing.SLAT_SPAN_RATIO, units='unitless')
        add_aviary_input(self, Aircraft.Wing.FLAP_SPAN_RATIO, units='unitless')
        add_aviary_input(self, Aircraft.Wing.LOADING, units='lbf/ft**2')
        add_aviary_input(self, Aircraft.Wing.THICKNESS_TO_CHORD_ROOT, units='unitless')
        add_aviary_input(self, Aircraft.Wing.SPAN, units='ft')
        add_aviary_input(self, Aircraft.Fuselage.AVG_DIAMETER, units='ft')
        add_aviary_input(self, Aircraft.Wing.CENTER_CHORD, units='ft')
        add_aviary_input(self, Mission.Landing.LIFT_COEFFICIENT_MAX, units='unitless')
        self.add_input("density", val=RHO_SEA_LEVEL_ENGLISH, units='slug/ft**3',
                       desc='RHO: Density of air')

        add_aviary_output(self, Aircraft.Wing.HIGH_LIFT_MASS, units='lbm')
        self.add_output("flap_mass", val=0, units="lbm",
                        desc="WFLAP: mass of trailing edge devices")
        self.add_output("slat_mass", val=0, units="lbm",
                        desc="WLED: mass of leading edge devices")
>>>>>>> 57f43fa3

        self.declare_partials(
            "slat_mass",
            [
                Aircraft.Wing.THICKNESS_TO_CHORD_ROOT,
                Aircraft.Wing.CENTER_CHORD,
                Aircraft.Fuselage.AVG_DIAMETER,
                Aircraft.Wing.SPAN,
                Aircraft.Wing.SLAT_CHORD_RATIO,
                Aircraft.Wing.AREA,
                Aircraft.Wing.TAPER_RATIO,
                Aircraft.Wing.SLAT_SPAN_RATIO,
            ],
        )

        self.declare_partials(
            "flap_mass",
            [
                Aircraft.Wing.HIGH_LIFT_MASS_COEFFICIENT,
                Aircraft.Wing.THICKNESS_TO_CHORD_ROOT,
                Aircraft.Wing.CENTER_CHORD,
                Aircraft.Fuselage.AVG_DIAMETER,
                Aircraft.Wing.SPAN,
                Aircraft.Wing.FLAP_CHORD_RATIO,
                Aircraft.Wing.AREA,
                Aircraft.Wing.TAPER_RATIO,
                Aircraft.Wing.FLAP_SPAN_RATIO,
                Aircraft.Wing.LOADING,
                "density",
                Mission.Landing.LIFT_COEFFICIENT_MAX,
            ],
        )

        self.declare_partials(
            Aircraft.Wing.HIGH_LIFT_MASS,
            [
                Aircraft.Wing.HIGH_LIFT_MASS_COEFFICIENT,
                Aircraft.Wing.THICKNESS_TO_CHORD_ROOT,
                Aircraft.Wing.CENTER_CHORD,
                Aircraft.Fuselage.AVG_DIAMETER,
                Aircraft.Wing.SPAN,
                Aircraft.Wing.FLAP_CHORD_RATIO,
                Aircraft.Wing.SLAT_CHORD_RATIO,
                Aircraft.Wing.AREA,
                Aircraft.Wing.TAPER_RATIO,
                Aircraft.Wing.FLAP_SPAN_RATIO,
                Aircraft.Wing.SLAT_SPAN_RATIO,
                Aircraft.Wing.LOADING,
                "density",
                Mission.Landing.LIFT_COEFFICIENT_MAX,
            ],
        )

    def compute(self, inputs, outputs):
        flap_type = self.options[Aircraft.Wing.FLAP_TYPE]
        c_mass_trend_high_lift = inputs[Aircraft.Wing.HIGH_LIFT_MASS_COEFFICIENT]
        wing_area = inputs[Aircraft.Wing.AREA]
        num_flaps = self.options[Aircraft.Wing.NUM_FLAP_SEGMENTS]
        slat_chord_ratio = inputs[Aircraft.Wing.SLAT_CHORD_RATIO]
        flap_chord_ratio = inputs[Aircraft.Wing.FLAP_CHORD_RATIO]
        taper_ratio = inputs[Aircraft.Wing.TAPER_RATIO]
        flap_span_ratio = inputs[Aircraft.Wing.FLAP_SPAN_RATIO]
        slat_span_ratio = inputs[Aircraft.Wing.SLAT_SPAN_RATIO]
        wing_loading = inputs[Aircraft.Wing.LOADING]
        tc_ratio_root = inputs[Aircraft.Wing.THICKNESS_TO_CHORD_ROOT]
        wingspan = inputs[Aircraft.Wing.SPAN]
        cabin_width = inputs[Aircraft.Fuselage.AVG_DIAMETER]
        center_chord = inputs[Aircraft.Wing.CENTER_CHORD]
        CL_max_flaps_landing = inputs[Mission.Landing.LIFT_COEFFICIENT_MAX]
        RHO = inputs["density"]

        body_to_span_ratio = (
            2.0
            * np.sqrt(
                tc_ratio_root
                * center_chord
                * (cabin_width - (tc_ratio_root * center_chord))
            )
            + 0.4
        ) / wingspan

        SFLAP = (
            flap_chord_ratio
            * wing_area
            / (1.0 + taper_ratio)
            * (flap_span_ratio - body_to_span_ratio)
            * (2.0 - ((1.0 - taper_ratio) * (flap_span_ratio + body_to_span_ratio)))
        )

        SLE = (
            slat_chord_ratio
            * wing_area
            / (1.0 + taper_ratio)
            * slat_span_ratio
            * (2.0 - ((1.0 - taper_ratio) * (0.99 + body_to_span_ratio)))
        )
        VSTALL = 0.5921 * np.sqrt(2.0 * wing_loading / (RHO * CL_max_flaps_landing))
        VFLAP = 1.8 * VSTALL

        # Slat Mass
        WLED = 3.28 * SLE**1.13
        outputs['slat_mass'] = WLED / GRAV_ENGLISH_LBM

        # Flap Mass
        if flap_type is FlapType.PLAIN:
            outputs["flap_mass"] = (
                c_mass_trend_high_lift
                * (VFLAP / 100.0) ** 2
                * SFLAP
                * num_flaps ** (-0.5)
                / GRAV_ENGLISH_LBM
            )
        elif flap_type is FlapType.SPLIT:
            if VFLAP > 160:
                outputs["flap_mass"] = (
                    c_mass_trend_high_lift
                    * SFLAP
                    * (VFLAP**2.195)
                    / 45180.0
                    / GRAV_ENGLISH_LBM
                )
            else:
                outputs["flap_mass"] = (
                    c_mass_trend_high_lift
                    * SFLAP
                    * 0.369
                    * VFLAP**0.2733
                    / GRAV_ENGLISH_LBM
                )

        elif (
            flap_type is FlapType.SINGLE_SLOTTED
            or flap_type is FlapType.DOUBLE_SLOTTED
            or flap_type is FlapType.TRIPLE_SLOTTED
        ):
            outputs["flap_mass"] = (
                c_mass_trend_high_lift
                * (VFLAP / 100.0) ** 2
                * SFLAP
                * num_flaps**0.5
                / GRAV_ENGLISH_LBM
            )
        elif (
            flap_type is FlapType.FOWLER or flap_type is FlapType.DOUBLE_SLOTTED_FOWLER
        ):
            outputs["flap_mass"] = (
                c_mass_trend_high_lift
                * (VFLAP / 100.0) ** 2.38
                * SFLAP**1.19
                / (num_flaps**0.595)
                / GRAV_ENGLISH_LBM
            )
        else:
            raise ValueError(flap_type + ' is not a valid flap type')

        outputs[Aircraft.Wing.HIGH_LIFT_MASS] = (
            outputs["flap_mass"] + WLED / GRAV_ENGLISH_LBM
        )

    def compute_partials(self, inputs, J):
        flap_type = self.options[Aircraft.Wing.FLAP_TYPE]
        c_mass_trend_high_lift = inputs[Aircraft.Wing.HIGH_LIFT_MASS_COEFFICIENT]
        wing_area = inputs[Aircraft.Wing.AREA]
        num_flaps = self.options[Aircraft.Wing.NUM_FLAP_SEGMENTS]
        slat_chord_ratio = inputs[Aircraft.Wing.SLAT_CHORD_RATIO]
        flap_chord_ratio = inputs[Aircraft.Wing.FLAP_CHORD_RATIO]
        taper_ratio = inputs[Aircraft.Wing.TAPER_RATIO]
        flap_span_ratio = inputs[Aircraft.Wing.FLAP_SPAN_RATIO]
        slat_span_ratio = inputs[Aircraft.Wing.SLAT_SPAN_RATIO]
        wing_loading = inputs[Aircraft.Wing.LOADING]
        tc_ratio_root = inputs[Aircraft.Wing.THICKNESS_TO_CHORD_ROOT]
        wingspan = inputs[Aircraft.Wing.SPAN]
        cabin_width = inputs[Aircraft.Fuselage.AVG_DIAMETER]
        center_chord = inputs[Aircraft.Wing.CENTER_CHORD]
        CL_max_flaps_landing = inputs[Mission.Landing.LIFT_COEFFICIENT_MAX]
        RHO = inputs["density"]

        u1 = (
            tc_ratio_root
            * center_chord
            * (cabin_width - (tc_ratio_root * center_chord))
        )
        body_to_span_ratio = (2 * np.sqrt(u1) + 0.4) / wingspan
        dBTSR_dwingspan = -(1 / wingspan) * body_to_span_ratio

        dBTSR_dTCRR = (
            (1 / wingspan)
            * (1 / np.sqrt(u1))
            * (center_chord * cabin_width - 2 * tc_ratio_root * center_chord**2)
        )

        dBTSR_dCC = (
            (1 / wingspan)
            * (1 / np.sqrt(u1))
            * (tc_ratio_root * cabin_width - 2 * tc_ratio_root**2 * center_chord)
        )

        dBTSR_dCW = (1 / wingspan) * (1 / np.sqrt(u1)) * (tc_ratio_root * center_chord)

        SFLAP = (
            flap_chord_ratio
            * wing_area
            / (1.0 + taper_ratio)
            * (flap_span_ratio - body_to_span_ratio)
            * (2 - ((1 - taper_ratio) * (flap_span_ratio + body_to_span_ratio)))
        )

        dSFLAP_dFCR = (
            wing_area
            / (1.0 + taper_ratio)
            * (flap_span_ratio - body_to_span_ratio)
            * (2 - ((1 - taper_ratio) * (flap_span_ratio + body_to_span_ratio)))
        )

        dSFLAP_dWA = (
            flap_chord_ratio
            / (1.0 + taper_ratio)
            * (flap_span_ratio - body_to_span_ratio)
            * (2 - ((1 - taper_ratio) * (flap_span_ratio + body_to_span_ratio)))
        )

        dSFLAP_dFSR = (
            flap_chord_ratio
            * wing_area
            * (
                2 / (1.0 + taper_ratio) * (1 - 2 * flap_span_ratio)
                + 2 * flap_span_ratio
            )
        )
        dSFLAP_dBTSR = (
            flap_chord_ratio
            * wing_area
            * (
                2 / (1.0 + taper_ratio) * (2 * body_to_span_ratio - 1)
                - 2 * body_to_span_ratio
            )
        )
        dSFLAP_dTR = (
            flap_chord_ratio
            * wing_area
            * -2
            / (1.0 + taper_ratio) ** 2
            * (flap_span_ratio - body_to_span_ratio)
            * (1 - flap_span_ratio - body_to_span_ratio)
        )

        SLE = (
            slat_chord_ratio
            * wing_area
            / (1 + taper_ratio)
            * slat_span_ratio
            * (2 - ((1 - taper_ratio) * (0.99 + body_to_span_ratio)))
        )
        dSLE_dSCR = (
            wing_area
            / (1 + taper_ratio)
            * slat_span_ratio
            * (2 - ((1 - taper_ratio) * (0.99 + body_to_span_ratio)))
        )

        dSLE_dWA = (
            slat_chord_ratio
            / (1 + taper_ratio)
            * slat_span_ratio
            * (2 - ((1 - taper_ratio) * (0.99 + body_to_span_ratio)))
        )

        dSLE_dSSR = (
            (slat_chord_ratio * wing_area)
            / (1 + taper_ratio)
            * (2 - ((1 - taper_ratio) * (0.99 + body_to_span_ratio)))
        )
        dSLE_dBTSR = (
            -(slat_chord_ratio * wing_area)
            / (1 + taper_ratio)
            * slat_span_ratio
            * (1 - taper_ratio)
        )
        dSLE_dTR = (
            (2 * slat_chord_ratio * wing_area * slat_span_ratio)
            / ((1 + taper_ratio) ** 2)
            * (0.99 + body_to_span_ratio - 1)
        )

        u2 = 2 * wing_loading / (RHO * CL_max_flaps_landing)
        VFLAP = 1.8 * (0.5921 * np.sqrt(u2))
        dVFLAP_dWL = (
            (1.8 * 0.5921) * (1 / np.sqrt(u2)) * (1 / (RHO * CL_max_flaps_landing))
        )
        dVFLAP_drho = (
            -(1.8 * 0.5921)
            * (1 / np.sqrt(u2))
            * (wing_loading / (RHO**2 * CL_max_flaps_landing))
        )
        dVFLAP_dCMFL = (
            -(1.8 * 0.5921)
            * (1 / np.sqrt(u2))
            * (wing_loading / (RHO * CL_max_flaps_landing**2))
        )

        # Slat Mass
        J['slat_mass', Aircraft.Wing.SLAT_CHORD_RATIO] = (
            3.28 * 1.13 * (SLE**0.13) * dSLE_dSCR / GRAV_ENGLISH_LBM
        )
        J['slat_mass', Aircraft.Wing.AREA] = (
            3.28 * 1.13 * (SLE**0.13) * dSLE_dWA / GRAV_ENGLISH_LBM
        )
        J['slat_mass', Aircraft.Wing.SLAT_SPAN_RATIO] = (
            3.28 * 1.13 * (SLE**0.13) * dSLE_dSSR / GRAV_ENGLISH_LBM
        )
        J['slat_mass', Aircraft.Wing.TAPER_RATIO] = (
            3.28 * 1.13 * (SLE**0.13) * dSLE_dTR / GRAV_ENGLISH_LBM
        )
        J['slat_mass', Aircraft.Wing.SPAN] = (
            3.28 * 1.13 * (SLE**0.13) * dSLE_dBTSR * dBTSR_dwingspan / GRAV_ENGLISH_LBM
        )
        J['slat_mass', Aircraft.Wing.THICKNESS_TO_CHORD_ROOT] = (
            3.28 * 1.13 * (SLE**0.13) * dSLE_dBTSR * dBTSR_dTCRR / GRAV_ENGLISH_LBM
        )
        J['slat_mass', Aircraft.Wing.CENTER_CHORD] = (
            3.28 * 1.13 * (SLE**0.13) * dSLE_dBTSR * dBTSR_dCC / GRAV_ENGLISH_LBM
        )
        J['slat_mass', Aircraft.Fuselage.AVG_DIAMETER] = (
            3.28 * 1.13 * (SLE**0.13) * dSLE_dBTSR * dBTSR_dCW / GRAV_ENGLISH_LBM
        )

        # Flap Mass
        if flap_type is FlapType.PLAIN:
            # c_wt_trend_high_lift * (VFLAP/100.)**2*SFLAP*num_flaps**(-.5)
            J["flap_mass", Aircraft.Wing.HIGH_LIFT_MASS_COEFFICIENT] = (
                (VFLAP / 100) ** 2 * SFLAP * num_flaps ** (-0.5) / GRAV_ENGLISH_LBM
            )
            J["flap_mass", Aircraft.Wing.LOADING] = (
                c_mass_trend_high_lift
                * (2 * VFLAP / 100**2)
                * dVFLAP_dWL
                * SFLAP
                * num_flaps ** (-0.5)
                / GRAV_ENGLISH_LBM
            )
            J["flap_mass", "density"] = (
                c_mass_trend_high_lift
                * (2 * VFLAP / 100**2)
                * dVFLAP_drho
                * SFLAP
                * num_flaps ** (-0.5)
                / GRAV_ENGLISH_LBM
            )
            J["flap_mass", Mission.Landing.LIFT_COEFFICIENT_MAX] = (
                c_mass_trend_high_lift
                * (2 * VFLAP / 100**2)
                * dVFLAP_dCMFL
                * SFLAP
                * num_flaps ** (-0.5)
                / GRAV_ENGLISH_LBM
            )
            J["flap_mass", Aircraft.Wing.FLAP_CHORD_RATIO] = (
                c_mass_trend_high_lift
                * (VFLAP / 100) ** 2
                * dSFLAP_dFCR
                * num_flaps ** (-0.5)
                / GRAV_ENGLISH_LBM
            )
            J["flap_mass", Aircraft.Wing.AREA] = (
                c_mass_trend_high_lift
                * (VFLAP / 100) ** 2
                * dSFLAP_dWA
                * num_flaps ** (-0.5)
                / GRAV_ENGLISH_LBM
            )
            J["flap_mass", Aircraft.Wing.FLAP_SPAN_RATIO] = (
                c_mass_trend_high_lift
                * (VFLAP / 100) ** 2
                * dSFLAP_dFSR
                * num_flaps ** (-0.5)
                / GRAV_ENGLISH_LBM
            )
            J["flap_mass", Aircraft.Wing.TAPER_RATIO] = (
                c_mass_trend_high_lift
                * (VFLAP / 100) ** 2
                * dSFLAP_dTR
                * num_flaps ** (-0.5)
                / GRAV_ENGLISH_LBM
            )
            J["flap_mass", Aircraft.Wing.SPAN] = (
                c_mass_trend_high_lift
                * (VFLAP / 100) ** 2
                * dSFLAP_dBTSR
                * dBTSR_dwingspan
                * num_flaps ** (-0.5)
                / GRAV_ENGLISH_LBM
            )

            J["flap_mass", Aircraft.Wing.THICKNESS_TO_CHORD_ROOT] = (
                c_mass_trend_high_lift
                * (VFLAP / 100) ** 2
                * dSFLAP_dBTSR
                * dBTSR_dTCRR
                * num_flaps ** (-0.5)
                / GRAV_ENGLISH_LBM
            )

            J["flap_mass", Aircraft.Wing.CENTER_CHORD] = (
                c_mass_trend_high_lift
                * (VFLAP / 100) ** 2
                * dSFLAP_dBTSR
                * dBTSR_dCC
                * num_flaps ** (-0.5)
                / GRAV_ENGLISH_LBM
            )
            J["flap_mass", Aircraft.Fuselage.AVG_DIAMETER] = (
                c_mass_trend_high_lift
                * (VFLAP / 100) ** 2
                * dSFLAP_dBTSR
                * dBTSR_dCW
                * num_flaps ** (-0.5)
                / GRAV_ENGLISH_LBM
            )
        elif flap_type is FlapType.SPLIT:
            if VFLAP > 160:
                # c_wt_trend_high_lift*SFLAP*(VFLAP**2.195)/45180.
                J["flap_mass", Aircraft.Wing.HIGH_LIFT_MASS_COEFFICIENT] = (
                    SFLAP * (VFLAP**2.195) / 45180.0 / GRAV_ENGLISH_LBM
                )
                J["flap_mass", Aircraft.Wing.LOADING] = (
                    c_mass_trend_high_lift
                    * SFLAP
                    * (2.195 * VFLAP**1.195 * dVFLAP_dWL)
                    / 45180.0
                    / GRAV_ENGLISH_LBM
                )
                J["flap_mass", "density"] = (
                    c_mass_trend_high_lift
                    * SFLAP
                    * (2.195 * VFLAP**1.195 * dVFLAP_drho)
                    / 45180.0
                    / GRAV_ENGLISH_LBM
                )

                J["flap_mass", Mission.Landing.LIFT_COEFFICIENT_MAX] = (
                    c_mass_trend_high_lift
                    * SFLAP
                    * (2.195 * VFLAP**1.195 * dVFLAP_dCMFL)
                    / 45180.0
                    / GRAV_ENGLISH_LBM
                )

                J["flap_mass", Aircraft.Wing.FLAP_CHORD_RATIO] = (
                    c_mass_trend_high_lift
                    * dSFLAP_dFCR
                    * (VFLAP**2.195)
                    / 45180.0
                    / GRAV_ENGLISH_LBM
                )

                J["flap_mass", Aircraft.Wing.AREA] = (
                    c_mass_trend_high_lift
                    * dSFLAP_dWA
                    * (VFLAP**2.195)
                    / 45180.0
                    / GRAV_ENGLISH_LBM
                )

                J["flap_mass", Aircraft.Wing.FLAP_SPAN_RATIO] = (
                    c_mass_trend_high_lift
                    * dSFLAP_dFSR
                    * (VFLAP**2.195)
                    / 45180.0
                    / GRAV_ENGLISH_LBM
                )

                J["flap_mass", Aircraft.Wing.TAPER_RATIO] = (
                    c_mass_trend_high_lift
                    * dSFLAP_dTR
                    * (VFLAP**2.195)
                    / 45180.0
                    / GRAV_ENGLISH_LBM
                )
                J["flap_mass", Aircraft.Wing.SPAN] = (
                    c_mass_trend_high_lift
                    * dSFLAP_dBTSR
                    * dBTSR_dwingspan
                    * (VFLAP**2.195)
                    / 45180.0
                    / GRAV_ENGLISH_LBM
                )

                J["flap_mass", Aircraft.Wing.THICKNESS_TO_CHORD_ROOT] = (
                    c_mass_trend_high_lift
                    * dSFLAP_dBTSR
                    * dBTSR_dTCRR
                    * (VFLAP**2.195)
                    / 45180.0
                    / GRAV_ENGLISH_LBM
                )

                J["flap_mass", Aircraft.Wing.CENTER_CHORD] = (
                    c_mass_trend_high_lift
                    * dSFLAP_dBTSR
                    * dBTSR_dCC
                    * (VFLAP**2.195)
                    / 45180.0
                    / GRAV_ENGLISH_LBM
                )

                J["flap_mass", Aircraft.Fuselage.AVG_DIAMETER] = (
                    c_mass_trend_high_lift
                    * dSFLAP_dBTSR
                    * dBTSR_dCW
                    * (VFLAP**2.195)
                    / 45180.0
                    / GRAV_ENGLISH_LBM
                )
            else:
                # c_wt_trend_high_lift*SFLAP*0.369*VFLAP**0.2733
                J["flap_mass", Aircraft.Wing.HIGH_LIFT_MASS_COEFFICIENT] = (
                    SFLAP * 0.369 * VFLAP**0.2733 / GRAV_ENGLISH_LBM
                )
                J["flap_mass", Aircraft.Wing.LOADING] = (
                    c_mass_trend_high_lift
                    * SFLAP
                    * 0.369
                    * (0.2733 * VFLAP ** (-0.7267) * dVFLAP_dWL)
                    / GRAV_ENGLISH_LBM
                )
                J["flap_mass", "density"] = (
                    c_mass_trend_high_lift
                    * SFLAP
                    * 0.369
                    * (0.2733 * VFLAP ** (-0.7267) * dVFLAP_drho)
                    / GRAV_ENGLISH_LBM
                )

                J["flap_mass", Mission.Landing.LIFT_COEFFICIENT_MAX] = (
                    c_mass_trend_high_lift
                    * SFLAP
                    * 0.369
                    * (0.2733 * VFLAP ** (-0.7267) * dVFLAP_dCMFL)
                    / GRAV_ENGLISH_LBM
                )

                J["flap_mass", Aircraft.Wing.FLAP_CHORD_RATIO] = (
                    c_mass_trend_high_lift
                    * dSFLAP_dFCR
                    * 0.369
                    * VFLAP**0.2733
                    / GRAV_ENGLISH_LBM
                )

                J["flap_mass", Aircraft.Wing.AREA] = (
                    c_mass_trend_high_lift
                    * dSFLAP_dWA
                    * 0.369
                    * VFLAP**0.2733
                    / GRAV_ENGLISH_LBM
                )

                J["flap_mass", Aircraft.Wing.FLAP_SPAN_RATIO] = (
                    c_mass_trend_high_lift
                    * dSFLAP_dFSR
                    * 0.369
                    * VFLAP**0.2733
                    / GRAV_ENGLISH_LBM
                )

                J["flap_mass", Aircraft.Wing.TAPER_RATIO] = (
                    c_mass_trend_high_lift
                    * dSFLAP_dTR
                    * 0.369
                    * VFLAP**0.2733
                    / GRAV_ENGLISH_LBM
                )
                J["flap_mass", Aircraft.Wing.SPAN] = (
                    c_mass_trend_high_lift
                    * dSFLAP_dBTSR
                    * dBTSR_dwingspan
                    * 0.369
                    * VFLAP**0.2733
                    / GRAV_ENGLISH_LBM
                )

                J["flap_mass", Aircraft.Wing.THICKNESS_TO_CHORD_ROOT] = (
                    c_mass_trend_high_lift
                    * dSFLAP_dBTSR
                    * dBTSR_dTCRR
                    * 0.369
                    * VFLAP**0.2733
                    / GRAV_ENGLISH_LBM
                )

                J["flap_mass", Aircraft.Wing.CENTER_CHORD] = (
                    c_mass_trend_high_lift
                    * dSFLAP_dBTSR
                    * dBTSR_dCC
                    * 0.369
                    * VFLAP**0.2733
                    / GRAV_ENGLISH_LBM
                )

                J["flap_mass", Aircraft.Fuselage.AVG_DIAMETER] = (
                    c_mass_trend_high_lift
                    * dSFLAP_dBTSR
                    * dBTSR_dCW
                    * 0.369
                    * VFLAP**0.2733
                    / GRAV_ENGLISH_LBM
                )

        elif (
            flap_type is FlapType.SINGLE_SLOTTED
            or flap_type is FlapType.DOUBLE_SLOTTED
            or flap_type is FlapType.TRIPLE_SLOTTED
        ):
            # c_wt_trend_high_lift*(VFLAP/100.)**2*SFLAP*num_flaps**.5
            J["flap_mass", Aircraft.Wing.HIGH_LIFT_MASS_COEFFICIENT] = (
                (VFLAP / 100.0) ** 2 * SFLAP * num_flaps**0.5 / GRAV_ENGLISH_LBM
            )
            J["flap_mass", Aircraft.Wing.LOADING] = (
                c_mass_trend_high_lift
                * (2 * VFLAP / 100**2)
                * dVFLAP_dWL
                * SFLAP
                * num_flaps**0.5
                / GRAV_ENGLISH_LBM
            )
            J["flap_mass", "density"] = (
                c_mass_trend_high_lift
                * (2 * VFLAP / 100**2)
                * dVFLAP_drho
                * SFLAP
                * num_flaps**0.5
                / GRAV_ENGLISH_LBM
            )
            J["flap_mass", Mission.Landing.LIFT_COEFFICIENT_MAX] = (
                c_mass_trend_high_lift
                * (2 * VFLAP / 100**2)
                * dVFLAP_dCMFL
                * SFLAP
                * num_flaps**0.5
                / GRAV_ENGLISH_LBM
            )
            J["flap_mass", Aircraft.Wing.FLAP_CHORD_RATIO] = (
                c_mass_trend_high_lift
                * (VFLAP / 100.0) ** 2
                * dSFLAP_dFCR
                * num_flaps**0.5
                / GRAV_ENGLISH_LBM
            )
            J["flap_mass", Aircraft.Wing.AREA] = (
                c_mass_trend_high_lift
                * (VFLAP / 100.0) ** 2
                * dSFLAP_dWA
                * num_flaps**0.5
                / GRAV_ENGLISH_LBM
            )
            J["flap_mass", Aircraft.Wing.FLAP_SPAN_RATIO] = (
                c_mass_trend_high_lift
                * (VFLAP / 100.0) ** 2
                * dSFLAP_dFSR
                * num_flaps**0.5
                / GRAV_ENGLISH_LBM
            )
            J["flap_mass", Aircraft.Wing.TAPER_RATIO] = (
                c_mass_trend_high_lift
                * (VFLAP / 100.0) ** 2
                * dSFLAP_dTR
                * num_flaps**0.5
                / GRAV_ENGLISH_LBM
            )
            J["flap_mass", Aircraft.Wing.SPAN] = (
                c_mass_trend_high_lift
                * (VFLAP / 100.0) ** 2
                * dSFLAP_dBTSR
                * dBTSR_dwingspan
                * num_flaps**0.5
                / GRAV_ENGLISH_LBM
            )

            J["flap_mass", Aircraft.Wing.THICKNESS_TO_CHORD_ROOT] = (
                c_mass_trend_high_lift
                * (VFLAP / 100.0) ** 2
                * dSFLAP_dBTSR
                * dBTSR_dTCRR
                * num_flaps**0.5
                / GRAV_ENGLISH_LBM
            )

            J["flap_mass", Aircraft.Wing.CENTER_CHORD] = (
                c_mass_trend_high_lift
                * (VFLAP / 100.0) ** 2
                * dSFLAP_dBTSR
                * dBTSR_dCC
                * num_flaps**0.5
                / GRAV_ENGLISH_LBM
            )
            J["flap_mass", Aircraft.Fuselage.AVG_DIAMETER] = (
                c_mass_trend_high_lift
                * (VFLAP / 100.0) ** 2
                * dSFLAP_dBTSR
                * dBTSR_dCW
                * num_flaps**0.5
                / GRAV_ENGLISH_LBM
            )
        elif (
            flap_type is FlapType.FOWLER or flap_type is FlapType.DOUBLE_SLOTTED_FOWLER
        ):
            # c_wt_trend_high_lift * (VFLAP/100.)**2.38*SFLAP**1.19/(num_flaps**.595)
            J["flap_mass", Aircraft.Wing.HIGH_LIFT_MASS_COEFFICIENT] = (
                (VFLAP / 100.0) ** 2.38
                * SFLAP**1.19
                / (num_flaps**0.595)
                / GRAV_ENGLISH_LBM
            )
            J["flap_mass", Aircraft.Wing.LOADING] = (
                c_mass_trend_high_lift
                * (2.38 * VFLAP**1.38 / 100.0**2.38)
                * dVFLAP_dWL
                * SFLAP**1.19
                / (num_flaps**0.595)
                / GRAV_ENGLISH_LBM
            )
            J["flap_mass", "density"] = (
                c_mass_trend_high_lift
                * (2.38 * VFLAP**1.38 / 100.0**2.38)
                * dVFLAP_drho
                * SFLAP**1.19
                / (num_flaps**0.595)
                / GRAV_ENGLISH_LBM
            )
            J["flap_mass", Mission.Landing.LIFT_COEFFICIENT_MAX] = (
                c_mass_trend_high_lift
                * (2.38 * VFLAP**1.38 / 100.0**2.38)
                * dVFLAP_dCMFL
                * SFLAP**1.19
                / (num_flaps**0.595)
                / GRAV_ENGLISH_LBM
            )
            J["flap_mass", Aircraft.Wing.FLAP_CHORD_RATIO] = (
                c_mass_trend_high_lift
                * (VFLAP / 100.0) ** 2.38
                * (1.19 * SFLAP**0.19)
                * dSFLAP_dFCR
                / (num_flaps**0.595)
                / GRAV_ENGLISH_LBM
            )
            J["flap_mass", Aircraft.Wing.AREA] = (
                c_mass_trend_high_lift
                * (VFLAP / 100.0) ** 2.38
                * (1.19 * SFLAP**0.19)
                * dSFLAP_dWA
                / (num_flaps**0.595)
                / GRAV_ENGLISH_LBM
            )
            J["flap_mass", Aircraft.Wing.FLAP_SPAN_RATIO] = (
                c_mass_trend_high_lift
                * (VFLAP / 100.0) ** 2.38
                * (1.19 * SFLAP**0.19)
                * dSFLAP_dFSR
                / (num_flaps**0.595)
                / GRAV_ENGLISH_LBM
            )
            J["flap_mass", Aircraft.Wing.TAPER_RATIO] = (
                c_mass_trend_high_lift
                * (VFLAP / 100.0) ** 2.38
                * (1.19 * SFLAP**0.19)
                * dSFLAP_dTR
                / (num_flaps**0.595)
                / GRAV_ENGLISH_LBM
            )
            J["flap_mass", Aircraft.Wing.SPAN] = (
                c_mass_trend_high_lift
                * (VFLAP / 100.0) ** 2.38
                * (1.19 * SFLAP**0.19)
                * dSFLAP_dBTSR
                * dBTSR_dwingspan
                / (num_flaps**0.595)
                / GRAV_ENGLISH_LBM
            )

            J["flap_mass", Aircraft.Wing.THICKNESS_TO_CHORD_ROOT] = (
                c_mass_trend_high_lift
                * (VFLAP / 100.0) ** 2.38
                * (1.19 * SFLAP**0.19)
                * dSFLAP_dBTSR
                * dBTSR_dTCRR
                / (num_flaps**0.595)
                / GRAV_ENGLISH_LBM
            )

            J["flap_mass", Aircraft.Wing.CENTER_CHORD] = (
                c_mass_trend_high_lift
                * (VFLAP / 100.0) ** 2.38
                * (1.19 * SFLAP**0.19)
                * dSFLAP_dBTSR
                * dBTSR_dCC
                / (num_flaps**0.595)
                / GRAV_ENGLISH_LBM
            )
            J["flap_mass", Aircraft.Fuselage.AVG_DIAMETER] = (
                c_mass_trend_high_lift
                * (VFLAP / 100.0) ** 2.38
                * (1.19 * SFLAP**0.19)
                * dSFLAP_dBTSR
                * dBTSR_dCW
                / (num_flaps**0.595)
                / GRAV_ENGLISH_LBM
            )

        J[Aircraft.Wing.HIGH_LIFT_MASS, Aircraft.Wing.HIGH_LIFT_MASS_COEFFICIENT] = J[
            "flap_mass", Aircraft.Wing.HIGH_LIFT_MASS_COEFFICIENT
        ]

        J[Aircraft.Wing.HIGH_LIFT_MASS, Aircraft.Wing.LOADING] = J[
            "flap_mass", Aircraft.Wing.LOADING
        ]
        J[Aircraft.Wing.HIGH_LIFT_MASS, "density"] = J["flap_mass", "density"]

        J[Aircraft.Wing.HIGH_LIFT_MASS, Mission.Landing.LIFT_COEFFICIENT_MAX] = J[
            "flap_mass", Mission.Landing.LIFT_COEFFICIENT_MAX
        ]

        J[Aircraft.Wing.HIGH_LIFT_MASS, Aircraft.Wing.FLAP_CHORD_RATIO] = J[
            "flap_mass", Aircraft.Wing.FLAP_CHORD_RATIO
        ]

        J[Aircraft.Wing.HIGH_LIFT_MASS, Aircraft.Wing.SLAT_CHORD_RATIO] = J[
            'slat_mass', Aircraft.Wing.SLAT_CHORD_RATIO
        ]

        J[Aircraft.Wing.HIGH_LIFT_MASS, Aircraft.Wing.AREA] = (
            J["flap_mass", Aircraft.Wing.AREA] + J['slat_mass', Aircraft.Wing.AREA]
        )

        J[Aircraft.Wing.HIGH_LIFT_MASS, Aircraft.Wing.FLAP_SPAN_RATIO] = J[
            "flap_mass", Aircraft.Wing.FLAP_SPAN_RATIO
        ]

        J[Aircraft.Wing.HIGH_LIFT_MASS, Aircraft.Wing.SLAT_SPAN_RATIO] = J[
            'slat_mass', Aircraft.Wing.SLAT_SPAN_RATIO
        ]

        J[Aircraft.Wing.HIGH_LIFT_MASS, Aircraft.Wing.TAPER_RATIO] = (
            J["flap_mass", Aircraft.Wing.TAPER_RATIO]
            + J['slat_mass', Aircraft.Wing.TAPER_RATIO]
        )

        J[Aircraft.Wing.HIGH_LIFT_MASS, Aircraft.Wing.SPAN] = (
            J["flap_mass", Aircraft.Wing.SPAN] + J['slat_mass', Aircraft.Wing.SPAN]
        )

        J[Aircraft.Wing.HIGH_LIFT_MASS, Aircraft.Wing.THICKNESS_TO_CHORD_ROOT] = (
            J["flap_mass", Aircraft.Wing.THICKNESS_TO_CHORD_ROOT]
            + J['slat_mass', Aircraft.Wing.THICKNESS_TO_CHORD_ROOT]
        )

        J[Aircraft.Wing.HIGH_LIFT_MASS, Aircraft.Wing.CENTER_CHORD] = (
            J["flap_mass", Aircraft.Wing.CENTER_CHORD]
            + J['slat_mass', Aircraft.Wing.CENTER_CHORD]
        )

        J[Aircraft.Wing.HIGH_LIFT_MASS, Aircraft.Fuselage.AVG_DIAMETER] = (
            J["flap_mass", Aircraft.Fuselage.AVG_DIAMETER]
            + J['slat_mass', Aircraft.Fuselage.AVG_DIAMETER]
        )


class ControlMass(om.ExplicitComponent):
    """
    Computation of total mass of cockpit controls, fixed wing controls, and SAS,
    and mass of surface controls.
    """

    def setup(self):
<<<<<<< HEAD
        add_aviary_input(self, Aircraft.Wing.SURFACE_CONTROL_MASS_COEFFICIENT)
        add_aviary_input(self, Aircraft.Wing.AREA)
        add_aviary_input(self, Mission.Design.GROSS_MASS)
        add_aviary_input(self, Aircraft.Wing.ULTIMATE_LOAD_FACTOR)
        self.add_input("min_dive_vel", val=700, units="kn", desc="VDMIN: dive velocity")
        add_aviary_input(self, Aircraft.Design.COCKPIT_CONTROL_MASS_COEFFICIENT)
        add_aviary_input(self, Aircraft.Controls.STABILITY_AUGMENTATION_SYSTEM_MASS)
        add_aviary_input(self, Aircraft.Controls.COCKPIT_CONTROL_MASS_SCALER)
        add_aviary_input(self, Aircraft.Wing.SURFACE_CONTROL_MASS_SCALER)
        add_aviary_input(
            self, Aircraft.Controls.STABILITY_AUGMENTATION_SYSTEM_MASS_SCALER
        )
        add_aviary_input(self, Aircraft.Controls.CONTROL_MASS_INCREMENT)

        add_aviary_output(self, Aircraft.Controls.TOTAL_MASS)
        add_aviary_output(self, Aircraft.Wing.SURFACE_CONTROL_MASS)
=======
        add_aviary_input(
            self, Aircraft.Wing.SURFACE_CONTROL_MASS_COEFFICIENT, units='unitless')
        add_aviary_input(self, Aircraft.Wing.AREA, units='ft**2')
        add_aviary_input(self, Mission.Design.GROSS_MASS, units='lbm')
        add_aviary_input(self, Aircraft.Wing.ULTIMATE_LOAD_FACTOR, units='unitless')
        self.add_input("min_dive_vel", val=700, units="kn", desc="VDMIN: dive velocity")
        add_aviary_input(self, Aircraft.Design.COCKPIT_CONTROL_MASS_COEFFICIENT,
                         units='unitless')
        add_aviary_input(self, Aircraft.Controls.STABILITY_AUGMENTATION_SYSTEM_MASS,
                         units='lbm')
        add_aviary_input(self, Aircraft.Controls.COCKPIT_CONTROL_MASS_SCALER,
                         units='unitless')
        add_aviary_input(self, Aircraft.Wing.SURFACE_CONTROL_MASS_SCALER,
                         units='unitless')
        add_aviary_input(self, Aircraft.Controls.STABILITY_AUGMENTATION_SYSTEM_MASS_SCALER,
                         units='unitless')
        add_aviary_input(self, Aircraft.Controls.CONTROL_MASS_INCREMENT, units='lbm')

        add_aviary_output(self, Aircraft.Controls.TOTAL_MASS, units='lbm')
        add_aviary_output(self, Aircraft.Wing.SURFACE_CONTROL_MASS, units='lbm')
>>>>>>> 57f43fa3

        self.declare_partials(Aircraft.Controls.TOTAL_MASS, "*")
        self.declare_partials(
            Aircraft.Wing.SURFACE_CONTROL_MASS,
            [
                Aircraft.Wing.SURFACE_CONTROL_MASS_COEFFICIENT,
                Aircraft.Wing.AREA,
                Mission.Design.GROSS_MASS,
                Aircraft.Wing.ULTIMATE_LOAD_FACTOR,
                "min_dive_vel",
                Aircraft.Design.COCKPIT_CONTROL_MASS_COEFFICIENT,
            ],
        )

    def compute(self, inputs, outputs):
        c_mass_trend_wing_control = inputs[
            Aircraft.Wing.SURFACE_CONTROL_MASS_COEFFICIENT
        ]

        wing_area = inputs[Aircraft.Wing.AREA]
        gross_wt_initial = inputs[Mission.Design.GROSS_MASS] * GRAV_ENGLISH_LBM
        ULF = inputs[Aircraft.Wing.ULTIMATE_LOAD_FACTOR]

        c_mass_trend_cockpit_control = inputs[
            Aircraft.Design.COCKPIT_CONTROL_MASS_COEFFICIENT
        ]

        stab_aug_wt = (
            inputs[Aircraft.Controls.STABILITY_AUGMENTATION_SYSTEM_MASS]
            * GRAV_ENGLISH_LBM
        )
        CK15 = inputs[Aircraft.Controls.COCKPIT_CONTROL_MASS_SCALER]
        CK18 = inputs[Aircraft.Wing.SURFACE_CONTROL_MASS_SCALER]
        CK19 = inputs[Aircraft.Controls.STABILITY_AUGMENTATION_SYSTEM_MASS_SCALER]
        delta_control_wt = (
            inputs[Aircraft.Controls.CONTROL_MASS_INCREMENT] * GRAV_ENGLISH_LBM
        )
        min_dive_vel = inputs["min_dive_vel"]

        dive_param = (1.15 * min_dive_vel) ** 2 / 391.0

        intermediate_control_wt = (
            c_mass_trend_wing_control
            * wing_area**0.317
            * (gross_wt_initial / 1000.0) ** 0.602
            * ULF**0.525
            * dive_param**0.345
        )
        cockpit_control_wt = (
            c_mass_trend_cockpit_control * (gross_wt_initial / 1000.0) ** 0.41
        )
        wing_control_wt = intermediate_control_wt - cockpit_control_wt
        outputs[Aircraft.Wing.SURFACE_CONTROL_MASS] = wing_control_wt / GRAV_ENGLISH_LBM
        stab_control_wt = stab_aug_wt

        outputs[Aircraft.Controls.TOTAL_MASS] = (
            CK15 * cockpit_control_wt
            + CK18 * wing_control_wt
            + CK19 * stab_control_wt
            + delta_control_wt
        ) / GRAV_ENGLISH_LBM

    def compute_partials(self, inputs, J):
        c_mass_trend_wing_control = inputs[
            Aircraft.Wing.SURFACE_CONTROL_MASS_COEFFICIENT
        ]

        wing_area = inputs[Aircraft.Wing.AREA]
        gross_wt_initial = inputs[Mission.Design.GROSS_MASS] * GRAV_ENGLISH_LBM
        ULF = inputs[Aircraft.Wing.ULTIMATE_LOAD_FACTOR]

        c_mass_trend_cockpit_control = inputs[
            Aircraft.Design.COCKPIT_CONTROL_MASS_COEFFICIENT
        ]

        stab_aug_wt = inputs[Aircraft.Controls.STABILITY_AUGMENTATION_SYSTEM_MASS]
        CK15 = inputs[Aircraft.Controls.COCKPIT_CONTROL_MASS_SCALER]
        CK18 = inputs[Aircraft.Wing.SURFACE_CONTROL_MASS_SCALER]
        CK19 = inputs[Aircraft.Controls.STABILITY_AUGMENTATION_SYSTEM_MASS_SCALER]
        delta_control_wt = (
            inputs[Aircraft.Controls.CONTROL_MASS_INCREMENT] * GRAV_ENGLISH_LBM
        )
        min_dive_vel = inputs["min_dive_vel"]

        dive_param = (1.15 * min_dive_vel) ** 2 / 391.0

        intermediate_control_wt = (
            c_mass_trend_wing_control
            * wing_area**0.317
            * (gross_wt_initial / 1000.0) ** 0.602
            * ULF**0.525
            * dive_param**0.345
        )
        cockpit_control_wt = (
            c_mass_trend_cockpit_control * (gross_wt_initial / 1000.0) ** 0.41
        )
        wing_control_wt = intermediate_control_wt - cockpit_control_wt
        dSCW_dSWCC = (
            wing_area**0.317
            * (gross_wt_initial / 1000.0) ** 0.602
            * ULF**0.525
            * dive_param**0.345
        )
        dSCW_dWA = 0.317 * (
            c_mass_trend_wing_control
            * wing_area ** (0.317 - 1)
            * (gross_wt_initial / 1000.0) ** 0.602
            * ULF**0.525
            * dive_param**0.345
        )
        dSCW_dWG = 0.602 * c_mass_trend_wing_control * wing_area**0.317 * (
            gross_wt_initial / 1000.0
        ) ** (0.602 - 1) * (
            1 / 1000
        ) * ULF**0.525 * dive_param**0.345 - 0.41 * c_mass_trend_cockpit_control * (
            gross_wt_initial / 1000.0
        ) ** (
            0.41 - 1
        ) * (
            1 / 1000
        )
        dSCW_dULF = (
            0.525
            * c_mass_trend_wing_control
            * wing_area**0.317
            * (gross_wt_initial / 1000.0) ** 0.602
            * ULF ** (0.525 - 1)
            * dive_param**0.345
        )
        dSCW_dMDV = (
            0.345
            * c_mass_trend_wing_control
            * wing_area**0.317
            * (gross_wt_initial / 1000.0) ** 0.602
            * ULF**0.525
            * dive_param ** (0.345 - 1)
            * 2
            * 1.15
            * min_dive_vel
            * 1.15
            / 391
        )
        dSCW_dCCWC = -((gross_wt_initial / 1000.0) ** 0.41)

        J[
            Aircraft.Wing.SURFACE_CONTROL_MASS,
            Aircraft.Wing.SURFACE_CONTROL_MASS_COEFFICIENT,
        ] = (
            dSCW_dSWCC / GRAV_ENGLISH_LBM
        )

        J[
            Aircraft.Controls.TOTAL_MASS, Aircraft.Wing.SURFACE_CONTROL_MASS_COEFFICIENT
        ] = (CK18 * dSCW_dSWCC / GRAV_ENGLISH_LBM)

        J[Aircraft.Wing.SURFACE_CONTROL_MASS, Aircraft.Wing.AREA] = (
            dSCW_dWA / GRAV_ENGLISH_LBM
        )

        J[Aircraft.Controls.TOTAL_MASS, Aircraft.Wing.AREA] = (
            CK18 * dSCW_dWA / GRAV_ENGLISH_LBM
        )

        J[Aircraft.Wing.SURFACE_CONTROL_MASS, Mission.Design.GROSS_MASS] = dSCW_dWG

        J[Aircraft.Controls.TOTAL_MASS, Mission.Design.GROSS_MASS] = (
            0.41
            * CK15
            * (
                c_mass_trend_cockpit_control
                * (gross_wt_initial / 1000.0) ** (0.41 - 1)
                * (1 / 1000)
            )
            + CK18 * dSCW_dWG
        )
        J[Aircraft.Wing.SURFACE_CONTROL_MASS, Aircraft.Wing.ULTIMATE_LOAD_FACTOR] = (
            dSCW_dULF / GRAV_ENGLISH_LBM
        )

        J[Aircraft.Controls.TOTAL_MASS, Aircraft.Wing.ULTIMATE_LOAD_FACTOR] = (
            CK18 * dSCW_dULF / GRAV_ENGLISH_LBM
        )
        J[Aircraft.Wing.SURFACE_CONTROL_MASS, "min_dive_vel"] = (
            dSCW_dMDV / GRAV_ENGLISH_LBM
        )
        J[Aircraft.Controls.TOTAL_MASS, "min_dive_vel"] = (
            CK18 * dSCW_dMDV / GRAV_ENGLISH_LBM
        )

        J[
            Aircraft.Wing.SURFACE_CONTROL_MASS,
            Aircraft.Design.COCKPIT_CONTROL_MASS_COEFFICIENT,
        ] = (
            dSCW_dCCWC / GRAV_ENGLISH_LBM
        )

        J[
            Aircraft.Controls.TOTAL_MASS,
            Aircraft.Design.COCKPIT_CONTROL_MASS_COEFFICIENT,
        ] = (
            CK15 * (gross_wt_initial / 1000.0) ** 0.41 + CK18 * dSCW_dCCWC
        ) / GRAV_ENGLISH_LBM

        J[
            Aircraft.Controls.TOTAL_MASS,
            Aircraft.Controls.STABILITY_AUGMENTATION_SYSTEM_MASS,
        ] = CK19

        J[
            Aircraft.Controls.TOTAL_MASS, Aircraft.Controls.COCKPIT_CONTROL_MASS_SCALER
        ] = (cockpit_control_wt / GRAV_ENGLISH_LBM)

        J[Aircraft.Controls.TOTAL_MASS, Aircraft.Wing.SURFACE_CONTROL_MASS_SCALER] = (
            wing_control_wt / GRAV_ENGLISH_LBM
        )

        J[
            Aircraft.Controls.TOTAL_MASS,
            Aircraft.Controls.STABILITY_AUGMENTATION_SYSTEM_MASS_SCALER,
        ] = stab_aug_wt
        J[Aircraft.Controls.TOTAL_MASS, Aircraft.Controls.CONTROL_MASS_INCREMENT] = 1


class GearMass(om.ExplicitComponent):
    """
    Computation of total mass of landing gear and mass of main landing gear.
    """

    def initialize(self):
        add_aviary_option(self, Aircraft.Engine.NUM_ENGINES)

    def setup(self):
        num_engine_type = len(self.options[Aircraft.Engine.NUM_ENGINES])

<<<<<<< HEAD
        add_aviary_input(self, Aircraft.Wing.VERTICAL_MOUNT_LOCATION)
        add_aviary_input(self, Aircraft.LandingGear.MASS_COEFFICIENT)
        add_aviary_input(self, Mission.Design.GROSS_MASS)
        add_aviary_input(self, Aircraft.LandingGear.MAIN_GEAR_MASS_COEFFICIENT)
        add_aviary_input(self, Aircraft.Nacelle.CLEARANCE_RATIO, shape=num_engine_type)
        add_aviary_input(self, Aircraft.Nacelle.AVG_DIAMETER, shape=num_engine_type)
=======
        add_aviary_input(self, Aircraft.Wing.VERTICAL_MOUNT_LOCATION, units='unitless')
        add_aviary_input(self, Aircraft.LandingGear.MASS_COEFFICIENT, units='unitless')
        add_aviary_input(self, Mission.Design.GROSS_MASS, units='lbm')
        add_aviary_input(self, Aircraft.LandingGear.MAIN_GEAR_MASS_COEFFICIENT,
                         units='unitless')
        add_aviary_input(self, Aircraft.Nacelle.CLEARANCE_RATIO,
                         shape=num_engine_type, units='unitless')
        add_aviary_input(self, Aircraft.Nacelle.AVG_DIAMETER,
                         shape=num_engine_type, units='ft')
>>>>>>> 57f43fa3

        add_aviary_output(self, Aircraft.LandingGear.TOTAL_MASS, units='lbm')
        add_aviary_output(self, Aircraft.LandingGear.MAIN_GEAR_MASS, units='lbm')

        self.declare_partials(
            Aircraft.LandingGear.TOTAL_MASS,
            [
                Aircraft.LandingGear.MASS_COEFFICIENT,
                Mission.Design.GROSS_MASS,
                Aircraft.Nacelle.CLEARANCE_RATIO,
                Aircraft.Nacelle.AVG_DIAMETER,
            ],
        )
        self.declare_partials(Aircraft.LandingGear.MAIN_GEAR_MASS, "*")

    def compute(self, inputs, outputs):
        wing_loc = inputs[Aircraft.Wing.VERTICAL_MOUNT_LOCATION]
        c_gear_mass = inputs[Aircraft.LandingGear.MASS_COEFFICIENT]
        gross_wt_initial = inputs[Mission.Design.GROSS_MASS] * GRAV_ENGLISH_LBM
        c_main_gear = inputs[Aircraft.LandingGear.MAIN_GEAR_MASS_COEFFICIENT]
        clearance_ratio = inputs[Aircraft.Nacelle.CLEARANCE_RATIO]
        nacelle_diam = inputs[Aircraft.Nacelle.AVG_DIAMETER]

        # When there are multiple engine types, use the largest required clearance
        # TODO this does not match variable description (e.g. clearance ratio of 1.0 is
        #      actually two nacelle diameters above ground)
        # Note: KSFunction for smooth derivatives.
        gear_height_temp = KSfunction.compute(
            (1.0 + clearance_ratio) * nacelle_diam, 50.0
        )

        # A minimum gear height of 6 feet is enforced here using a smoothing function to
        # prevent discontinuities in the function and it's derivatives.
        gear_height_temp = gear_height_temp[0]
        gear_height = gear_height_temp * sigmoidX(gear_height_temp, 6, 1 / 320.0)
        +6 * sigmoidX(gear_height_temp, 6, -1 / 320.0)

        # Low wing aircraft (defined as having the wing at the lowest position on the
        # fuselage) have a separate equation for calculating gear mass. A smoothing
        # function centered at a wing height of .5% smooths the equations between 0 and
        # 1%. The equations should produce no noticable difference between the stepwise
        # versions at 0% and at or above 1%.
        c_gear_mass_modified = (
            c_gear_mass * 0.85 * (1.0 + 0.1765 * gear_height / 6.0)
        ) * sigmoidX(wing_loc, 0.005, -0.01 / 320) + c_gear_mass * sigmoidX(
            wing_loc, 0.005, 0.01 / 320
        )

        landing_gear_wt = c_gear_mass_modified * gross_wt_initial

        outputs[Aircraft.LandingGear.TOTAL_MASS] = landing_gear_wt / GRAV_ENGLISH_LBM
        outputs[Aircraft.LandingGear.MAIN_GEAR_MASS] = (
            c_main_gear * landing_gear_wt / GRAV_ENGLISH_LBM
        )

    def compute_partials(self, inputs, J):
        c_gear_mass = inputs[Aircraft.LandingGear.MASS_COEFFICIENT]
        gross_wt_initial = inputs[Mission.Design.GROSS_MASS] * GRAV_ENGLISH_LBM
        c_main_gear = inputs[Aircraft.LandingGear.MAIN_GEAR_MASS_COEFFICIENT]
        wing_loc = inputs[Aircraft.Wing.VERTICAL_MOUNT_LOCATION]
        clearance_ratio = inputs[Aircraft.Nacelle.CLEARANCE_RATIO]
        nacelle_diam = inputs[Aircraft.Nacelle.AVG_DIAMETER]

        val = (1.0 + clearance_ratio) * nacelle_diam
        gear_height_temp = KSfunction.compute(val, 50.0)
        dKS, _ = KSfunction.derivatives(val, 50.0)

        gear_height_temp = gear_height_temp[0]
        gear_height = gear_height_temp * sigmoidX(gear_height_temp, 6, 1 / 320.0)
        +6 * sigmoidX(gear_height_temp, 6, -1 / 320.0)

        dLGW_dCGW = (
            (0.85 * (1.0 + 0.1765 * gear_height / 6.0))
            * sigmoidX(wing_loc, 0.005, -0.01 / 320.0)
            + sigmoidX(wing_loc, 0.005, 0.01 / 320.0)
        ) * gross_wt_initial

        dGH_dCR = (
            (
                sigmoidX(gear_height_temp, 6, 1 / 320.0) * nacelle_diam
                + gear_height_temp
                * dSigmoidXdx(gear_height_temp, 6, 1 / 320.0)
                * nacelle_diam
            )
            + (6 * dSigmoidXdx(gear_height_temp, 6, 1 / 320.0) * -nacelle_diam)
        ) * dKS

        dGH_dND = (
            sigmoidX(gear_height_temp, 6, 1 / 320.0) * (1 + clearance_ratio)
            + gear_height_temp
            * dSigmoidXdx(gear_height_temp, 6, 1 / 320.0)
            * (1 + clearance_ratio)
        ) * dKS + (
            6 * dSigmoidXdx(gear_height_temp, 6, 1 / 320.0) * (1 + clearance_ratio)
        )

        c_gear_mass_modified = (
            c_gear_mass * 0.85 * (1.0 + 0.1765 * gear_height / 6.0)
        ) * sigmoidX(wing_loc, 0.005, -0.01 / 320.0) + c_gear_mass * sigmoidX(
            wing_loc, 0.005, 0.01 / 320.0
        )

        dLGW_dCR = max(
            (c_gear_mass * 0.85 * 0.1765 / 6 * dGH_dCR * gross_wt_initial)
            * sigmoidX(wing_loc, 0.005, -0.01 / 320.0)
        )

        dLGW_dND = max(
            (c_gear_mass * 0.85 * 0.1765 / 6 * dGH_dND * gross_wt_initial)
            * sigmoidX(wing_loc, 0.005, -0.01 / 320.0)
        )

        J[Aircraft.LandingGear.TOTAL_MASS, Aircraft.LandingGear.MASS_COEFFICIENT] = (
            dLGW_dCGW / GRAV_ENGLISH_LBM
        )

        J[Aircraft.LandingGear.TOTAL_MASS, Aircraft.Nacelle.CLEARANCE_RATIO] = (
            dLGW_dCR / GRAV_ENGLISH_LBM
        )

        J[Aircraft.LandingGear.TOTAL_MASS, Aircraft.Nacelle.AVG_DIAMETER] = (
            dLGW_dND / GRAV_ENGLISH_LBM
        )

        J[Aircraft.LandingGear.TOTAL_MASS, Mission.Design.GROSS_MASS] = (
            c_gear_mass_modified
        )

        J[Aircraft.LandingGear.MAIN_GEAR_MASS, Aircraft.Nacelle.CLEARANCE_RATIO] = (
            c_main_gear * dLGW_dCR / GRAV_ENGLISH_LBM
        )

        J[Aircraft.LandingGear.MAIN_GEAR_MASS, Aircraft.Nacelle.AVG_DIAMETER] = (
            c_main_gear * dLGW_dND / GRAV_ENGLISH_LBM
        )

        J[
            Aircraft.LandingGear.MAIN_GEAR_MASS, Aircraft.LandingGear.MASS_COEFFICIENT
        ] = (
            c_main_gear * dLGW_dCGW * sigmoidX(wing_loc, 0.005, -0.01 / 320.0)
            + c_main_gear * gross_wt_initial * sigmoidX(wing_loc, 0.005, 0.01 / 320.0)
        ) / GRAV_ENGLISH_LBM

        J[
            Aircraft.LandingGear.MAIN_GEAR_MASS,
            Aircraft.LandingGear.MAIN_GEAR_MASS_COEFFICIENT,
        ] = (
            c_gear_mass_modified * gross_wt_initial / GRAV_ENGLISH_LBM
        )

        J[Aircraft.LandingGear.MAIN_GEAR_MASS, Mission.Design.GROSS_MASS] = (
            c_gear_mass_modified * c_main_gear
        )


class FixedMassGroup(om.Group):
    """
    Group of all fixed mass components for GASP-based mass.
    """

    def initialize(self):
        add_aviary_option(self, Aircraft.Electrical.HAS_HYBRID_SYSTEM)

    def setup(self):

        self.add_subsystem(
            "params",
            MassParameters(),
            promotes_inputs=[
                "max_mach",
            ]
            + ["aircraft:*"],
            promotes_outputs=[
                "c_strut_braced",
                "c_gear_loc",
                "half_sweep",
            ]
            + ["aircraft:*"],
        )

        self.add_subsystem(
            "payload",
            PayloadMass(),
            promotes_inputs=["aircraft:*"],
            promotes_outputs=[
                "payload_mass_des",
                "payload_mass_max",
            ]
            + ["aircraft:*"],
        )

        self.add_subsystem(
            "tail",
            TailMass(),
            promotes_inputs=[
                "min_dive_vel",
            ]
            + ["aircraft:*", "mission:*"],
            promotes_outputs=["aircraft:*"],
        )
        self.add_subsystem(
            "HL",
            HighLiftMass(),
            promotes_inputs=["density"] + ["aircraft:*", "mission:*"],
            promotes_outputs=["aircraft:*"],
        )

        self.add_subsystem(
            "controls",
            ControlMass(),
            promotes_inputs=[
                "min_dive_vel",
            ]
            + ["aircraft:*", "mission:*"],
            promotes_outputs=["aircraft:*"],
        )

        self.add_subsystem(
            "gear",
            GearMass(),
            promotes_inputs=["mission:*", "aircraft:*"],
            promotes_outputs=[
                Aircraft.LandingGear.MAIN_GEAR_MASS,
            ]
            + ["aircraft:*"],
        )

        has_hybrid_system = self.options[Aircraft.Electrical.HAS_HYBRID_SYSTEM]

        if has_hybrid_system:
            self.add_subsystem(
                "augmentation",
                ElectricAugmentationMass(),
                promotes_inputs=["aircraft:*"],
                promotes_outputs=[
                    "aug_mass",
                ],
            )

        self.add_subsystem(
            "engine",
            EngineMass(),
            promotes_inputs=["aircraft:*"]
            + [
                Aircraft.LandingGear.MAIN_GEAR_MASS,
            ],
            promotes_outputs=["wing_mounted_mass", "eng_comb_mass"] + ["aircraft:*"],
        )

        if has_hybrid_system:
            self.promotes(
                "engine",
                inputs=[
                    "aug_mass",
                ],
            )

        self.set_input_defaults("min_dive_vel", val=420, units="kn")<|MERGE_RESOLUTION|>--- conflicted
+++ resolved
@@ -42,17 +42,12 @@
             desc="EMM0: maximum operating Mach number",
         )
 
-<<<<<<< HEAD
-        add_aviary_input(self, Aircraft.Strut.ATTACHMENT_LOCATION_DIMENSIONLESS)
-=======
         add_aviary_input(self, Aircraft.Strut.ATTACHMENT_LOCATION_DIMENSIONLESS,
                          units='unitless')
->>>>>>> 57f43fa3
 
         add_aviary_input(self, Aircraft.LandingGear.MAIN_GEAR_LOCATION, units='unitless')
 
-<<<<<<< HEAD
-        add_aviary_output(self, Aircraft.Wing.MATERIAL_FACTOR)
+        add_aviary_output(self, Aircraft.Wing.MATERIAL_FACTOR, units='unitless')
         self.add_output(
             "c_strut_braced",
             val=0,
@@ -65,21 +60,18 @@
             units="unitless",
             desc="SKGEAR: landing gear location factor",
         )
-        add_aviary_output(self, Aircraft.Engine.POSITION_FACTOR, shape=num_engine_type)
+        add_aviary_output(
+            self,
+            Aircraft.Engine.POSITION_FACTOR,
+            shape=num_engine_type,
+            units='unitless'
+        )
         self.add_output(
-            "half_sweep", val=0, units="rad", desc="SWC2: wing chord half sweep angle"
-        )
-=======
-        add_aviary_output(self, Aircraft.Wing.MATERIAL_FACTOR, units='unitless')
-        self.add_output("c_strut_braced", val=0, units="unitless",
-                        desc="SKSTR: reduction in bending moment factor for strut braced wing")
-        self.add_output("c_gear_loc", val=0, units="unitless",
-                        desc="SKGEAR: landing gear location factor")
-        add_aviary_output(self, Aircraft.Engine.POSITION_FACTOR,
-                          shape=num_engine_type, units='unitless')
-        self.add_output("half_sweep", val=0, units="rad",
-                        desc="SWC2: wing chord half sweep angle")
->>>>>>> 57f43fa3
+            "half_sweep",
+            val=0,
+            units="rad",
+            desc="SWC2: wing chord half sweep angle"
+        )
 
         self.declare_partials(
             Aircraft.Wing.MATERIAL_FACTOR,
@@ -636,23 +628,6 @@
         num_engine_type = len(self.options[Aircraft.Engine.NUM_ENGINES])
         total_num_engines = self.options[Aircraft.Propulsion.TOTAL_NUM_ENGINES]
 
-<<<<<<< HEAD
-        add_aviary_input(self, Aircraft.Engine.MASS_SPECIFIC, shape=num_engine_type)
-        add_aviary_input(self, Aircraft.Engine.SCALED_SLS_THRUST, shape=num_engine_type)
-        add_aviary_input(self, Aircraft.Nacelle.MASS_SPECIFIC, shape=num_engine_type)
-        add_aviary_input(self, Aircraft.Nacelle.SURFACE_AREA, shape=num_engine_type)
-        add_aviary_input(self, Aircraft.Engine.PYLON_FACTOR, shape=num_engine_type)
-        add_aviary_input(
-            self,
-            Aircraft.Engine.ADDITIONAL_MASS_FRACTION,
-            val=np.full(num_engine_type, 0.14),
-        )
-        add_aviary_input(self, Aircraft.Engine.MASS_SCALER, shape=num_engine_type)
-        add_aviary_input(self, Aircraft.Propulsion.MISC_MASS_SCALER)
-        add_aviary_input(
-            self, Aircraft.Engine.WING_LOCATIONS, shape=int(total_num_engines / 2)
-        )
-=======
         add_aviary_input(self, Aircraft.Engine.MASS_SPECIFIC,
                          shape=num_engine_type, units='lbm/lbf')
         add_aviary_input(self, Aircraft.Engine.SCALED_SLS_THRUST,
@@ -667,8 +642,7 @@
                          shape=num_engine_type, units='unitless')
         add_aviary_input(self, Aircraft.Propulsion.MISC_MASS_SCALER, units='unitless')
         add_aviary_input(self, Aircraft.Engine.WING_LOCATIONS,
-                         shape=int(total_num_engines/2), units='unitless')
->>>>>>> 57f43fa3
+                         shape=int(total_num_engines / 2), units='unitless')
 
         add_aviary_input(self, Aircraft.LandingGear.MAIN_GEAR_MASS, units='lbm')
 
@@ -686,15 +660,18 @@
 
         add_aviary_output(self, Aircraft.Propulsion.TOTAL_ENGINE_MASS, units='lbm')
         add_aviary_output(self, Aircraft.Nacelle.MASS, shape=num_engine_type)
-<<<<<<< HEAD
         self.add_output(
             'pylon_mass',
             units='lbm',
             desc='WPYLON: mass of each pylon',
             val=np.zeros(num_engine_type),
         )
-        add_aviary_output(self, Aircraft.Propulsion.TOTAL_ENGINE_POD_MASS)
-        add_aviary_output(self, Aircraft.Engine.ADDITIONAL_MASS, shape=num_engine_type)
+        add_aviary_output(self, Aircraft.Propulsion.TOTAL_ENGINE_POD_MASS, units='lbm')
+        add_aviary_output(
+            self,
+            Aircraft.Engine.ADDITIONAL_MASS,
+            shape=num_engine_type,
+            units='lbm')
         self.add_output(
             "eng_comb_mass",
             val=0,
@@ -708,18 +685,6 @@
             units="lbm",
             desc="WM: mass of gear and engine, basically everything mounted on the wing",
         )
-=======
-        self.add_output('pylon_mass', units='lbm',
-                        desc='WPYLON: mass of each pylon', val=np.zeros(num_engine_type))
-        add_aviary_output(self, Aircraft.Propulsion.TOTAL_ENGINE_POD_MASS, units='lbm')
-        add_aviary_output(self, Aircraft.Engine.ADDITIONAL_MASS,
-                          shape=num_engine_type, units='lbm')
-        self.add_output("eng_comb_mass", val=0, units="lbm",
-                        desc="WPSTAR: combined mass of dry engine and engine installation,"
-                        " includes mass of electrical augmentation system")
-        self.add_output("wing_mounted_mass", val=0, units="lbm",
-                        desc="WM: mass of gear and engine, basically everything mounted on the wing")
->>>>>>> 57f43fa3
 
         # for multiengine implementation needs this to always be avaliable
         self.add_input(
@@ -780,19 +745,8 @@
         )
         self.declare_partials(
             Aircraft.Engine.ADDITIONAL_MASS,
-<<<<<<< HEAD
-            [
-                Aircraft.Engine.ADDITIONAL_MASS_FRACTION,
-                Aircraft.Engine.MASS_SPECIFIC,
-                Aircraft.Engine.SCALED_SLS_THRUST,
-            ],
-            rows=shape,
-            cols=shape,
-            val=1.0,
-=======
             [Aircraft.Engine.MASS_SPECIFIC, Aircraft.Engine.SCALED_SLS_THRUST],
             rows=shape, cols=shape, val=1.0
->>>>>>> 57f43fa3
         )
 
         self.declare_partials(
@@ -930,7 +884,6 @@
             * spec_nacelle_wt
         )
         dPW_dPF = (eng_spec_wt * Fn_SLS + spec_nacelle_wt * nacelle_area) ** 0.736
-<<<<<<< HEAD
         dPW_dEWS = (
             0.736
             * pylon_fac
@@ -978,61 +931,6 @@
             Aircraft.Propulsion.TOTAL_ENGINE_POD_MASS, Aircraft.Engine.SCALED_SLS_THRUST
         ] = (num_engines * dPW_dSLST / GRAV_ENGLISH_LBM)
 
-        J[Aircraft.Engine.ADDITIONAL_MASS, Aircraft.Engine.ADDITIONAL_MASS_FRACTION] = (
-            eng_spec_wt * Fn_SLS / GRAV_ENGLISH_LBM
-        )
-        J[Aircraft.Engine.ADDITIONAL_MASS, Aircraft.Engine.MASS_SPECIFIC] = (
-            c_instl * Fn_SLS
-        )
-        J[Aircraft.Engine.ADDITIONAL_MASS, Aircraft.Engine.SCALED_SLS_THRUST] = (
-            c_instl * eng_spec_wt / GRAV_ENGLISH_LBM
-        )
-
-        J["eng_comb_mass", Aircraft.Engine.MASS_SCALER] = (
-            eng_spec_wt * Fn_SLS * num_engines / GRAV_ENGLISH_LBM
-        )
-        J["eng_comb_mass", Aircraft.Propulsion.MISC_MASS_SCALER] = (
-            sum(c_instl * eng_spec_wt * Fn_SLS * num_engines) / GRAV_ENGLISH_LBM
-        )
-        J["eng_comb_mass", Aircraft.Engine.ADDITIONAL_MASS_FRACTION] = (
-            eng_spec_wt * CK7 * Fn_SLS * num_engines / GRAV_ENGLISH_LBM
-        )
-=======
-        dPW_dEWS = 0.736 * pylon_fac * \
-            (eng_spec_wt * Fn_SLS + spec_nacelle_wt * nacelle_area) ** (-0.264) * Fn_SLS
-        dPW_dSLST = (pylon_fac * 0.736 * (eng_spec_wt * Fn_SLS +
-                     spec_nacelle_wt * nacelle_area) ** (-0.264) * eng_spec_wt)
-
-        J[Aircraft.Propulsion.TOTAL_ENGINE_MASS,
-            Aircraft.Engine.MASS_SPECIFIC] = dDWEA_dESW
-        J[Aircraft.Propulsion.TOTAL_ENGINE_MASS,
-            Aircraft.Engine.SCALED_SLS_THRUST] = dDWEA_dFNSLS / GRAV_ENGLISH_LBM
-
-        J[Aircraft.Nacelle.MASS,
-            Aircraft.Nacelle.MASS_SPECIFIC] = dNW_dNWS
-        J["pylon_mass",
-            Aircraft.Nacelle.MASS_SPECIFIC] = dPW_dNWS
-        J[Aircraft.Propulsion.TOTAL_ENGINE_POD_MASS,
-            Aircraft.Nacelle.MASS_SPECIFIC] = num_engines * (dNW_dNWS + dPW_dNWS)
-        J[Aircraft.Nacelle.MASS,
-            Aircraft.Nacelle.SURFACE_AREA] = dNW_dNSA / GRAV_ENGLISH_LBM
-        J["pylon_mass",
-            Aircraft.Nacelle.SURFACE_AREA] = dPW_dNSA / GRAV_ENGLISH_LBM
-        J[Aircraft.Propulsion.TOTAL_ENGINE_POD_MASS,
-            Aircraft.Nacelle.SURFACE_AREA] = num_engines * (dNW_dNSA + dPW_dNSA) / GRAV_ENGLISH_LBM
-        J["pylon_mass",
-            Aircraft.Engine.PYLON_FACTOR] = dPW_dPF / GRAV_ENGLISH_LBM
-        J[Aircraft.Propulsion.TOTAL_ENGINE_POD_MASS,
-            Aircraft.Engine.PYLON_FACTOR] = num_engines * dPW_dPF / GRAV_ENGLISH_LBM
-        J["pylon_mass",
-            Aircraft.Engine.MASS_SPECIFIC] = dPW_dEWS
-        J[Aircraft.Propulsion.TOTAL_ENGINE_POD_MASS,
-            Aircraft.Engine.MASS_SPECIFIC] = num_engines * dPW_dEWS
-        J["pylon_mass",
-            Aircraft.Engine.SCALED_SLS_THRUST] = dPW_dSLST / GRAV_ENGLISH_LBM
-        J[Aircraft.Propulsion.TOTAL_ENGINE_POD_MASS,
-            Aircraft.Engine.SCALED_SLS_THRUST] = num_engines * dPW_dSLST / GRAV_ENGLISH_LBM
-
         J[Aircraft.Engine.ADDITIONAL_MASS,
             Aircraft.Engine.MASS_SPECIFIC] = c_instl * Fn_SLS
         J[Aircraft.Engine.ADDITIONAL_MASS,
@@ -1042,7 +940,6 @@
             Fn_SLS * num_engines / GRAV_ENGLISH_LBM
         J["eng_comb_mass", Aircraft.Propulsion.MISC_MASS_SCALER] = sum(
             c_instl * eng_spec_wt * Fn_SLS * num_engines) / GRAV_ENGLISH_LBM
->>>>>>> 57f43fa3
         J["eng_comb_mass", Aircraft.Engine.MASS_SPECIFIC] = (
             (CK5 + CK7 * c_instl) * num_engines * Fn_SLS
         )
@@ -1102,13 +999,6 @@
             / GRAV_ENGLISH_LBM
         )
 
-<<<<<<< HEAD
-        J["wing_mounted_mass", Aircraft.Engine.ADDITIONAL_MASS_FRACTION] = (
-            span_frac_factor_sum
-            * (eng_spec_wt * Fn_SLS * num_engines)
-            / GRAV_ENGLISH_LBM
-        )
-
         J["wing_mounted_mass", Aircraft.Nacelle.MASS_SPECIFIC] = (
             span_frac_factor_sum
             * num_engines
@@ -1122,10 +1012,6 @@
                 )
             )
         )
-=======
-        J["wing_mounted_mass", Aircraft.Nacelle.MASS_SPECIFIC] = (span_frac_factor_sum * num_engines
-                                                                  * (nacelle_area + pylon_fac * 0.736 * ((dry_wt_eng + spec_nacelle_wt * nacelle_area) ** (0.736 - 1) * nacelle_area)))
->>>>>>> 57f43fa3
 
         J["wing_mounted_mass", Aircraft.Nacelle.SURFACE_AREA] = (
             span_frac_factor_sum
@@ -1198,21 +1084,14 @@
                          units='unitless')
         add_aviary_input(self, Aircraft.VerticalTail.ROOT_CHORD, units='ft')
 
-<<<<<<< HEAD
         self.add_output(
             "loc_MAC_vtail",
             val=0,
             units="ft",
             desc="XVMAC: location of mean aerodynamic chord on the vertical tail",
         )
-        add_aviary_output(self, Aircraft.HorizontalTail.MASS)
-        add_aviary_output(self, Aircraft.VerticalTail.MASS)
-=======
-        self.add_output("loc_MAC_vtail", val=0, units="ft",
-                        desc="XVMAC: location of mean aerodynamic chord on the vertical tail")
         add_aviary_output(self, Aircraft.HorizontalTail.MASS, units='lbm')
         add_aviary_output(self, Aircraft.VerticalTail.MASS, units='lbm')
->>>>>>> 57f43fa3
 
         self.declare_partials(
             "loc_MAC_vtail",
@@ -1844,35 +1723,6 @@
         add_aviary_option(self, Aircraft.Wing.NUM_FLAP_SEGMENTS)
 
     def setup(self):
-<<<<<<< HEAD
-        add_aviary_input(self, Aircraft.Wing.HIGH_LIFT_MASS_COEFFICIENT)
-        add_aviary_input(self, Aircraft.Wing.AREA)
-        add_aviary_input(self, Aircraft.Wing.SLAT_CHORD_RATIO)
-        add_aviary_input(self, Aircraft.Wing.FLAP_CHORD_RATIO)
-        add_aviary_input(self, Aircraft.Wing.TAPER_RATIO)
-        add_aviary_input(self, Aircraft.Wing.SLAT_SPAN_RATIO)
-        add_aviary_input(self, Aircraft.Wing.FLAP_SPAN_RATIO)
-        add_aviary_input(self, Aircraft.Wing.LOADING)
-        add_aviary_input(self, Aircraft.Wing.THICKNESS_TO_CHORD_ROOT)
-        add_aviary_input(self, Aircraft.Wing.SPAN)
-        add_aviary_input(self, Aircraft.Fuselage.AVG_DIAMETER)
-        add_aviary_input(self, Aircraft.Wing.CENTER_CHORD)
-        add_aviary_input(self, Mission.Landing.LIFT_COEFFICIENT_MAX)
-        self.add_input(
-            "density",
-            val=RHO_SEA_LEVEL_ENGLISH,
-            units='slug/ft**3',
-            desc='RHO: Density of air',
-        )
-
-        add_aviary_output(self, Aircraft.Wing.HIGH_LIFT_MASS)
-        self.add_output(
-            "flap_mass", val=0, units="lbm", desc="WFLAP: mass of trailing edge devices"
-        )
-        self.add_output(
-            "slat_mass", val=0, units="lbm", desc="WLED: mass of leading edge devices"
-        )
-=======
         add_aviary_input(self, Aircraft.Wing.HIGH_LIFT_MASS_COEFFICIENT,
                          units='unitless')
         add_aviary_input(self, Aircraft.Wing.AREA, units='ft**2')
@@ -1887,15 +1737,20 @@
         add_aviary_input(self, Aircraft.Fuselage.AVG_DIAMETER, units='ft')
         add_aviary_input(self, Aircraft.Wing.CENTER_CHORD, units='ft')
         add_aviary_input(self, Mission.Landing.LIFT_COEFFICIENT_MAX, units='unitless')
-        self.add_input("density", val=RHO_SEA_LEVEL_ENGLISH, units='slug/ft**3',
-                       desc='RHO: Density of air')
+        self.add_input(
+            "density",
+            val=RHO_SEA_LEVEL_ENGLISH,
+            units='slug/ft**3',
+            desc='RHO: Density of air',
+        )
 
         add_aviary_output(self, Aircraft.Wing.HIGH_LIFT_MASS, units='lbm')
-        self.add_output("flap_mass", val=0, units="lbm",
-                        desc="WFLAP: mass of trailing edge devices")
-        self.add_output("slat_mass", val=0, units="lbm",
-                        desc="WLED: mass of leading edge devices")
->>>>>>> 57f43fa3
+        self.add_output(
+            "flap_mass", val=0, units="lbm", desc="WFLAP: mass of trailing edge devices"
+        )
+        self.add_output(
+            "slat_mass", val=0, units="lbm", desc="WLED: mass of leading edge devices"
+        )
 
         self.declare_partials(
             "slat_mass",
@@ -2769,24 +2624,6 @@
     """
 
     def setup(self):
-<<<<<<< HEAD
-        add_aviary_input(self, Aircraft.Wing.SURFACE_CONTROL_MASS_COEFFICIENT)
-        add_aviary_input(self, Aircraft.Wing.AREA)
-        add_aviary_input(self, Mission.Design.GROSS_MASS)
-        add_aviary_input(self, Aircraft.Wing.ULTIMATE_LOAD_FACTOR)
-        self.add_input("min_dive_vel", val=700, units="kn", desc="VDMIN: dive velocity")
-        add_aviary_input(self, Aircraft.Design.COCKPIT_CONTROL_MASS_COEFFICIENT)
-        add_aviary_input(self, Aircraft.Controls.STABILITY_AUGMENTATION_SYSTEM_MASS)
-        add_aviary_input(self, Aircraft.Controls.COCKPIT_CONTROL_MASS_SCALER)
-        add_aviary_input(self, Aircraft.Wing.SURFACE_CONTROL_MASS_SCALER)
-        add_aviary_input(
-            self, Aircraft.Controls.STABILITY_AUGMENTATION_SYSTEM_MASS_SCALER
-        )
-        add_aviary_input(self, Aircraft.Controls.CONTROL_MASS_INCREMENT)
-
-        add_aviary_output(self, Aircraft.Controls.TOTAL_MASS)
-        add_aviary_output(self, Aircraft.Wing.SURFACE_CONTROL_MASS)
-=======
         add_aviary_input(
             self, Aircraft.Wing.SURFACE_CONTROL_MASS_COEFFICIENT, units='unitless')
         add_aviary_input(self, Aircraft.Wing.AREA, units='ft**2')
@@ -2801,13 +2638,14 @@
                          units='unitless')
         add_aviary_input(self, Aircraft.Wing.SURFACE_CONTROL_MASS_SCALER,
                          units='unitless')
-        add_aviary_input(self, Aircraft.Controls.STABILITY_AUGMENTATION_SYSTEM_MASS_SCALER,
-                         units='unitless')
+        add_aviary_input(
+            self,
+            Aircraft.Controls.STABILITY_AUGMENTATION_SYSTEM_MASS_SCALER,
+            units='unitless')
         add_aviary_input(self, Aircraft.Controls.CONTROL_MASS_INCREMENT, units='lbm')
 
         add_aviary_output(self, Aircraft.Controls.TOTAL_MASS, units='lbm')
         add_aviary_output(self, Aircraft.Wing.SURFACE_CONTROL_MASS, units='lbm')
->>>>>>> 57f43fa3
 
         self.declare_partials(Aircraft.Controls.TOTAL_MASS, "*")
         self.declare_partials(
@@ -3042,14 +2880,6 @@
     def setup(self):
         num_engine_type = len(self.options[Aircraft.Engine.NUM_ENGINES])
 
-<<<<<<< HEAD
-        add_aviary_input(self, Aircraft.Wing.VERTICAL_MOUNT_LOCATION)
-        add_aviary_input(self, Aircraft.LandingGear.MASS_COEFFICIENT)
-        add_aviary_input(self, Mission.Design.GROSS_MASS)
-        add_aviary_input(self, Aircraft.LandingGear.MAIN_GEAR_MASS_COEFFICIENT)
-        add_aviary_input(self, Aircraft.Nacelle.CLEARANCE_RATIO, shape=num_engine_type)
-        add_aviary_input(self, Aircraft.Nacelle.AVG_DIAMETER, shape=num_engine_type)
-=======
         add_aviary_input(self, Aircraft.Wing.VERTICAL_MOUNT_LOCATION, units='unitless')
         add_aviary_input(self, Aircraft.LandingGear.MASS_COEFFICIENT, units='unitless')
         add_aviary_input(self, Mission.Design.GROSS_MASS, units='lbm')
@@ -3059,7 +2889,6 @@
                          shape=num_engine_type, units='unitless')
         add_aviary_input(self, Aircraft.Nacelle.AVG_DIAMETER,
                          shape=num_engine_type, units='ft')
->>>>>>> 57f43fa3
 
         add_aviary_output(self, Aircraft.LandingGear.TOTAL_MASS, units='lbm')
         add_aviary_output(self, Aircraft.LandingGear.MAIN_GEAR_MASS, units='lbm')
