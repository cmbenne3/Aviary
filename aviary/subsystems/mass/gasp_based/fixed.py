import numpy as np
import openmdao.api as om
from openmdao.components.ks_comp import KSfunction

from aviary.constants import GRAV_ENGLISH_LBM, RHO_SEA_LEVEL_ENGLISH
from aviary.utils.aviary_values import AviaryValues
from aviary.variable_info.enums import FlapType
from aviary.variable_info.functions import add_aviary_input, add_aviary_output
from aviary.variable_info.variables import Aircraft, Mission


def sigX(x):
    # sig = np.divide(1, (1 + np.exp(-320*x)), out=np.zeros_like(x), where=x>-1)
    sig = 1 / (1 + np.exp(-320*x)) if x > -1 else 0
    return sig


def dSigXdX(x):
    derivative = -1 / (1 + np.exp(-320 * x)) ** 2 * \
        (-320 * np.exp(-320 * x)) if x > -1 else 0
    return derivative


class MassParameters(om.ExplicitComponent):
    def initialize(self):
        self.options.declare(
            'aviary_options', types=AviaryValues,
            desc='collection of Aircraft/Mission specific options'
        )

    def setup(self):
<<<<<<< HEAD
        engine_count = len(self.options['aviary_options'].get_val(
=======
        num_engine_type = len(self.options['aviary_options'].get_val(
>>>>>>> 7bd3f9f1
            Aircraft.Engine.NUM_ENGINES))

        add_aviary_input(self, Aircraft.Wing.SWEEP, val=25)
        add_aviary_input(self, Aircraft.Wing.TAPER_RATIO, val=0.33)
        add_aviary_input(self, Aircraft.Wing.ASPECT_RATIO, val=10.13)
        add_aviary_input(self, Aircraft.Wing.SPAN, val=117.8)

        self.add_input(
            "max_mach", val=0.9, units="unitless",
            desc="EMM0: maximum operating mach number"
        )

        add_aviary_input(
            self, Aircraft.Strut.ATTACHMENT_LOCATION_DIMENSIONLESS, val=0,
            units='unitless')

        add_aviary_input(self, Aircraft.LandingGear.MAIN_GEAR_LOCATION, val=0.15)

        add_aviary_output(self, Aircraft.Wing.MATERIAL_FACTOR, val=0)
        self.add_output(
            "c_strut_braced",
            val=0,
            units="unitless",
            desc="SKSTR: reduction in bending moment factor for strut braced wing",
        )
        self.add_output(
            "c_gear_loc", val=0, units="unitless",
            desc="SKGEAR: landing gear location factor"
        )
        add_aviary_output(self, Aircraft.Engine.POSITION_FACTOR,
<<<<<<< HEAD
                          val=np.zeros(engine_count))
=======
                          val=np.zeros(num_engine_type))
>>>>>>> 7bd3f9f1
        self.add_output(
            "half_sweep", val=0, units="rad", desc="SWC2: wing chord half sweep angle"
        )

        self.declare_partials(
            Aircraft.Wing.MATERIAL_FACTOR,
            [
                Aircraft.Wing.SPAN,
                Aircraft.Wing.SWEEP,
                Aircraft.Wing.TAPER_RATIO,
                Aircraft.Wing.ASPECT_RATIO,
            ],
        )
        self.declare_partials(Aircraft.Engine.POSITION_FACTOR, ["max_mach"])
        self.declare_partials(
            "half_sweep",
            [
                Aircraft.Wing.SWEEP,
                Aircraft.Wing.TAPER_RATIO,
                Aircraft.Wing.ASPECT_RATIO,
            ],
        )

        self.declare_partials(
            "c_strut_braced",
            [Aircraft.Strut.ATTACHMENT_LOCATION_DIMENSIONLESS, Aircraft.Wing.SPAN],
        )

        self.declare_partials(
            "c_gear_loc", Aircraft.LandingGear.MAIN_GEAR_LOCATION, val=0)

    def compute(self, inputs, outputs):
        aviary_options: AviaryValues = self.options['aviary_options']

        sweep_c4 = inputs[Aircraft.Wing.SWEEP]
        taper_ratio = inputs[Aircraft.Wing.TAPER_RATIO]
        AR = inputs[Aircraft.Wing.ASPECT_RATIO]
        wingspan = inputs[Aircraft.Wing.SPAN]
        num_engines = aviary_options.get_val(
            Aircraft.Propulsion.TOTAL_NUM_ENGINES, units='unitless')
        max_mach = inputs["max_mach"]
        strut_x = inputs[Aircraft.Strut.ATTACHMENT_LOCATION_DIMENSIONLESS]
        gear_location = inputs[Aircraft.LandingGear.MAIN_GEAR_LOCATION]

        tan_half_sweep = \
            np.tan(sweep_c4 * 0.017453) - (1.0 - taper_ratio) / (1.0 + taper_ratio) / AR

        half_sweep = np.arctan(tan_half_sweep)
        cos_half_sweep = np.cos(half_sweep)
        struct_span = wingspan / cos_half_sweep
        c_material = 1.0 + 2.5 / (struct_span**0.5)
        c_strut_braced = 1.0 - strut_x**2

        not_fuselage_mounted = self.options["aviary_options"].get_val(
            Aircraft.Engine.NUM_FUSELAGE_ENGINES) == 0

        # note: c_gear_loc doesn't actually depend on any of the inputs... perhaps use a
        # set_input_defaults call to declare this at a higher level
        c_gear_loc = 1.0
        if aviary_options.get_val(
            Aircraft.Design.SMOOTH_MASS_DISCONTINUITIES, units='unitless'
        ):
            # smooth transition for c_gear_loc from 0.95 to 1 when gear_location varies
            # between 0 and 1% of span
            c_gear_loc = .95 * sigX((0.005 - gear_location)*100) + \
                1 * sigX(100*(gear_location - 0.005))
        else:
            if gear_location == 0:
                c_gear_loc = 0.95

        c_eng_pos = 1.0 * sigX(0.75 - max_mach) + 1.05 * sigX(max_mach - 0.75)
        if (
            not_fuselage_mounted
            and num_engines == 2
            or num_engines == 3
        ):
            c_eng_pos = 0.98 * sigX(0.75 - max_mach) + 0.95 * sigX(max_mach - 0.75)
        if not_fuselage_mounted and num_engines == 4:
            c_eng_pos = 0.95 * sigX(0.75 - max_mach) + 0.9 * sigX(max_mach - 0.75)

        outputs[Aircraft.Wing.MATERIAL_FACTOR] = c_material
        outputs["c_strut_braced"] = c_strut_braced
        outputs["c_gear_loc"] = c_gear_loc
        outputs[Aircraft.Engine.POSITION_FACTOR] = c_eng_pos
        outputs["half_sweep"] = half_sweep

    def compute_partials(self, inputs, J):
        aviary_options: AviaryValues = self.options['aviary_options']

        sweep_c4 = inputs[Aircraft.Wing.SWEEP]
        taper_ratio = inputs[Aircraft.Wing.TAPER_RATIO]
        AR = inputs[Aircraft.Wing.ASPECT_RATIO]
        wingspan = inputs[Aircraft.Wing.SPAN]
        num_engines = aviary_options.get_val(
            Aircraft.Propulsion.TOTAL_NUM_ENGINES, units='unitless')
        max_mach = inputs["max_mach"]
        strut_x = inputs[Aircraft.Strut.ATTACHMENT_LOCATION_DIMENSIONLESS]
        gear_location = inputs[Aircraft.LandingGear.MAIN_GEAR_LOCATION]

        tan_half_sweep = (
            np.tan(sweep_c4 * 0.017453) - (1.0 - taper_ratio) / (1.0 + taper_ratio) / AR
        )
        half_sweep = np.arctan(tan_half_sweep)
        cos_half_sweep = np.cos(half_sweep)
        struct_span = wingspan / cos_half_sweep
        c_material = 1.0 + 2.5 / (struct_span**0.5)

        not_fuselage_mounted = self.options["aviary_options"].get_val(
            Aircraft.Engine.NUM_FUSELAGE_ENGINES) == 0

        dTanHS_dSC4 = (1 / np.cos(sweep_c4 * 0.017453) ** 2) * 0.017453
        dTanHS_TR = (
            -(1 / AR)
            * ((1 + taper_ratio) * (-1) - (1 - taper_ratio))
            / (1 + taper_ratio) ** 2
        )
        dTanHS_dAR = (1.0 - taper_ratio) / (1.0 + taper_ratio) / AR**2

        J[Aircraft.Wing.MATERIAL_FACTOR, Aircraft.Wing.SPAN] = (
            -0.5 * 2.5 / struct_span ** (1.5) * (1 / cos_half_sweep)
        )
        J[Aircraft.Wing.MATERIAL_FACTOR, Aircraft.Wing.SWEEP] = (
            -0.5
            * 2.5
            / struct_span ** (1.5)
            * (-wingspan / cos_half_sweep**2)
            * (-np.sin(half_sweep))
            / (tan_half_sweep**2 + 1)
            * dTanHS_dSC4
        )
        J[Aircraft.Wing.MATERIAL_FACTOR, Aircraft.Wing.TAPER_RATIO] = (
            -0.5
            * 2.5
            / struct_span ** (1.5)
            * (-wingspan / cos_half_sweep**2)
            * (-np.sin(half_sweep))
            / (tan_half_sweep**2 + 1)
            * dTanHS_TR
        )
        J[Aircraft.Wing.MATERIAL_FACTOR, Aircraft.Wing.ASPECT_RATIO] = (
            -0.5
            * 2.5
            / struct_span ** (1.5)
            * (-wingspan / cos_half_sweep**2)
            * (-np.sin(half_sweep))
            / (tan_half_sweep**2 + 1)
            * dTanHS_dAR
        )

        J[Aircraft.Engine.POSITION_FACTOR, "max_mach"] = -dSigXdX(
            0.75 - max_mach
        ) + 1.05 * dSigXdX(max_mach - 0.75)
        if (
            not_fuselage_mounted
            and num_engines == 2
            or num_engines == 3
        ):
            J[Aircraft.Engine.POSITION_FACTOR, "max_mach"] = -0.98 * dSigXdX(
                0.75 - max_mach
            ) + 0.95 * dSigXdX(max_mach - 0.75)
        if not_fuselage_mounted and num_engines == 4:
            J[Aircraft.Engine.POSITION_FACTOR, "max_mach"] = -0.95 * dSigXdX(
                0.75 - max_mach
            ) + 0.9 * dSigXdX(max_mach - 0.75)

        J["half_sweep", Aircraft.Wing.SWEEP] = (
            1 / (tan_half_sweep**2 + 1) * dTanHS_dSC4
        )
        J["half_sweep", Aircraft.Wing.TAPER_RATIO] = (
            1 / (tan_half_sweep**2 + 1) * dTanHS_TR
        )
        J["half_sweep", Aircraft.Wing.ASPECT_RATIO] = (
            1 / (tan_half_sweep**2 + 1) * dTanHS_dAR
        )

        J["c_strut_braced", Aircraft.Strut.ATTACHMENT_LOCATION_DIMENSIONLESS] = \
            -2 * strut_x

        if aviary_options.get_val(
            Aircraft.Design.SMOOTH_MASS_DISCONTINUITIES, units='unitless'
        ):
            J["c_gear_loc", Aircraft.LandingGear.MAIN_GEAR_LOCATION] = (
                .95 * (-100) * dSigXdX((0.005 - gear_location)*100)
                + 1 * (100) * dSigXdX(100*(gear_location - 0.005)))


class PayloadMass(om.ExplicitComponent):
    def initialize(self):
        self.options.declare(
            'aviary_options', types=AviaryValues,
            desc='collection of Aircraft/Mission specific options'
        )

    def setup(self):
        add_aviary_input(self, Aircraft.CrewPayload.CARGO_MASS, val=10040)

        add_aviary_output(self, Aircraft.CrewPayload.PASSENGER_PAYLOAD_MASS, val=0)

        self.add_output(
            "payload_mass_des", val=0, units="lbm", desc="WPLDES: design payload"
        )
        self.add_output(
            "payload_mass_max",
            val=0,
            units="lbm",
            desc="WPLMAX: maximum payload that the aircraft is being asked to carry"
            " (design payload + cargo)",
        )

        self.declare_partials(
            "payload_mass_max", [
                Aircraft.CrewPayload.CARGO_MASS],
            val=1.0)

    def compute(self, inputs, outputs):
        aviary_options: AviaryValues = self.options['aviary_options']
        pax_mass = aviary_options.get_val(
            Aircraft.CrewPayload.PASSENGER_MASS_WITH_BAGS, units='lbm')
        PAX = aviary_options.get_val(
            Aircraft.CrewPayload.NUM_PASSENGERS, units='unitless')
        cargo_mass = inputs[Aircraft.CrewPayload.CARGO_MASS]

        outputs[Aircraft.CrewPayload.PASSENGER_PAYLOAD_MASS] = \
            payload_mass = pax_mass * PAX

        outputs["payload_mass_des"] = payload_mass
        outputs["payload_mass_max"] = pax_mass * PAX + cargo_mass


class ElectricAugmentationMass(om.ExplicitComponent):
    def initialize(self):
        self.options.declare(
            'aviary_options', types=AviaryValues,
            desc='collection of Aircraft/Mission specific options'
        )

    def setup(self):
        self.add_input(
            "motor_power",
            val=200,
            units="kW",
            desc="MOTRKW: power of augmentation motor",
        )
        self.add_input(
            "motor_voltage",
            val=50,
            units="V",
            desc="VOLTS: voltage of augmentation system",
        )
        self.add_input(
            "max_amp_per_wire",
            val=50,
            units="A",
            desc="AMPSPW: maximum amperage of each cable in augmentation system",
        )
        self.add_input(
            "safety_factor",
            val=1.33,
            units="unitless",
            desc="REDUNCY: cable mass redundancy/safety factor",
        )

        add_aviary_input(self, Aircraft.Electrical.HYBRID_CABLE_LENGTH, val=200)

        self.add_input(
            "wire_area",
            val=0.0015,
            units="ft**2",
            desc="ACSWIRE: cross sectional area of electrical augmentation system wire",
        )
        self.add_input(
            "rho_wire",
            val=1,
            units="lbm/ft**3",
            desc="DENWIRE: density of wire for electrical augmentation system",
        )
        self.add_input(
            "battery_energy",
            val=1,
            units="MJ",
            desc="EBATT: energy coming from the battery",
        )
        self.add_input(
            "motor_eff",
            val=1,
            units="unitless",
            desc="EFF_MTR: efficiency of electrical augmentation motor",
        )
        self.add_input(
            "inverter_eff",
            val=1,
            units="unitless",
            desc="EFF_INV: efficiency of electrical augmentation inverter/controller",
        )
        self.add_input(
            "transmission_eff",
            val=1,
            units="unitless",
            desc="EFF_TRN: efficiency of electrical augmentation system power"
            " transmission",
        )
        self.add_input(
            "battery_eff",
            val=1,
            units="unitless",
            desc="EFF_BAT: efficiency of electrical augmentation battery storage",
        )
        self.add_input(
            "rho_battery",
            val=200,
            units="MJ/lb",
            desc="ENGYDEN: energy density of electrical augmentation system battery",
        )
        self.add_input(
            "motor_spec_mass",
            val=10,
            units="hp/lbm",
            desc="SWT_MTR: specific mass of electrical augmentation motor",
        )
        self.add_input(
            "inverter_spec_mass",
            val=10,
            units="kW/lbm",
            desc="SWT_INV: specific mass of electrical augmentation inverter",
        )
        self.add_input(
            "TMS_spec_mass",
            val=10,
            units="lbm/kW",
            desc="SWT_TMS: specific mass of thermal managements system",
        )

        self.add_output(
            "aug_mass",
            val=0,
            units="lbm",
            desc="WEAUG: mass of electrical augmentation system",
        )

        self.declare_partials("aug_mass", "*")

    def compute(self, inputs, outputs):
        motor_power = inputs["motor_power"]
        motor_voltage = inputs["motor_voltage"]
        max_amp_per_wire = inputs["max_amp_per_wire"]
        safety_factor = inputs["safety_factor"]
        cable_len = inputs[Aircraft.Electrical.HYBRID_CABLE_LENGTH]
        wire_area = inputs["wire_area"]
        rho_wire = inputs["rho_wire"]
        battery_energy = inputs["battery_energy"]
        motor_eff = inputs["motor_eff"]
        inverter_eff = inputs["inverter_eff"]
        transmission_eff = inputs["transmission_eff"]
        battery_eff = inputs["battery_eff"]
        rho_battery = inputs["rho_battery"]
        motor_spec_wt = inputs["motor_spec_mass"] / GRAV_ENGLISH_LBM
        inverter_spec_wt = inputs["inverter_spec_mass"] / GRAV_ENGLISH_LBM
        TMS_spec_wt = inputs["TMS_spec_mass"] * GRAV_ENGLISH_LBM
        num_engines = self.options['aviary_options'].get_val(
            Aircraft.Propulsion.TOTAL_NUM_ENGINES, units='unitless')

        motor_current = 1000.0 * motor_power / motor_voltage
        num_wires = motor_current / max_amp_per_wire
        cable_wt = 1.15 * safety_factor * num_wires * cable_len * \
            wire_area * rho_wire * GRAV_ENGLISH_LBM
        actual_battery_energy = battery_energy / (
            motor_eff * inverter_eff * transmission_eff * battery_eff
        )
        battery_wt = actual_battery_energy / rho_battery
        motor_wt = motor_power / 0.746 / motor_spec_wt
        inverter_wt = motor_power / inverter_spec_wt
        TMS_wt = TMS_spec_wt * motor_power

        aug_wt = (
            battery_wt
            + cable_wt
            + num_engines * inverter_wt
            + num_engines * motor_wt
            + num_engines * TMS_wt
        )

        outputs["aug_mass"] = aug_wt / GRAV_ENGLISH_LBM

    def compute_partials(self, inputs, J):
        motor_power = inputs["motor_power"]
        motor_voltage = inputs["motor_voltage"]
        max_amp_per_wire = inputs["max_amp_per_wire"]
        safety_factor = inputs["safety_factor"]
        cable_len = inputs[Aircraft.Electrical.HYBRID_CABLE_LENGTH]
        wire_area = inputs["wire_area"]
        rho_wire = inputs["rho_wire"]
        battery_energy = inputs["battery_energy"]
        motor_eff = inputs["motor_eff"]
        inverter_eff = inputs["inverter_eff"]
        transmission_eff = inputs["transmission_eff"]
        battery_eff = inputs["battery_eff"]
        rho_battery = inputs["rho_battery"]
        motor_spec_wt = inputs["motor_spec_mass"] / GRAV_ENGLISH_LBM
        inverter_spec_wt = inputs["inverter_spec_mass"] / GRAV_ENGLISH_LBM
        TMS_spec_wt = inputs["TMS_spec_mass"] * GRAV_ENGLISH_LBM
        num_engines = self.options['aviary_options'].get_val(
            Aircraft.Propulsion.TOTAL_NUM_ENGINES, units='unitless')

        motor_current = 1000.0 * motor_power / motor_voltage
        num_wires = motor_current / max_amp_per_wire
        cable_wt = 1.15 * safety_factor * num_wires * cable_len * \
            wire_area * rho_wire * GRAV_ENGLISH_LBM
        actual_battery_energy = battery_energy / (
            motor_eff * inverter_eff * transmission_eff * battery_eff
        )
        battery_wt = actual_battery_energy / rho_battery
        motor_wt = motor_power / 0.746 / motor_spec_wt
        inverter_wt = motor_power / inverter_spec_wt

        TMS_wt = TMS_spec_wt * motor_power

        aug_wt = (
            battery_wt
            + cable_wt
            + num_engines * inverter_wt
            + num_engines * motor_wt
            + num_engines * TMS_wt
        )

        dCableWt_dMotorPower = (
            1.15
            * safety_factor
            * cable_len
            * wire_area
            * rho_wire * GRAV_ENGLISH_LBM
            * 1000.0
            / motor_voltage
            / max_amp_per_wire
        )

        dInverterWt_dMotorPower = 1 / inverter_spec_wt
        dMotorWt_dMotorPower = 1 / 0.746 / motor_spec_wt
        dTMSwt_dMotorPower = TMS_spec_wt

        J["aug_mass", "motor_power"] = (
            dCableWt_dMotorPower
            + num_engines * dInverterWt_dMotorPower
            + num_engines * dMotorWt_dMotorPower
            + num_engines * dTMSwt_dMotorPower
        ) / GRAV_ENGLISH_LBM
        J["aug_mass", "motor_voltage"] = (
            -1.15
            * safety_factor
            * cable_len
            * wire_area
            * rho_wire * GRAV_ENGLISH_LBM
            / max_amp_per_wire
            * 1000.0
            * motor_power
            / motor_voltage**2 / GRAV_ENGLISH_LBM
        )
        J["aug_mass", "max_amp_per_wire"] = (
            -1.15
            * safety_factor
            * cable_len
            * wire_area
            * rho_wire * GRAV_ENGLISH_LBM
            * motor_current
            / max_amp_per_wire**2 / GRAV_ENGLISH_LBM
        )
        J["aug_mass", "safety_factor"] = (
            1.15 * num_wires * cable_len * wire_area * rho_wire
        )
        J["aug_mass", Aircraft.Electrical.HYBRID_CABLE_LENGTH] = (
            1.15 * safety_factor * num_wires * wire_area * rho_wire
        )
        J["aug_mass", "wire_area"] = (
            1.15 * safety_factor * num_wires * cable_len * rho_wire
        )
        J["aug_mass", "rho_wire"] = (
            1.15 * safety_factor * num_wires * cable_len * wire_area
        )
        J["aug_mass", "battery_energy"] = (
            1
            / (motor_eff * inverter_eff * transmission_eff * battery_eff)
            / rho_battery / GRAV_ENGLISH_LBM
        )
        J["aug_mass", "motor_eff"] = (
            -battery_energy
            / (motor_eff**2 * inverter_eff * transmission_eff * battery_eff)
            / rho_battery / GRAV_ENGLISH_LBM
        )
        J["aug_mass", "inverter_eff"] = (
            -battery_energy
            / (motor_eff * inverter_eff**2 * transmission_eff * battery_eff)
            / rho_battery / GRAV_ENGLISH_LBM
        )
        J["aug_mass", "transmission_eff"] = (
            -battery_energy
            / (motor_eff * inverter_eff * transmission_eff**2 * battery_eff)
            / rho_battery / GRAV_ENGLISH_LBM
        )
        J["aug_mass", "battery_eff"] = (
            -battery_energy
            / (motor_eff * inverter_eff * transmission_eff * battery_eff**2)
            / rho_battery / GRAV_ENGLISH_LBM
        )
        J["aug_mass", "rho_battery"] = -actual_battery_energy / \
            rho_battery**2 / GRAV_ENGLISH_LBM
        J["aug_mass", "motor_spec_mass"] = (
            -num_engines * motor_power / 0.746 / motor_spec_wt**2 / GRAV_ENGLISH_LBM**2
        )
        J["aug_mass", "inverter_spec_mass"] = (
            -num_engines * motor_power / inverter_spec_wt**2 / GRAV_ENGLISH_LBM**2
        )
        J["aug_mass", "TMS_spec_mass"] = num_engines * motor_power


class EngineMass(om.ExplicitComponent):
    def initialize(self):
        self.options.declare(
            'aviary_options', types=AviaryValues,
            desc='collection of Aircraft/Mission specific options'
        )

    def setup(self):
        aviary_options: AviaryValues = self.options['aviary_options']
<<<<<<< HEAD
        engine_count = len(aviary_options.get_val(Aircraft.Engine.NUM_ENGINES))
        total_num_engines = aviary_options.get_val(Aircraft.Propulsion.TOTAL_NUM_ENGINES)

        add_aviary_input(self, Aircraft.Engine.MASS_SPECIFIC,
                         val=np.full(engine_count, 0.21366))
        add_aviary_input(self, Aircraft.Engine.SCALED_SLS_THRUST,
                         val=np.full(engine_count, 4000))
        add_aviary_input(self, Aircraft.Nacelle.MASS_SPECIFIC,
                         val=np.full(engine_count, 3))
        add_aviary_input(self, Aircraft.Nacelle.SURFACE_AREA,
                         val=np.full(engine_count, 5))
        add_aviary_input(self, Aircraft.Engine.PYLON_FACTOR,
                         val=np.full(engine_count, 1.25))
        add_aviary_input(self, Aircraft.Engine.ADDITIONAL_MASS_FRACTION,
                         val=np.full(engine_count, 0.14))
        add_aviary_input(self, Aircraft.Engine.MASS_SCALER,
                         val=np.full(engine_count, 1.0))
=======
        num_engine_type = len(aviary_options.get_val(Aircraft.Engine.NUM_ENGINES))
        total_num_engines = aviary_options.get_val(Aircraft.Propulsion.TOTAL_NUM_ENGINES)

        add_aviary_input(self, Aircraft.Engine.MASS_SPECIFIC,
                         val=np.full(num_engine_type, 0.21366))
        add_aviary_input(self, Aircraft.Engine.SCALED_SLS_THRUST,
                         val=np.full(num_engine_type, 4000))
        add_aviary_input(self, Aircraft.Nacelle.MASS_SPECIFIC,
                         val=np.full(num_engine_type, 3))
        add_aviary_input(self, Aircraft.Nacelle.SURFACE_AREA,
                         val=np.full(num_engine_type, 5))
        add_aviary_input(self, Aircraft.Engine.PYLON_FACTOR,
                         val=np.full(num_engine_type, 1.25))
        add_aviary_input(self, Aircraft.Engine.ADDITIONAL_MASS_FRACTION,
                         val=np.full(num_engine_type, 0.14))
        add_aviary_input(self, Aircraft.Engine.MASS_SCALER,
                         val=np.full(num_engine_type, 1.0))
>>>>>>> 7bd3f9f1
        add_aviary_input(self, Aircraft.Propulsion.MISC_MASS_SCALER, val=1)
        add_aviary_input(self, Aircraft.Engine.WING_LOCATIONS,
                         val=np.full(int(total_num_engines/2), 0.35))

<<<<<<< HEAD
        self.add_input(
            Aircraft.LandingGear.MAIN_GEAR_MASS, val=500, units="lbm", desc="WMG: mass of main gear")
=======
        add_aviary_input(self, Aircraft.LandingGear.MAIN_GEAR_MASS,
                         val=500, units="lbm", desc="WMG: mass of main gear")
>>>>>>> 7bd3f9f1

        add_aviary_input(self, Aircraft.LandingGear.MAIN_GEAR_LOCATION, val=0.15)

        has_hybrid_system = aviary_options.get_val(
            Aircraft.Electrical.HAS_HYBRID_SYSTEM, units='unitless')

        if has_hybrid_system:
            self.add_input(
                "aug_mass",
                val=400,
                units="lbm",
                desc="WEAUG: mass of electrical augmentation system",
            )

        add_aviary_output(self, Aircraft.Propulsion.TOTAL_ENGINE_MASS, val=0)
<<<<<<< HEAD
        add_aviary_output(self, Aircraft.Nacelle.MASS, val=np.zeros(engine_count))
        self.add_output('pylon_mass', units='lbm',
                        desc='WPYLON: mass of each pylon', val=np.zeros(engine_count))
        add_aviary_output(self, Aircraft.Propulsion.TOTAL_ENGINE_POD_MASS, val=0)
        add_aviary_output(self, Aircraft.Engine.ADDITIONAL_MASS,
                          val=np.zeros(engine_count))
=======
        add_aviary_output(self, Aircraft.Nacelle.MASS, val=np.zeros(num_engine_type))
        self.add_output('pylon_mass', units='lbm',
                        desc='WPYLON: mass of each pylon', val=np.zeros(num_engine_type))
        add_aviary_output(self, Aircraft.Propulsion.TOTAL_ENGINE_POD_MASS, val=0)
        add_aviary_output(self, Aircraft.Engine.ADDITIONAL_MASS,
                          val=np.zeros(num_engine_type))
>>>>>>> 7bd3f9f1
        self.add_output(
            "eng_comb_mass",
            val=0,
            units="lbm",
            desc="WPSTAR: combined mass of dry engine and engine installation,"
            " includes mass of electrical augmentation system",
        )
        self.add_output(
            "wing_mounted_mass",
            val=0,
            units="lbm",
            desc="WM: mass of gear and engine, basically everything mounted on the"
            " wing",
        )

<<<<<<< HEAD
        # new multiengine implementation needs this to always be avaliable
        self.add_input(
            "prop_mass",
            # val=np.full(engine_count, 0.000000001),
            val=np.zeros(engine_count),
=======
        # for multiengine implementation needs this to always be avaliable
        self.add_input(
            "prop_mass",
            # val=np.full(num_engine_type, 0.000000001),
            val=np.zeros(num_engine_type),
>>>>>>> 7bd3f9f1
            units="lbm",
            desc="WPROP1: mass of one propeller",
        )

        self.add_output(
            "prop_mass_all",
            val=0,
            units="lbm",
            desc="WPROP: mass of all propellers",
        )

        self.declare_partials("prop_mass_all", ["prop_mass"])
        self.declare_partials("wing_mounted_mass", "prop_mass")

        # derivatives w.r.t vectorized engine inputs have known sparsity pattern
<<<<<<< HEAD
        engine_count = len(self.options['aviary_options'].get_val(
            Aircraft.Engine.NUM_ENGINES))
        shape = np.arange(engine_count)
=======
        num_engine_type = len(self.options['aviary_options'].get_val(
            Aircraft.Engine.NUM_ENGINES))
        shape = np.arange(num_engine_type)
>>>>>>> 7bd3f9f1

        self.declare_partials(
            Aircraft.Propulsion.TOTAL_ENGINE_MASS, [
                Aircraft.Engine.MASS_SPECIFIC, Aircraft.Engine.SCALED_SLS_THRUST]
        )

        self.declare_partials(
            Aircraft.Nacelle.MASS,
            [Aircraft.Nacelle.MASS_SPECIFIC, Aircraft.Nacelle.SURFACE_AREA],
            rows=shape, cols=shape, val=1.0
        )

        self.declare_partials(
            "pylon_mass",
            [
                Aircraft.Nacelle.MASS_SPECIFIC,
                Aircraft.Nacelle.SURFACE_AREA,
                Aircraft.Engine.PYLON_FACTOR,
                Aircraft.Engine.MASS_SPECIFIC,
                Aircraft.Engine.SCALED_SLS_THRUST,
            ],
            rows=shape, cols=shape, val=1.0
        )

        self.declare_partials(
            Aircraft.Propulsion.TOTAL_ENGINE_POD_MASS,
            [
                Aircraft.Nacelle.MASS_SPECIFIC,
                Aircraft.Nacelle.SURFACE_AREA,
                Aircraft.Engine.PYLON_FACTOR,
                Aircraft.Engine.MASS_SPECIFIC,
                Aircraft.Engine.SCALED_SLS_THRUST,
            ],
        )
        self.declare_partials(
            Aircraft.Engine.ADDITIONAL_MASS, [Aircraft.Engine.ADDITIONAL_MASS_FRACTION,
                                              Aircraft.Engine.MASS_SPECIFIC, Aircraft.Engine.SCALED_SLS_THRUST],
            rows=shape, cols=shape, val=1.0
        )

        self.declare_partials(
            "wing_mounted_mass",
            [
                Aircraft.Engine.WING_LOCATIONS,
                Aircraft.Engine.MASS_SPECIFIC,
                Aircraft.Engine.SCALED_SLS_THRUST,
                Aircraft.Engine.ADDITIONAL_MASS_FRACTION,
                Aircraft.Nacelle.MASS_SPECIFIC,
                Aircraft.Nacelle.SURFACE_AREA,
                Aircraft.Engine.PYLON_FACTOR,
                Aircraft.LandingGear.MAIN_GEAR_MASS,
                Aircraft.LandingGear.MAIN_GEAR_LOCATION,
            ],
        )
        if not has_hybrid_system:
            self.declare_partials(
                "eng_comb_mass",
                [
                    Aircraft.Engine.MASS_SCALER,
                    Aircraft.Propulsion.MISC_MASS_SCALER,
                    Aircraft.Engine.ADDITIONAL_MASS_FRACTION,
                    Aircraft.Engine.MASS_SPECIFIC,
                    Aircraft.Engine.SCALED_SLS_THRUST,
                ],
            )
        else:
            self.declare_partials(
                "eng_comb_mass",
                [
                    Aircraft.Engine.MASS_SCALER,
                    Aircraft.Propulsion.MISC_MASS_SCALER,
                    Aircraft.Engine.ADDITIONAL_MASS_FRACTION,
                    Aircraft.Engine.MASS_SPECIFIC,
                    Aircraft.Engine.SCALED_SLS_THRUST,
                    "aug_mass",
                ],
            )

    def compute(self, inputs, outputs):
        aviary_options = self.options['aviary_options']
<<<<<<< HEAD
        engine_count = len(aviary_options.get_val(Aircraft.Engine.NUM_ENGINES))
=======
        num_engine_type = len(aviary_options.get_val(Aircraft.Engine.NUM_ENGINES))
>>>>>>> 7bd3f9f1
        eng_spec_wt = inputs[Aircraft.Engine.MASS_SPECIFIC] * GRAV_ENGLISH_LBM
        Fn_SLS = inputs[Aircraft.Engine.SCALED_SLS_THRUST]
        num_engines = aviary_options.get_val(
            Aircraft.Engine.NUM_ENGINES, units='unitless')

        spec_nacelle_wt = inputs[Aircraft.Nacelle.MASS_SPECIFIC] * GRAV_ENGLISH_LBM
        nacelle_area = inputs[Aircraft.Nacelle.SURFACE_AREA]
        pylon_fac = inputs[Aircraft.Engine.PYLON_FACTOR]
        c_instl = inputs[Aircraft.Engine.ADDITIONAL_MASS_FRACTION]
        CK5 = inputs[Aircraft.Engine.MASS_SCALER]
        CK7 = inputs[Aircraft.Propulsion.MISC_MASS_SCALER]
        eng_span_frac = inputs[Aircraft.Engine.WING_LOCATIONS]
        main_gear_wt = inputs[Aircraft.LandingGear.MAIN_GEAR_MASS] * GRAV_ENGLISH_LBM
        loc_main_gear = inputs[Aircraft.LandingGear.MAIN_GEAR_LOCATION]

        dry_wt_eng = eng_spec_wt * Fn_SLS
        dry_wt_eng_all = sum(dry_wt_eng * num_engines)
        nacelle_wt = spec_nacelle_wt * nacelle_area
        pylon_wt = pylon_fac * ((dry_wt_eng + nacelle_wt) ** 0.736)
        pod_wt = (nacelle_wt + pylon_wt)
        # sec_wt_all = sum((nacelle_wt + pylon_wt) * num_engines)
        eng_instl_wt = c_instl * dry_wt_eng
        eng_instl_wt_all = sum(eng_instl_wt * num_engines)

        outputs[Aircraft.Propulsion.TOTAL_ENGINE_MASS] = dry_wt_eng_all / GRAV_ENGLISH_LBM
        outputs[Aircraft.Nacelle.MASS] = nacelle_wt / GRAV_ENGLISH_LBM
        outputs['pylon_mass'] = pylon_wt / GRAV_ENGLISH_LBM
        outputs[Aircraft.Propulsion.TOTAL_ENGINE_POD_MASS] = sum(
            pod_wt * num_engines) / GRAV_ENGLISH_LBM
        outputs[Aircraft.Engine.ADDITIONAL_MASS] = eng_instl_wt / GRAV_ENGLISH_LBM
        outputs["eng_comb_mass"] = (sum(
            CK5 * dry_wt_eng * num_engines) + CK7 * eng_instl_wt_all) / GRAV_ENGLISH_LBM

        if aviary_options.get_val(
            Aircraft.Electrical.HAS_HYBRID_SYSTEM, units='unitless'
        ):
            aug_wt = inputs["aug_mass"] * GRAV_ENGLISH_LBM
            outputs["eng_comb_mass"] = (sum(CK5 * dry_wt_eng * num_engines) +
                                        CK7 * eng_instl_wt_all + aug_wt) / GRAV_ENGLISH_LBM

<<<<<<< HEAD
        # prop_wt = np.zeros(engine_count)
=======
        # prop_wt = np.zeros(num_engine_type)
>>>>>>> 7bd3f9f1
        # prop_idx = np.where(aviary_options.get_val(Aircraft.Engine.HAS_PROPELLERS))
        # prop_wt[prop_idx] = inputs["prop_mass"] * GRAV_ENGLISH_LBM
        prop_wt = inputs["prop_mass"] * GRAV_ENGLISH_LBM
        outputs["prop_mass_all"] = sum(num_engines * prop_wt) / GRAV_ENGLISH_LBM

        span_frac_factor = eng_span_frac / (eng_span_frac + 0.001)
        # sum span_frac_factor for each engine type
<<<<<<< HEAD
        span_frac_factor_sum = np.zeros(engine_count, dtype=Fn_SLS.dtype)
        idx = 0
        for i in range(engine_count):
=======
        span_frac_factor_sum = np.zeros(num_engine_type, dtype=Fn_SLS.dtype)
        idx = 0
        for i in range(num_engine_type):
>>>>>>> 7bd3f9f1
            span_frac_factor_sum[i] = sum(span_frac_factor[idx:idx+num_engines[i]])
            idx = idx + num_engines[i]

        outputs["wing_mounted_mass"] = (sum(span_frac_factor_sum * (
            dry_wt_eng + eng_instl_wt + pod_wt + prop_wt) * num_engines
        ) + main_gear_wt * loc_main_gear / (loc_main_gear + 0.001)) / GRAV_ENGLISH_LBM

    def compute_partials(self, inputs, J):
        aviary_options: AviaryValues = self.options['aviary_options']
<<<<<<< HEAD
        engine_count = len(aviary_options.get_val(Aircraft.Engine.NUM_ENGINES))
=======
        num_engine_type = len(aviary_options.get_val(Aircraft.Engine.NUM_ENGINES))
>>>>>>> 7bd3f9f1

        eng_spec_wt = inputs[Aircraft.Engine.MASS_SPECIFIC] * GRAV_ENGLISH_LBM
        Fn_SLS = inputs[Aircraft.Engine.SCALED_SLS_THRUST]
        num_engines = self.options['aviary_options'].get_val(
            Aircraft.Engine.NUM_ENGINES, units='unitless')
        total_num_engines = self.options['aviary_options'].get_val(
            Aircraft.Propulsion.TOTAL_NUM_ENGINES, units='unitless')

        spec_nacelle_wt = inputs[Aircraft.Nacelle.MASS_SPECIFIC] * GRAV_ENGLISH_LBM
        nacelle_area = inputs[Aircraft.Nacelle.SURFACE_AREA]
        pylon_fac = inputs[Aircraft.Engine.PYLON_FACTOR]
        c_instl = inputs[Aircraft.Engine.ADDITIONAL_MASS_FRACTION]
        CK5 = inputs[Aircraft.Engine.MASS_SCALER]
        CK7 = inputs[Aircraft.Propulsion.MISC_MASS_SCALER]
        eng_span_frac = inputs[Aircraft.Engine.WING_LOCATIONS]
        main_gear_wt = inputs[Aircraft.LandingGear.MAIN_GEAR_MASS] * GRAV_ENGLISH_LBM
        loc_main_gear = inputs[Aircraft.LandingGear.MAIN_GEAR_LOCATION]

        dDWEA_dESW = num_engines * Fn_SLS
        dDWEA_dFNSLS = num_engines * eng_spec_wt
        dNW_dNWS = nacelle_area
        dPW_dNWS = 0.736 * pylon_fac * \
            (eng_spec_wt * Fn_SLS + spec_nacelle_wt *
             nacelle_area) ** (-0.264) * nacelle_area
        dNW_dNSA = spec_nacelle_wt
        dPW_dNSA = 0.736 * pylon_fac * \
            (eng_spec_wt * Fn_SLS + spec_nacelle_wt *
             nacelle_area) ** (-0.264) * spec_nacelle_wt
        dPW_dPF = (eng_spec_wt * Fn_SLS + spec_nacelle_wt * nacelle_area) ** 0.736
        dPW_dEWS = 0.736 * pylon_fac * \
            (eng_spec_wt * Fn_SLS + spec_nacelle_wt * nacelle_area) ** (-0.264) * Fn_SLS
        dPW_dSLST = (pylon_fac * 0.736 * (eng_spec_wt * Fn_SLS +
                     spec_nacelle_wt * nacelle_area) ** (-0.264) * eng_spec_wt)

        J[Aircraft.Propulsion.TOTAL_ENGINE_MASS,
            Aircraft.Engine.MASS_SPECIFIC] = dDWEA_dESW
        J[Aircraft.Propulsion.TOTAL_ENGINE_MASS,
            Aircraft.Engine.SCALED_SLS_THRUST] = dDWEA_dFNSLS / GRAV_ENGLISH_LBM

        J[Aircraft.Nacelle.MASS,
            Aircraft.Nacelle.MASS_SPECIFIC] = dNW_dNWS
        J["pylon_mass",
            Aircraft.Nacelle.MASS_SPECIFIC] = dPW_dNWS
        J[Aircraft.Propulsion.TOTAL_ENGINE_POD_MASS,
            Aircraft.Nacelle.MASS_SPECIFIC] = num_engines * (dNW_dNWS + dPW_dNWS)
        J[Aircraft.Nacelle.MASS,
            Aircraft.Nacelle.SURFACE_AREA] = dNW_dNSA / GRAV_ENGLISH_LBM
        J["pylon_mass",
            Aircraft.Nacelle.SURFACE_AREA] = dPW_dNSA / GRAV_ENGLISH_LBM
        J[Aircraft.Propulsion.TOTAL_ENGINE_POD_MASS,
            Aircraft.Nacelle.SURFACE_AREA] = num_engines * (dNW_dNSA + dPW_dNSA) / GRAV_ENGLISH_LBM
        J["pylon_mass",
            Aircraft.Engine.PYLON_FACTOR] = dPW_dPF / GRAV_ENGLISH_LBM
        J[Aircraft.Propulsion.TOTAL_ENGINE_POD_MASS,
            Aircraft.Engine.PYLON_FACTOR] = num_engines * dPW_dPF / GRAV_ENGLISH_LBM
        J["pylon_mass",
            Aircraft.Engine.MASS_SPECIFIC] = dPW_dEWS
        J[Aircraft.Propulsion.TOTAL_ENGINE_POD_MASS,
            Aircraft.Engine.MASS_SPECIFIC] = num_engines * dPW_dEWS
        J["pylon_mass",
            Aircraft.Engine.SCALED_SLS_THRUST] = dPW_dSLST / GRAV_ENGLISH_LBM
        J[Aircraft.Propulsion.TOTAL_ENGINE_POD_MASS,
            Aircraft.Engine.SCALED_SLS_THRUST] = num_engines * dPW_dSLST / GRAV_ENGLISH_LBM

        J[Aircraft.Engine.ADDITIONAL_MASS,
            Aircraft.Engine.ADDITIONAL_MASS_FRACTION] = eng_spec_wt * Fn_SLS / GRAV_ENGLISH_LBM
        J[Aircraft.Engine.ADDITIONAL_MASS,
            Aircraft.Engine.MASS_SPECIFIC] = c_instl * Fn_SLS
        J[Aircraft.Engine.ADDITIONAL_MASS,
            Aircraft.Engine.SCALED_SLS_THRUST] = c_instl * eng_spec_wt / GRAV_ENGLISH_LBM

        J["eng_comb_mass", Aircraft.Engine.MASS_SCALER] = eng_spec_wt * \
            Fn_SLS * num_engines / GRAV_ENGLISH_LBM
        J["eng_comb_mass", Aircraft.Propulsion.MISC_MASS_SCALER] = sum(
            c_instl * eng_spec_wt * Fn_SLS * num_engines) / GRAV_ENGLISH_LBM
        J["eng_comb_mass", Aircraft.Engine.ADDITIONAL_MASS_FRACTION] = eng_spec_wt * \
            CK7 * Fn_SLS * num_engines / GRAV_ENGLISH_LBM
        J["eng_comb_mass", Aircraft.Engine.MASS_SPECIFIC] = (
            CK5 + CK7 * c_instl) * num_engines * Fn_SLS
        J["eng_comb_mass", Aircraft.Engine.SCALED_SLS_THRUST] = (
            CK5 + CK7 * c_instl) * num_engines * eng_spec_wt / GRAV_ENGLISH_LBM

        dry_wt_eng = eng_spec_wt * Fn_SLS
        nacelle_wt = spec_nacelle_wt * nacelle_area
        pylon_wt = pylon_fac * ((dry_wt_eng + nacelle_wt) ** 0.736)
        pod_wt = (nacelle_wt + pylon_wt)
        eng_instl_wt = c_instl * dry_wt_eng

        # prop_idx = np.where(aviary_options.get_val(Aircraft.Engine.HAS_PROPELLERS))
        prop_wt = inputs["prop_mass"] * GRAV_ENGLISH_LBM
        # prop_wt_all = sum(num_engines * prop_wt) / GRAV_ENGLISH_LBM

        J["prop_mass_all", "prop_mass"] = num_engines

        dPylonWt_dFnSLS = (
            pylon_fac * 0.736 * (dry_wt_eng + nacelle_wt) ** (0.736 - 1) * eng_spec_wt
        )
        dPylonWt_dEngSpecWt = (
            pylon_fac * 0.736 * ((dry_wt_eng + nacelle_wt) ** (0.736 - 1) * Fn_SLS)
        )

        span_frac_factor = eng_span_frac / (eng_span_frac + 0.001)
        # sum span_frac_factor for each engine type
<<<<<<< HEAD
        span_frac_factor_sum = np.zeros(engine_count, dtype=Fn_SLS.dtype)
=======
        span_frac_factor_sum = np.zeros(num_engine_type, dtype=Fn_SLS.dtype)
>>>>>>> 7bd3f9f1
        wing_mass_deriv = np.zeros(len(span_frac_factor), dtype=Fn_SLS.dtype)
        idx = 0
        # wing_mass_vec = (eng_spec_wt * Fn_SLS * (1 + c_instl) +
        #                 sec_wt + prop_wt) * num_engines
        wing_mass_vec = (dry_wt_eng + eng_instl_wt + pod_wt + prop_wt) * num_engines
<<<<<<< HEAD
        for i in range(engine_count):
=======
        for i in range(num_engine_type):
>>>>>>> 7bd3f9f1
            span_frac_factor_sum[i] = sum(span_frac_factor[idx:idx+num_engines[i]])
            wing_mass_deriv[idx:idx+num_engines[i]] = wing_mass_vec[i]
            idx = idx + num_engines[i]

        J["wing_mounted_mass", Aircraft.Engine.WING_LOCATIONS] = 0.001 \
            / (eng_span_frac + 0.001) ** 2 * wing_mass_deriv / GRAV_ENGLISH_LBM

        J["wing_mounted_mass", Aircraft.Engine.MASS_SPECIFIC] = span_frac_factor_sum \
            * (Fn_SLS + c_instl * Fn_SLS + dPylonWt_dEngSpecWt) * num_engines

        J["wing_mounted_mass", Aircraft.Engine.SCALED_SLS_THRUST] = span_frac_factor_sum  \
            * (num_engines * eng_spec_wt + c_instl * num_engines * eng_spec_wt + dPylonWt_dFnSLS * num_engines) / GRAV_ENGLISH_LBM

        J["wing_mounted_mass", Aircraft.Engine.ADDITIONAL_MASS_FRACTION] = span_frac_factor_sum \
            * (eng_spec_wt * Fn_SLS * num_engines) / GRAV_ENGLISH_LBM

        J["wing_mounted_mass", Aircraft.Nacelle.MASS_SPECIFIC] = (span_frac_factor_sum * num_engines
                                                                  * (nacelle_area + pylon_fac * 0.736 * ((dry_wt_eng + spec_nacelle_wt * nacelle_area) ** (0.736 - 1) * nacelle_area)))

        J["wing_mounted_mass", Aircraft.Nacelle.SURFACE_AREA] = (span_frac_factor_sum * num_engines
                                                                 * (spec_nacelle_wt + pylon_fac * 0.736 * ((dry_wt_eng + spec_nacelle_wt * nacelle_area) ** (0.736 - 1) * spec_nacelle_wt))) / GRAV_ENGLISH_LBM

        J["wing_mounted_mass", Aircraft.Engine.PYLON_FACTOR] = (
            span_frac_factor_sum * num_engines * (((dry_wt_eng + spec_nacelle_wt * nacelle_area) ** 0.736))) / GRAV_ENGLISH_LBM

        J["wing_mounted_mass", Aircraft.LandingGear.MAIN_GEAR_MASS] = loc_main_gear / \
            (loc_main_gear + 0.001)

        J["wing_mounted_mass", Aircraft.LandingGear.MAIN_GEAR_LOCATION] = (
            main_gear_wt / GRAV_ENGLISH_LBM * ((loc_main_gear + 0.001) - loc_main_gear) / (loc_main_gear + 0.001) ** 2)

        J["wing_mounted_mass", "prop_mass"] = span_frac_factor_sum * num_engines

        if self.options["aviary_options"].get_val(Aircraft.Electrical.HAS_HYBRID_SYSTEM, units='unitless'):
            J["eng_comb_mass", "aug_mass"] = 1


class TailMass(om.ExplicitComponent):

    def initialize(self):
        self.options.declare(
            'aviary_options', types=AviaryValues,
            desc='collection of Aircraft/Mission specific options'
        )

    def setup(self):
        add_aviary_input(self, Aircraft.VerticalTail.TAPER_RATIO, val=0.801)
        add_aviary_input(self, Aircraft.VerticalTail.ASPECT_RATIO, val=1.67)
        add_aviary_input(self, Aircraft.VerticalTail.SWEEP, val=0.1, units="rad")
        add_aviary_input(self, Aircraft.VerticalTail.SPAN, val=5)
        add_aviary_input(self, Mission.Design.GROSS_MASS, val=152000)
        add_aviary_input(self, Aircraft.HorizontalTail.MASS_COEFFICIENT, val=0.232)
        add_aviary_input(self, Aircraft.Fuselage.LENGTH, val=200)
        add_aviary_input(self, Aircraft.HorizontalTail.SPAN, val=7)
        add_aviary_input(self, Aircraft.LandingGear.TAIL_HOOK_MASS_SCALER, val=1)
        add_aviary_input(self, Aircraft.HorizontalTail.TAPER_RATIO, val=0.352)
        add_aviary_input(self, Aircraft.VerticalTail.MASS_COEFFICIENT, val=0.289)
        add_aviary_input(self, Aircraft.Wing.SPAN, val=118)
        add_aviary_input(self, Aircraft.HorizontalTail.AREA, val=15)
        self.add_input("min_dive_vel", val=200, units="kn", desc="VDMIN: dive velocity")
        add_aviary_input(self, Aircraft.HorizontalTail.MOMENT_ARM, val=20)
        add_aviary_input(self, Aircraft.HorizontalTail.THICKNESS_TO_CHORD, val=0.11)
        add_aviary_input(self, Aircraft.HorizontalTail.ROOT_CHORD, val=2)
        add_aviary_input(self, Aircraft.HorizontalTail.VERTICAL_TAIL_FRACTION, val=0)
        add_aviary_input(self, Aircraft.VerticalTail.AREA, val=20)
        add_aviary_input(self, Aircraft.VerticalTail.MOMENT_ARM, val=20)
        add_aviary_input(self, Aircraft.VerticalTail.THICKNESS_TO_CHORD, val=200)
        add_aviary_input(self, Aircraft.VerticalTail.ROOT_CHORD, val=0.12)

        self.add_output(
            "loc_MAC_vtail",
            val=0,
            units="ft",
            desc="XVMAC: location of mean aerodynamic chord on the vertical tail",
        )
        add_aviary_output(self, Aircraft.HorizontalTail.MASS, val=0)
        add_aviary_output(self, Aircraft.VerticalTail.MASS, val=0)

        self.declare_partials(
            "loc_MAC_vtail",
            [
                Aircraft.VerticalTail.SPAN,
                Aircraft.VerticalTail.TAPER_RATIO,
                Aircraft.VerticalTail.ASPECT_RATIO,
                Aircraft.VerticalTail.SWEEP,
            ],
        )
        self.declare_partials(
            Aircraft.HorizontalTail.MASS,
            [
                Aircraft.HorizontalTail.AREA,
                Mission.Design.GROSS_MASS,
                Aircraft.HorizontalTail.MASS_COEFFICIENT,
                Aircraft.Fuselage.LENGTH,
                Aircraft.HorizontalTail.SPAN,
                Aircraft.LandingGear.TAIL_HOOK_MASS_SCALER,
                Aircraft.HorizontalTail.TAPER_RATIO,
                "min_dive_vel",
                Aircraft.HorizontalTail.MOMENT_ARM,
                Aircraft.HorizontalTail.THICKNESS_TO_CHORD,
                Aircraft.HorizontalTail.ROOT_CHORD,
            ],
        )
        self.declare_partials(
            Aircraft.VerticalTail.MASS,
            [
                Mission.Design.GROSS_MASS,
                Aircraft.VerticalTail.MASS_COEFFICIENT,
                Aircraft.Fuselage.LENGTH,
                Aircraft.Wing.SPAN,
                Aircraft.VerticalTail.SPAN,
                Aircraft.VerticalTail.TAPER_RATIO,
                Aircraft.HorizontalTail.MASS_COEFFICIENT,
                Aircraft.HorizontalTail.SPAN,
                Aircraft.LandingGear.TAIL_HOOK_MASS_SCALER,
                Aircraft.HorizontalTail.TAPER_RATIO,
                Aircraft.HorizontalTail.VERTICAL_TAIL_FRACTION,
                Aircraft.VerticalTail.AREA,
                "min_dive_vel",
                Aircraft.VerticalTail.MOMENT_ARM,
                Aircraft.VerticalTail.THICKNESS_TO_CHORD,
                Aircraft.VerticalTail.ROOT_CHORD,
            ],
        )

    def compute(self, inputs, outputs):
        taper_ratio_vtail = inputs[Aircraft.VerticalTail.TAPER_RATIO]
        AR_vtail = inputs[Aircraft.VerticalTail.ASPECT_RATIO]
        quarter_sweep_tail = inputs[Aircraft.VerticalTail.SWEEP]
        span_vtail = inputs[Aircraft.VerticalTail.SPAN]
        gross_wt_initial = inputs[Mission.Design.GROSS_MASS] * GRAV_ENGLISH_LBM
        coef_htail = inputs[Aircraft.HorizontalTail.MASS_COEFFICIENT]
        fus_len = inputs[Aircraft.Fuselage.LENGTH]
        span_htail = inputs[Aircraft.HorizontalTail.SPAN]
        hook_fac = inputs[Aircraft.LandingGear.TAIL_HOOK_MASS_SCALER]
        taper_ratio_htail = inputs[Aircraft.HorizontalTail.TAPER_RATIO]
        coef_vtail = inputs[Aircraft.VerticalTail.MASS_COEFFICIENT]
        wingspan = inputs[Aircraft.Wing.SPAN]
        htail_area = inputs[Aircraft.HorizontalTail.AREA]
        min_dive_vel = inputs["min_dive_vel"]
        htail_mom_arm = inputs[Aircraft.HorizontalTail.MOMENT_ARM]
        tc_ratio_root_htail = inputs[Aircraft.HorizontalTail.THICKNESS_TO_CHORD]
        root_chord_htail = inputs[Aircraft.HorizontalTail.ROOT_CHORD]
        htail_loc = inputs[Aircraft.HorizontalTail.VERTICAL_TAIL_FRACTION]
        vtail_area = inputs[Aircraft.VerticalTail.AREA]
        vtail_mom_arm = inputs[Aircraft.VerticalTail.MOMENT_ARM]
        tc_ratio_root_vtail = inputs[Aircraft.VerticalTail.THICKNESS_TO_CHORD]
        root_chord_vtail = inputs[Aircraft.VerticalTail.ROOT_CHORD]

        tan_sweep_vtail_LE = (1.0 - taper_ratio_vtail) / (
            1.0 + taper_ratio_vtail
        ) / AR_vtail / 2.0 + np.tan(quarter_sweep_tail)
        FH = (
            gross_wt_initial
            * coef_htail
            * fus_len
            * span_htail
            * hook_fac
            * (1.0 + 2.0 * taper_ratio_htail)
            / (1000000.0 * (1.0 + taper_ratio_htail))
        )
        FV = (
            gross_wt_initial
            * coef_vtail
            * (fus_len + wingspan)
            * span_vtail
            * (1.0 + 2.0 * taper_ratio_vtail)
            / (1000000.0 * (1.0 + taper_ratio_vtail))
        ) / 2

        outputs["loc_MAC_vtail"] = (
            span_vtail
            * tan_sweep_vtail_LE
            * (1.0 + 2.0 * taper_ratio_vtail)
            / 3.0
            / (1.0 + taper_ratio_vtail)
        )
        outputs[Aircraft.HorizontalTail.MASS] = (
            350.0 / GRAV_ENGLISH_LBM
            * (
                htail_area
                * FH
                * np.log10(min_dive_vel)
                / (100.0 * htail_mom_arm * tc_ratio_root_htail * root_chord_htail)
            )
            ** 0.54
        )
        outputs[Aircraft.VerticalTail.MASS] = (
            380.0 / GRAV_ENGLISH_LBM
            * (
                (FV + htail_loc * FH / 2.0)
                * vtail_area
                * np.log10(min_dive_vel)
                / (100.0 * vtail_mom_arm * tc_ratio_root_vtail * root_chord_vtail)
            )
            ** 0.54
        )

    def compute_partials(self, inputs, J):
        taper_ratio_vtail = inputs[Aircraft.VerticalTail.TAPER_RATIO]
        AR_vtail = inputs[Aircraft.VerticalTail.ASPECT_RATIO]
        quarter_sweep_tail = inputs[Aircraft.VerticalTail.SWEEP]
        span_vtail = inputs[Aircraft.VerticalTail.SPAN]
        gross_wt_initial = inputs[Mission.Design.GROSS_MASS] * GRAV_ENGLISH_LBM
        coef_htail = inputs[Aircraft.HorizontalTail.MASS_COEFFICIENT]
        fus_len = inputs[Aircraft.Fuselage.LENGTH]
        span_htail = inputs[Aircraft.HorizontalTail.SPAN]
        hook_fac = inputs[Aircraft.LandingGear.TAIL_HOOK_MASS_SCALER]
        taper_ratio_htail = inputs[Aircraft.HorizontalTail.TAPER_RATIO]
        coef_vtail = inputs[Aircraft.VerticalTail.MASS_COEFFICIENT]
        wingspan = inputs[Aircraft.Wing.SPAN]
        htail_area = inputs[Aircraft.HorizontalTail.AREA]
        min_dive_vel = inputs["min_dive_vel"]
        htail_mom_arm = inputs[Aircraft.HorizontalTail.MOMENT_ARM]
        tc_ratio_root_htail = inputs[Aircraft.HorizontalTail.THICKNESS_TO_CHORD]
        root_chord_htail = inputs[Aircraft.HorizontalTail.ROOT_CHORD]
        htail_loc = inputs[Aircraft.HorizontalTail.VERTICAL_TAIL_FRACTION]
        vtail_area = inputs[Aircraft.VerticalTail.AREA]
        vtail_mom_arm = inputs[Aircraft.VerticalTail.MOMENT_ARM]
        tc_ratio_root_vtail = inputs[Aircraft.VerticalTail.THICKNESS_TO_CHORD]
        root_chord_vtail = inputs[Aircraft.VerticalTail.ROOT_CHORD]

        tan_sweep_vtail_LE = (1.0 - taper_ratio_vtail) / (
            1.0 + taper_ratio_vtail
        ) / AR_vtail / 2.0 + np.tan(quarter_sweep_tail)
        FH = (
            gross_wt_initial
            * coef_htail
            * fus_len
            * span_htail
            * hook_fac
            * (1.0 + 2.0 * taper_ratio_htail)
            / (1000000.0 * (1.0 + taper_ratio_htail))
        )
        FV = (
            gross_wt_initial
            * coef_vtail
            * (fus_len + wingspan)
            * span_vtail
            * (1.0 + 2.0 * taper_ratio_vtail)
            / (1000000.0 * (1.0 + taper_ratio_vtail))
        ) / 2

        dTanSweepVtailLE_dTaperRatioVtail = (
            -((1.0 + taper_ratio_vtail) * AR_vtail * 2.0)
            - (1.0 - taper_ratio_vtail) * 2 * AR_vtail
        ) / ((1.0 + taper_ratio_vtail) * AR_vtail * 2.0) ** 2
        dTanSweepVtailLE_dARVtail = (
            -(1.0 - taper_ratio_vtail)
            / ((1.0 + taper_ratio_vtail) * AR_vtail * 2.0) ** 2
            * 2
            * (1.0 + taper_ratio_vtail)
        )
        dTanSweepVtailLE_dQuarterSweepTail = (1 / np.cos(quarter_sweep_tail)) ** 2

        dFH_dGrossWtInitial = (
            coef_htail
            * fus_len
            * span_htail
            * hook_fac
            * (1.0 + 2.0 * taper_ratio_htail)
            / (1000000.0 * (1.0 + taper_ratio_htail))
        )
        dFH_dCoefHtail = (
            gross_wt_initial
            * fus_len
            * span_htail
            * hook_fac
            * (1.0 + 2.0 * taper_ratio_htail)
            / (1000000.0 * (1.0 + taper_ratio_htail))
        )
        dFH_dFusLen = (
            gross_wt_initial
            * coef_htail
            * span_htail
            * hook_fac
            * (1.0 + 2.0 * taper_ratio_htail)
            / (1000000.0 * (1.0 + taper_ratio_htail))
        )
        dFH_dSpanHtail = (
            gross_wt_initial
            * coef_htail
            * fus_len
            * hook_fac
            * (1.0 + 2.0 * taper_ratio_htail)
            / (1000000.0 * (1.0 + taper_ratio_htail))
        )
        dFH_dHookFac = (
            gross_wt_initial
            * coef_htail
            * fus_len
            * span_htail
            * (1.0 + 2.0 * taper_ratio_htail)
            / (1000000.0 * (1.0 + taper_ratio_htail))
        )
        dFH_dTaperRatioHtail = (
            gross_wt_initial
            * coef_htail
            * fus_len
            * span_htail
            * hook_fac
            * (
                (1000000.0 * (1.0 + taper_ratio_htail)) * 2
                - (1.0 + 2.0 * taper_ratio_htail) * 1000000.0
            )
            / (1000000.0 * (1.0 + taper_ratio_htail)) ** 2
        )

        dFV_dGrossWtInitial = (
            coef_vtail
            * (fus_len + wingspan)
            * span_vtail
            * (1.0 + 2.0 * taper_ratio_vtail)
            / (2 * 1000000.0 * (1.0 + taper_ratio_vtail))
        )
        dFV_dCoefVtail = (
            gross_wt_initial
            * (fus_len + wingspan)
            * span_vtail
            * (1.0 + 2.0 * taper_ratio_vtail)
            / (2 * 1000000.0 * (1.0 + taper_ratio_vtail))
        )
        dFV_dFusLen = (
            gross_wt_initial
            * coef_vtail
            * span_vtail
            * (1.0 + 2.0 * taper_ratio_vtail)
            / (2 * 1000000.0 * (1.0 + taper_ratio_vtail))
        )
        dFV_dWingspan = (
            gross_wt_initial
            * coef_vtail
            * span_vtail
            * (1.0 + 2.0 * taper_ratio_vtail)
            / (2 * 1000000.0 * (1.0 + taper_ratio_vtail))
        )
        dFV_dSpanVtail = (
            gross_wt_initial
            * coef_vtail
            * (fus_len + wingspan)
            * (1.0 + 2.0 * taper_ratio_vtail)
            / (2 * 1000000.0 * (1.0 + taper_ratio_vtail))
        )
        dFV_dTaperRatioVtail = (
            gross_wt_initial
            * coef_vtail
            * (fus_len + wingspan)
            * span_vtail
            * (
                (2 * 1000000.0 * (1.0 + taper_ratio_vtail)) * 2
                - (1.0 + 2.0 * taper_ratio_vtail) * 2 * 1000000.0
            )
            / (2 * 1000000.0 * (1.0 + taper_ratio_vtail)) ** 2
        )

        temp = (
            (3.0 * (1.0 + taper_ratio_vtail)) * 2 - (1.0 + 2.0 * taper_ratio_vtail) * 3
        ) / (3.0 * (1.0 + taper_ratio_vtail)) ** 2

        J["loc_MAC_vtail", Aircraft.VerticalTail.SPAN] = (
            tan_sweep_vtail_LE
            * (1.0 + 2.0 * taper_ratio_vtail)
            / 3.0
            / (1.0 + taper_ratio_vtail)
        )
        J["loc_MAC_vtail", Aircraft.VerticalTail.TAPER_RATIO] = span_vtail * (
            dTanSweepVtailLE_dTaperRatioVtail
            * (1.0 + 2.0 * taper_ratio_vtail)
            / (3.0 * (1.0 + taper_ratio_vtail))
            + tan_sweep_vtail_LE * temp
        )
        J["loc_MAC_vtail", Aircraft.VerticalTail.ASPECT_RATIO] = (
            dTanSweepVtailLE_dARVtail
            * span_vtail
            * (1.0 + 2.0 * taper_ratio_vtail)
            / (3.0 * (1.0 + taper_ratio_vtail))
        )
        J["loc_MAC_vtail", Aircraft.VerticalTail.SWEEP] = (
            dTanSweepVtailLE_dQuarterSweepTail
            * span_vtail
            * (1.0 + 2.0 * taper_ratio_vtail)
            / (3.0 * (1.0 + taper_ratio_vtail))
        )

        J[Aircraft.HorizontalTail.MASS, Aircraft.HorizontalTail.AREA] = (
            350.0 / GRAV_ENGLISH_LBM
            * 0.54
            * (
                FH
                * np.log10(min_dive_vel)
                / (100.0 * htail_mom_arm * tc_ratio_root_htail * root_chord_htail)
            )
            ** 0.54
            * htail_area ** (-0.46)
        )
        J[Aircraft.HorizontalTail.MASS, Mission.Design.GROSS_MASS] = (
            350.0
            * 0.54
            * (
                htail_area
                * np.log10(min_dive_vel)
                / (100.0 * htail_mom_arm * tc_ratio_root_htail * root_chord_htail)
            )
            ** 0.54
            * FH ** (-0.46)
            * dFH_dGrossWtInitial
        )
        J[Aircraft.HorizontalTail.MASS, Aircraft.HorizontalTail.MASS_COEFFICIENT] = (
            350.0 / GRAV_ENGLISH_LBM
            * 0.54
            * (
                htail_area
                * np.log10(min_dive_vel)
                / (100.0 * htail_mom_arm * tc_ratio_root_htail * root_chord_htail)
            )
            ** 0.54
            * FH ** (-0.46)
            * dFH_dCoefHtail
        )
        J[Aircraft.HorizontalTail.MASS, Aircraft.Fuselage.LENGTH] = (
            350.0 / GRAV_ENGLISH_LBM
            * 0.54
            * (
                htail_area
                * np.log10(min_dive_vel)
                / (100.0 * htail_mom_arm * tc_ratio_root_htail * root_chord_htail)
            )
            ** 0.54
            * FH ** (-0.46)
            * dFH_dFusLen
        )
        J[Aircraft.HorizontalTail.MASS, Aircraft.HorizontalTail.SPAN] = (
            350.0 / GRAV_ENGLISH_LBM
            * 0.54
            * (
                htail_area
                * np.log10(min_dive_vel)
                / (100.0 * htail_mom_arm * tc_ratio_root_htail * root_chord_htail)
            )
            ** 0.54
            * FH ** (-0.46)
            * dFH_dSpanHtail
        )
        J[Aircraft.HorizontalTail.MASS, Aircraft.LandingGear.TAIL_HOOK_MASS_SCALER] = (
            350.0 / GRAV_ENGLISH_LBM
            * 0.54
            * (
                htail_area
                * np.log10(min_dive_vel)
                / (100.0 * htail_mom_arm * tc_ratio_root_htail * root_chord_htail)
            )
            ** 0.54
            * FH ** (-0.46)
            * dFH_dHookFac
        )
        J[Aircraft.HorizontalTail.MASS, Aircraft.HorizontalTail.TAPER_RATIO] = (
            350.0 / GRAV_ENGLISH_LBM
            * 0.54
            * (
                htail_area
                * np.log10(min_dive_vel)
                / (100.0 * htail_mom_arm * tc_ratio_root_htail * root_chord_htail)
            )
            ** 0.54
            * FH ** (-0.46)
            * dFH_dTaperRatioHtail
        )
        J[Aircraft.HorizontalTail.MASS, "min_dive_vel"] = (
            350.0 / GRAV_ENGLISH_LBM
            * 0.54
            * (
                htail_area
                * FH
                / (100.0 * htail_mom_arm * tc_ratio_root_htail * root_chord_htail)
            )
            ** 0.54
            * (np.log10(min_dive_vel)) ** (-0.46)
            / (min_dive_vel * np.log(10))
        )
        J[Aircraft.HorizontalTail.MASS, Aircraft.HorizontalTail.MOMENT_ARM] = (
            350.0 / GRAV_ENGLISH_LBM
            * (
                htail_area
                * FH
                * np.log10(min_dive_vel)
                / (100.0 * tc_ratio_root_htail * root_chord_htail)
            )
            ** 0.54
            * (-0.54)
            * htail_mom_arm ** (-1.54)
        )
        J[Aircraft.HorizontalTail.MASS, Aircraft.HorizontalTail.THICKNESS_TO_CHORD] = (
            350.0 / GRAV_ENGLISH_LBM
            * (
                htail_area
                * FH
                * np.log10(min_dive_vel)
                / (100.0 * htail_mom_arm * root_chord_htail)
            )
            ** 0.54
            * (-0.54)
            * tc_ratio_root_htail ** (-1.54)
        )
        J[Aircraft.HorizontalTail.MASS, Aircraft.HorizontalTail.ROOT_CHORD] = (
            350.0 / GRAV_ENGLISH_LBM
            * (
                htail_area
                * FH
                * np.log10(min_dive_vel)
                / (100.0 * htail_mom_arm * tc_ratio_root_htail)
            )
            ** 0.54
            * (-0.54)
            * root_chord_htail ** (-1.54)
        )

        temp = (
            380.0
            * (
                vtail_area
                * np.log10(min_dive_vel)
                / (100.0 * vtail_mom_arm * tc_ratio_root_vtail * root_chord_vtail)
            )
            ** 0.54
        )

        J[Aircraft.VerticalTail.MASS, Mission.Design.GROSS_MASS] = (
            temp
            * 0.54
            * (FV + htail_loc * FH / 2.0) ** (-0.46)
            * (dFV_dGrossWtInitial + htail_loc * dFH_dGrossWtInitial / 2)
        )
        J[Aircraft.VerticalTail.MASS, Aircraft.VerticalTail.MASS_COEFFICIENT] = (
            temp * 0.54 * (FV + htail_loc * FH / 2.0) ** (-0.46) *
            dFV_dCoefVtail / GRAV_ENGLISH_LBM
        )
        J[Aircraft.VerticalTail.MASS, Aircraft.Fuselage.LENGTH] = (
            temp / GRAV_ENGLISH_LBM
            * 0.54
            * (FV + htail_loc * FH / 2.0) ** (-0.46)
            * (dFV_dFusLen + htail_loc * dFH_dFusLen / 2)
        )
        J[Aircraft.VerticalTail.MASS, Aircraft.Wing.SPAN] = (
            temp * 0.54 * (FV + htail_loc * FH / 2.0) ** (-0.46) *
            dFV_dWingspan / GRAV_ENGLISH_LBM
        )
        J[Aircraft.VerticalTail.MASS, Aircraft.VerticalTail.SPAN] = (
            temp * 0.54 * (FV + htail_loc * FH / 2.0) ** (-0.46) *
            dFV_dSpanVtail / GRAV_ENGLISH_LBM
        )
        J[Aircraft.VerticalTail.MASS, Aircraft.VerticalTail.TAPER_RATIO] = (
            temp * 0.54 * (FV + htail_loc * FH / 2.0) ** (-0.46) *
            dFV_dTaperRatioVtail / GRAV_ENGLISH_LBM
        )
        J[Aircraft.VerticalTail.MASS, Aircraft.HorizontalTail.MASS_COEFFICIENT] = (
            temp / GRAV_ENGLISH_LBM
            * 0.54
            * (FV + htail_loc * FH / 2.0) ** (-0.46)
            * dFH_dCoefHtail
            * htail_loc
            / 2
        )
        J[Aircraft.VerticalTail.MASS, Aircraft.HorizontalTail.SPAN] = (
            temp / GRAV_ENGLISH_LBM
            * 0.54
            * (FV + htail_loc * FH / 2.0) ** (-0.46)
            * dFH_dSpanHtail
            * htail_loc
            / 2
        )
        J[Aircraft.VerticalTail.MASS, Aircraft.LandingGear.TAIL_HOOK_MASS_SCALER] = (
            temp / GRAV_ENGLISH_LBM
            * 0.54
            * (FV + htail_loc * FH / 2.0) ** (-0.46)
            * dFH_dHookFac
            * htail_loc
            / 2
        )
        J[Aircraft.VerticalTail.MASS, Aircraft.HorizontalTail.TAPER_RATIO] = (
            temp / GRAV_ENGLISH_LBM
            * 0.54
            * (FV + htail_loc * FH / 2.0) ** (-0.46)
            * dFH_dTaperRatioHtail
            * htail_loc
            / 2
        )
        J[Aircraft.VerticalTail.MASS, Aircraft.HorizontalTail.VERTICAL_TAIL_FRACTION] = (
            380.0 / GRAV_ENGLISH_LBM
            * (
                vtail_area
                * np.log10(min_dive_vel)
                / (100.0 * vtail_mom_arm * tc_ratio_root_vtail * root_chord_vtail)
            )
            ** 0.54
            * 0.54
            * (FV + htail_loc * FH / 2.0) ** (-0.46)
            * FH
            / 2
        )
        J[Aircraft.VerticalTail.MASS, Aircraft.VerticalTail.AREA] = (
            380.0 / GRAV_ENGLISH_LBM
            * (
                (FV + htail_loc * FH / 2.0)
                * np.log10(min_dive_vel)
                / (100.0 * vtail_mom_arm * tc_ratio_root_vtail * root_chord_vtail)
            )
            ** 0.54
            * 0.54
            * vtail_area ** (-0.46)
        )
        J[Aircraft.VerticalTail.MASS, "min_dive_vel"] = (
            380.0 / GRAV_ENGLISH_LBM
            * (
                (FV + htail_loc * FH / 2.0)
                * vtail_area
                / (100.0 * vtail_mom_arm * tc_ratio_root_vtail * root_chord_vtail)
            )
            ** 0.54
            * 0.54
            * (np.log10(min_dive_vel)) ** (-0.46)
            / (min_dive_vel * np.log(10))
        )
        J[Aircraft.VerticalTail.MASS, Aircraft.VerticalTail.MOMENT_ARM] = (
            380.0 / GRAV_ENGLISH_LBM
            * (
                (FV + htail_loc * FH / 2.0)
                * vtail_area
                * np.log10(min_dive_vel)
                / (100.0 * tc_ratio_root_vtail * root_chord_vtail)
            )
            ** 0.54
            * (-0.54)
            * vtail_mom_arm ** (-1.54)
        )
        J[Aircraft.VerticalTail.MASS, Aircraft.VerticalTail.THICKNESS_TO_CHORD] = (
            380.0 / GRAV_ENGLISH_LBM
            * (
                (FV + htail_loc * FH / 2.0)
                * vtail_area
                * np.log10(min_dive_vel)
                / (100.0 * vtail_mom_arm * root_chord_vtail)
            )
            ** 0.54
            * (-0.54)
            * tc_ratio_root_vtail ** (-1.54)
        )
        J[Aircraft.VerticalTail.MASS, Aircraft.VerticalTail.ROOT_CHORD] = (
            380.0 / GRAV_ENGLISH_LBM
            * (
                (FV + htail_loc * FH / 2.0)
                * vtail_area
                * np.log10(min_dive_vel)
                / (100.0 * vtail_mom_arm * tc_ratio_root_vtail)
            )
            ** 0.54
            * (-0.54)
            * root_chord_vtail ** (-1.54)
        )


class HighLiftMass(om.ExplicitComponent):
    def initialize(self):
        self.options.declare(
            'aviary_options', types=AviaryValues,
            desc='collection of Aircraft/Mission specific options'
        )

    def setup(self):
        add_aviary_input(self, Aircraft.Wing.HIGH_LIFT_MASS_COEFFICIENT, val=2.66)
        add_aviary_input(self, Aircraft.Wing.AREA, val=200)
        add_aviary_input(self, Aircraft.Wing.SLAT_CHORD_RATIO, val=.15)
        add_aviary_input(self, Aircraft.Wing.FLAP_CHORD_RATIO, val=.3)
        add_aviary_input(self, Aircraft.Wing.TAPER_RATIO, val=.33)
        add_aviary_input(self, Aircraft.Wing.SLAT_SPAN_RATIO, val=.9)
        add_aviary_input(self, Aircraft.Wing.FLAP_SPAN_RATIO, val=.65)
        add_aviary_input(self, Aircraft.Wing.LOADING, val=128)
        add_aviary_input(self, Aircraft.Wing.THICKNESS_TO_CHORD_ROOT, val=.15)
        add_aviary_input(self, Aircraft.Wing.SPAN, val=118)
        add_aviary_input(self, Aircraft.Fuselage.AVG_DIAMETER, val=13.1)
        add_aviary_input(self, Aircraft.Wing.CENTER_CHORD, val=17.48974)
        add_aviary_input(self, Mission.Landing.LIFT_COEFFICIENT_MAX, val=1.8)
        self.add_input("density", val=RHO_SEA_LEVEL_ENGLISH, units='slug/ft**3',
                       desc='RHO: Density of air')

        add_aviary_output(self, Aircraft.Wing.HIGH_LIFT_MASS, val=0)
        self.add_output("flap_mass", val=0, units="lbm",
                        desc="WFLAP: mass of trailing edge devices")
        self.add_output("slat_mass", val=0, units="lbm",
                        desc="WLED: mass of leading edge devices")

        self.declare_partials(
            "slat_mass",
            [
                Aircraft.Wing.THICKNESS_TO_CHORD_ROOT, Aircraft.Wing.CENTER_CHORD,
                Aircraft.Fuselage.AVG_DIAMETER, Aircraft.Wing.SPAN,
                Aircraft.Wing.SLAT_CHORD_RATIO, Aircraft.Wing.AREA,
                Aircraft.Wing.TAPER_RATIO, Aircraft.Wing.SLAT_SPAN_RATIO])

        self.declare_partials(
            "flap_mass",
            [
                Aircraft.Wing.HIGH_LIFT_MASS_COEFFICIENT,
                Aircraft.Wing.THICKNESS_TO_CHORD_ROOT,
                Aircraft.Wing.CENTER_CHORD, Aircraft.Fuselage.AVG_DIAMETER,
                Aircraft.Wing.SPAN, Aircraft.Wing.FLAP_CHORD_RATIO,
                Aircraft.Wing.AREA, Aircraft.Wing.TAPER_RATIO,
                Aircraft.Wing.FLAP_SPAN_RATIO, Aircraft.Wing.LOADING, "density",
                Mission.Landing.LIFT_COEFFICIENT_MAX])

        self.declare_partials(
            Aircraft.Wing.HIGH_LIFT_MASS,
            [
                Aircraft.Wing.HIGH_LIFT_MASS_COEFFICIENT,
                Aircraft.Wing.THICKNESS_TO_CHORD_ROOT,
                Aircraft.Wing.CENTER_CHORD, Aircraft.Fuselage.AVG_DIAMETER,
                Aircraft.Wing.SPAN, Aircraft.Wing.FLAP_CHORD_RATIO,
                Aircraft.Wing.SLAT_CHORD_RATIO, Aircraft.Wing.AREA,
                Aircraft.Wing.TAPER_RATIO, Aircraft.Wing.FLAP_SPAN_RATIO,
                Aircraft.Wing.SLAT_SPAN_RATIO, Aircraft.Wing.LOADING, "density",
                Mission.Landing.LIFT_COEFFICIENT_MAX])

    def compute(self, inputs, outputs):
        aviary_options: AviaryValues = self.options["aviary_options"]
        flap_type = aviary_options.get_val(Aircraft.Wing.FLAP_TYPE, units='unitless')
        c_mass_trend_high_lift = inputs[Aircraft.Wing.HIGH_LIFT_MASS_COEFFICIENT]
        wing_area = inputs[Aircraft.Wing.AREA]
        num_flaps = aviary_options.get_val(Aircraft.Wing.NUM_FLAP_SEGMENTS)
        slat_chord_ratio = inputs[Aircraft.Wing.SLAT_CHORD_RATIO]
        flap_chord_ratio = inputs[Aircraft.Wing.FLAP_CHORD_RATIO]
        taper_ratio = inputs[Aircraft.Wing.TAPER_RATIO]
        flap_span_ratio = inputs[Aircraft.Wing.FLAP_SPAN_RATIO]
        slat_span_ratio = inputs[Aircraft.Wing.SLAT_SPAN_RATIO]
        wing_loading = inputs[Aircraft.Wing.LOADING]
        tc_ratio_root = inputs[Aircraft.Wing.THICKNESS_TO_CHORD_ROOT]
        wingspan = inputs[Aircraft.Wing.SPAN]
        cabin_width = inputs[Aircraft.Fuselage.AVG_DIAMETER]
        center_chord = inputs[Aircraft.Wing.CENTER_CHORD]
        CL_max_flaps_landing = inputs[Mission.Landing.LIFT_COEFFICIENT_MAX]
        RHO = inputs["density"]

        body_to_span_ratio = (2. * np.sqrt(tc_ratio_root*center_chord *
                              (cabin_width-(tc_ratio_root*center_chord))) + 0.4)/wingspan

        SFLAP = (
            flap_chord_ratio * wing_area / (1. + taper_ratio)
            * (flap_span_ratio - body_to_span_ratio)
            * (2. - ((1. - taper_ratio) * (flap_span_ratio + body_to_span_ratio))))

        SLE = slat_chord_ratio*wing_area / \
            (1.+taper_ratio)*slat_span_ratio * \
            (2.-((1.-taper_ratio)*(.99+body_to_span_ratio)))
        VSTALL = .5921*np.sqrt(2.*wing_loading/(RHO*CL_max_flaps_landing))
        VFLAP = 1.8 * VSTALL

        # Slat Mass
        WLED = 3.28 * SLE**1.13
        outputs['slat_mass'] = WLED / GRAV_ENGLISH_LBM

        # Flap Mass
        if flap_type is FlapType.PLAIN:
            outputs["flap_mass"] = c_mass_trend_high_lift * \
                (VFLAP/100.)**2*SFLAP*num_flaps**(-.5) / GRAV_ENGLISH_LBM
        elif flap_type is FlapType.SPLIT:
            if VFLAP > 160:
                outputs["flap_mass"] = c_mass_trend_high_lift*SFLAP * \
                    (VFLAP**2.195)/45180. / GRAV_ENGLISH_LBM
            else:
                outputs["flap_mass"] = c_mass_trend_high_lift*SFLAP * \
                    0.369*VFLAP**0.2733 / GRAV_ENGLISH_LBM

        elif (
            flap_type is FlapType.SINGLE_SLOTTED or flap_type is FlapType.DOUBLE_SLOTTED
            or flap_type is FlapType.TRIPLE_SLOTTED
        ):
            outputs["flap_mass"] = c_mass_trend_high_lift * \
                (VFLAP/100.)**2*SFLAP*num_flaps**.5 / GRAV_ENGLISH_LBM
        elif flap_type is FlapType.FOWLER or flap_type is FlapType.DOUBLE_SLOTTED_FOWLER:
            outputs["flap_mass"] = c_mass_trend_high_lift * \
                (VFLAP/100.)**2.38*SFLAP**1.19 / \
                (num_flaps**.595) / GRAV_ENGLISH_LBM
        else:
            raise ValueError(flap_type + ' is not a valid flap type')

        outputs[Aircraft.Wing.HIGH_LIFT_MASS] = outputs["flap_mass"] + \
            WLED / GRAV_ENGLISH_LBM

    def compute_partials(self, inputs, J):
        aviary_options: AviaryValues = self.options["aviary_options"]
        flap_type = aviary_options.get_val(Aircraft.Wing.FLAP_TYPE, units='unitless')
        c_mass_trend_high_lift = inputs[Aircraft.Wing.HIGH_LIFT_MASS_COEFFICIENT]
        wing_area = inputs[Aircraft.Wing.AREA]
        num_flaps = aviary_options.get_val(Aircraft.Wing.NUM_FLAP_SEGMENTS)
        slat_chord_ratio = inputs[Aircraft.Wing.SLAT_CHORD_RATIO]
        flap_chord_ratio = inputs[Aircraft.Wing.FLAP_CHORD_RATIO]
        taper_ratio = inputs[Aircraft.Wing.TAPER_RATIO]
        flap_span_ratio = inputs[Aircraft.Wing.FLAP_SPAN_RATIO]
        slat_span_ratio = inputs[Aircraft.Wing.SLAT_SPAN_RATIO]
        wing_loading = inputs[Aircraft.Wing.LOADING]
        tc_ratio_root = inputs[Aircraft.Wing.THICKNESS_TO_CHORD_ROOT]
        wingspan = inputs[Aircraft.Wing.SPAN]
        cabin_width = inputs[Aircraft.Fuselage.AVG_DIAMETER]
        center_chord = inputs[Aircraft.Wing.CENTER_CHORD]
        CL_max_flaps_landing = inputs[Mission.Landing.LIFT_COEFFICIENT_MAX]
        RHO = inputs["density"]

        u1 = tc_ratio_root*center_chord * (cabin_width-(tc_ratio_root*center_chord))
        body_to_span_ratio = (2 * np.sqrt(u1) + 0.4)/wingspan
        dBTSR_dwingspan = -(1/wingspan) * body_to_span_ratio

        dBTSR_dTCRR = (
            (1 / wingspan) * (1 / np.sqrt(u1))
            * (center_chord * cabin_width - 2 * tc_ratio_root * center_chord**2))

        dBTSR_dCC = (
            (1 / wingspan) * (1 / np.sqrt(u1))
            * (tc_ratio_root * cabin_width - 2 * tc_ratio_root**2 * center_chord))

        dBTSR_dCW = (1/wingspan) * (1/np.sqrt(u1)) * (tc_ratio_root*center_chord)

        SFLAP = (
            flap_chord_ratio * wing_area / (1. + taper_ratio)
            * (flap_span_ratio - body_to_span_ratio)
            * (2 - ((1 - taper_ratio) * (flap_span_ratio + body_to_span_ratio))))

        dSFLAP_dFCR = wing_area/(1.+taper_ratio)*(flap_span_ratio-body_to_span_ratio)*(
            2-((1-taper_ratio)*(flap_span_ratio+body_to_span_ratio)))

        dSFLAP_dWA = (
            flap_chord_ratio / (1. + taper_ratio)
            * (flap_span_ratio - body_to_span_ratio)
            * (2 - ((1 - taper_ratio) * (flap_span_ratio + body_to_span_ratio))))

        dSFLAP_dFSR = flap_chord_ratio*wing_area * \
            (2/(1.+taper_ratio)*(1-2*flap_span_ratio) + 2*flap_span_ratio)
        dSFLAP_dBTSR = flap_chord_ratio*wing_area * \
            (2/(1.+taper_ratio)*(2*body_to_span_ratio-1) - 2*body_to_span_ratio)
        dSFLAP_dTR = flap_chord_ratio*wing_area * -2 / \
            (1.+taper_ratio)**2 * (flap_span_ratio-body_to_span_ratio) * \
            (1-flap_span_ratio-body_to_span_ratio)

        SLE = slat_chord_ratio*wing_area / \
            (1+taper_ratio)*slat_span_ratio * \
            (2-((1-taper_ratio)*(.99+body_to_span_ratio)))
        dSLE_dSCR = wing_area/(1+taper_ratio)*slat_span_ratio * \
            (2-((1-taper_ratio)*(.99+body_to_span_ratio)))

        dSLE_dWA = (
            slat_chord_ratio / (1 + taper_ratio)
            * slat_span_ratio * (2 - ((1 - taper_ratio) * (.99 + body_to_span_ratio))))

        dSLE_dSSR = (slat_chord_ratio*wing_area)/(1+taper_ratio) * \
            (2-((1-taper_ratio)*(.99+body_to_span_ratio)))
        dSLE_dBTSR = -(slat_chord_ratio*wing_area)/(1+taper_ratio) * \
            slat_span_ratio*(1-taper_ratio)
        dSLE_dTR = (2*slat_chord_ratio*wing_area*slat_span_ratio) / \
            ((1+taper_ratio)**2)*(.99+body_to_span_ratio-1)

        u2 = 2*wing_loading/(RHO*CL_max_flaps_landing)
        VFLAP = 1.8 * (.5921*np.sqrt(u2))
        dVFLAP_dWL = (1.8*.5921) * (1/np.sqrt(u2)) * (1/(RHO*CL_max_flaps_landing))
        dVFLAP_drho = -(1.8*.5921) * (1/np.sqrt(u2)) * \
            (wing_loading/(RHO**2*CL_max_flaps_landing))
        dVFLAP_dCMFL = -(1.8*.5921) * (1/np.sqrt(u2)) * \
            (wing_loading/(RHO*CL_max_flaps_landing**2))

        # Slat Mass
        J['slat_mass', Aircraft.Wing.SLAT_CHORD_RATIO] = 3.28 * \
            1.13*(SLE**.13)*dSLE_dSCR / GRAV_ENGLISH_LBM
        J['slat_mass', Aircraft.Wing.AREA] = 3.28*1.13 * \
            (SLE**.13)*dSLE_dWA / GRAV_ENGLISH_LBM
        J['slat_mass', Aircraft.Wing.SLAT_SPAN_RATIO] = 3.28 * \
            1.13*(SLE**.13)*dSLE_dSSR / GRAV_ENGLISH_LBM
        J['slat_mass', Aircraft.Wing.TAPER_RATIO] = 3.28*1.13 * \
            (SLE**.13)*dSLE_dTR / GRAV_ENGLISH_LBM
        J['slat_mass', Aircraft.Wing.SPAN] = 3.28 * \
            1.13*(SLE**.13)*dSLE_dBTSR*dBTSR_dwingspan / GRAV_ENGLISH_LBM
        J['slat_mass', Aircraft.Wing.THICKNESS_TO_CHORD_ROOT] = 3.28 * \
            1.13*(SLE**.13)*dSLE_dBTSR*dBTSR_dTCRR / GRAV_ENGLISH_LBM
        J['slat_mass', Aircraft.Wing.CENTER_CHORD] = 3.28 * \
            1.13*(SLE**.13)*dSLE_dBTSR*dBTSR_dCC / GRAV_ENGLISH_LBM
        J['slat_mass', Aircraft.Fuselage.AVG_DIAMETER] = 3.28 * \
            1.13*(SLE**.13)*dSLE_dBTSR*dBTSR_dCW / GRAV_ENGLISH_LBM

        # Flap Mass
        if flap_type is FlapType.PLAIN:
            # c_wt_trend_high_lift * (VFLAP/100.)**2*SFLAP*num_flaps**(-.5)
            J["flap_mass", Aircraft.Wing.HIGH_LIFT_MASS_COEFFICIENT] = (
                VFLAP/100)**2 * SFLAP * num_flaps**(-.5) / GRAV_ENGLISH_LBM
            J["flap_mass", Aircraft.Wing.LOADING] = c_mass_trend_high_lift * \
                (2*VFLAP/100**2)*dVFLAP_dWL * SFLAP * \
                num_flaps**(-.5) / GRAV_ENGLISH_LBM
            J["flap_mass", "density"] = c_mass_trend_high_lift * \
                (2*VFLAP/100**2)*dVFLAP_drho * SFLAP * \
                num_flaps**(-.5) / GRAV_ENGLISH_LBM
            J["flap_mass", Mission.Landing.LIFT_COEFFICIENT_MAX] = c_mass_trend_high_lift * \
                (2*VFLAP/100**2)*dVFLAP_dCMFL * SFLAP * \
                num_flaps**(-.5) / GRAV_ENGLISH_LBM
            J["flap_mass", Aircraft.Wing.FLAP_CHORD_RATIO] = c_mass_trend_high_lift * \
                (VFLAP/100)**2 * dSFLAP_dFCR * \
                num_flaps**(-.5) / GRAV_ENGLISH_LBM
            J["flap_mass", Aircraft.Wing.AREA] = c_mass_trend_high_lift * \
                (VFLAP/100)**2 * dSFLAP_dWA * num_flaps**(-.5) / GRAV_ENGLISH_LBM
            J["flap_mass", Aircraft.Wing.FLAP_SPAN_RATIO] = c_mass_trend_high_lift * \
                (VFLAP/100)**2 * dSFLAP_dFSR * \
                num_flaps**(-.5) / GRAV_ENGLISH_LBM
            J["flap_mass", Aircraft.Wing.TAPER_RATIO] = c_mass_trend_high_lift * \
                (VFLAP/100)**2 * dSFLAP_dTR * num_flaps**(-.5) / GRAV_ENGLISH_LBM
            J["flap_mass", Aircraft.Wing.SPAN] = c_mass_trend_high_lift * \
                (VFLAP/100)**2 * dSFLAP_dBTSR * dBTSR_dwingspan * \
                num_flaps**(-.5) / GRAV_ENGLISH_LBM

            J["flap_mass", Aircraft.Wing.THICKNESS_TO_CHORD_ROOT] = (
                c_mass_trend_high_lift * (VFLAP / 100)**2 * dSFLAP_dBTSR * dBTSR_dTCRR
                * num_flaps**(-.5) / GRAV_ENGLISH_LBM)

            J["flap_mass", Aircraft.Wing.CENTER_CHORD] = c_mass_trend_high_lift * \
                (VFLAP/100)**2 * dSFLAP_dBTSR * dBTSR_dCC * \
                num_flaps**(-.5) / GRAV_ENGLISH_LBM
            J["flap_mass", Aircraft.Fuselage.AVG_DIAMETER] = c_mass_trend_high_lift * \
                (VFLAP/100)**2 * dSFLAP_dBTSR * dBTSR_dCW * \
                num_flaps**(-.5) / GRAV_ENGLISH_LBM
        elif flap_type is FlapType.SPLIT:
            if VFLAP > 160:
                # c_wt_trend_high_lift*SFLAP*(VFLAP**2.195)/45180.
                J["flap_mass", Aircraft.Wing.HIGH_LIFT_MASS_COEFFICIENT] = SFLAP * \
                    (VFLAP**2.195)/45180. / GRAV_ENGLISH_LBM
                J["flap_mass", Aircraft.Wing.LOADING] = c_mass_trend_high_lift * \
                    SFLAP*(2.195*VFLAP**1.195*dVFLAP_dWL) / \
                    45180. / GRAV_ENGLISH_LBM
                J["flap_mass", "density"] = c_mass_trend_high_lift * \
                    SFLAP*(2.195*VFLAP**1.195*dVFLAP_drho) / \
                    45180. / GRAV_ENGLISH_LBM

                J["flap_mass", Mission.Landing.LIFT_COEFFICIENT_MAX] = (
                    c_mass_trend_high_lift * SFLAP
                    * (2.195 * VFLAP**1.195 * dVFLAP_dCMFL) / 45180. / GRAV_ENGLISH_LBM)

                J["flap_mass", Aircraft.Wing.FLAP_CHORD_RATIO] = (
                    c_mass_trend_high_lift * dSFLAP_dFCR
                    * (VFLAP**2.195) / 45180. / GRAV_ENGLISH_LBM)

                J["flap_mass", Aircraft.Wing.AREA] = c_mass_trend_high_lift * \
                    dSFLAP_dWA*(VFLAP**2.195)/45180. / GRAV_ENGLISH_LBM

                J["flap_mass", Aircraft.Wing.FLAP_SPAN_RATIO] = (
                    c_mass_trend_high_lift * dSFLAP_dFSR
                    * (VFLAP**2.195) / 45180. / GRAV_ENGLISH_LBM)

                J["flap_mass", Aircraft.Wing.TAPER_RATIO] = c_mass_trend_high_lift * \
                    dSFLAP_dTR*(VFLAP**2.195)/45180. / GRAV_ENGLISH_LBM
                J["flap_mass", Aircraft.Wing.SPAN] = c_mass_trend_high_lift * \
                    dSFLAP_dBTSR*dBTSR_dwingspan * \
                    (VFLAP**2.195)/45180. / GRAV_ENGLISH_LBM

                J["flap_mass", Aircraft.Wing.THICKNESS_TO_CHORD_ROOT] = (
                    c_mass_trend_high_lift * dSFLAP_dBTSR * dBTSR_dTCRR
                    * (VFLAP**2.195) / 45180. / GRAV_ENGLISH_LBM)

                J["flap_mass", Aircraft.Wing.CENTER_CHORD] = c_mass_trend_high_lift * \
                    dSFLAP_dBTSR*dBTSR_dCC*(VFLAP**2.195)/45180. / \
                    GRAV_ENGLISH_LBM

                J["flap_mass", Aircraft.Fuselage.AVG_DIAMETER] = (
                    c_mass_trend_high_lift * dSFLAP_dBTSR * dBTSR_dCW
                    * (VFLAP**2.195) / 45180. / GRAV_ENGLISH_LBM)
            else:
                # c_wt_trend_high_lift*SFLAP*0.369*VFLAP**0.2733
                J["flap_mass", Aircraft.Wing.HIGH_LIFT_MASS_COEFFICIENT] = SFLAP * \
                    0.369*VFLAP**0.2733 / GRAV_ENGLISH_LBM
                J["flap_mass", Aircraft.Wing.LOADING] = c_mass_trend_high_lift * \
                    SFLAP*0.369*(.2733*VFLAP**(-.7267)*dVFLAP_dWL) / \
                    GRAV_ENGLISH_LBM
                J["flap_mass", "density"] = c_mass_trend_high_lift * \
                    SFLAP*0.369*(.2733*VFLAP**(-.7267)*dVFLAP_drho) / \
                    GRAV_ENGLISH_LBM

                J["flap_mass", Mission.Landing.LIFT_COEFFICIENT_MAX] = (
                    c_mass_trend_high_lift * SFLAP * 0.369
                    * (.2733 * VFLAP**(-.7267) * dVFLAP_dCMFL) / GRAV_ENGLISH_LBM)

                J["flap_mass", Aircraft.Wing.FLAP_CHORD_RATIO] = (
                    c_mass_trend_high_lift * dSFLAP_dFCR * 0.369 * VFLAP**0.2733
                    / GRAV_ENGLISH_LBM)

                J["flap_mass", Aircraft.Wing.AREA] = c_mass_trend_high_lift * \
                    dSFLAP_dWA*0.369*VFLAP**0.2733 / GRAV_ENGLISH_LBM

                J["flap_mass", Aircraft.Wing.FLAP_SPAN_RATIO] = (
                    c_mass_trend_high_lift * dSFLAP_dFSR * 0.369 * VFLAP**0.2733
                    / GRAV_ENGLISH_LBM)

                J["flap_mass", Aircraft.Wing.TAPER_RATIO] = c_mass_trend_high_lift * \
                    dSFLAP_dTR*0.369*VFLAP**0.2733 / GRAV_ENGLISH_LBM
                J["flap_mass", Aircraft.Wing.SPAN] = c_mass_trend_high_lift * \
                    dSFLAP_dBTSR*dBTSR_dwingspan*0.369*VFLAP**0.2733 / GRAV_ENGLISH_LBM

                J["flap_mass", Aircraft.Wing.THICKNESS_TO_CHORD_ROOT] = (
                    c_mass_trend_high_lift * dSFLAP_dBTSR * dBTSR_dTCRR * 0.369
                    * VFLAP**0.2733 / GRAV_ENGLISH_LBM)

                J["flap_mass", Aircraft.Wing.CENTER_CHORD] = c_mass_trend_high_lift * \
                    dSFLAP_dBTSR*dBTSR_dCC*0.369*VFLAP**0.2733 / GRAV_ENGLISH_LBM

                J["flap_mass", Aircraft.Fuselage.AVG_DIAMETER] = (
                    c_mass_trend_high_lift * dSFLAP_dBTSR * dBTSR_dCW * 0.369
                    * VFLAP**0.2733 / GRAV_ENGLISH_LBM)

        elif (
            flap_type is FlapType.SINGLE_SLOTTED or flap_type is FlapType.DOUBLE_SLOTTED
            or flap_type is FlapType.TRIPLE_SLOTTED
        ):
            # c_wt_trend_high_lift*(VFLAP/100.)**2*SFLAP*num_flaps**.5
            J["flap_mass", Aircraft.Wing.HIGH_LIFT_MASS_COEFFICIENT] = (
                VFLAP/100.)**2*SFLAP*num_flaps**.5 / GRAV_ENGLISH_LBM
            J["flap_mass", Aircraft.Wing.LOADING] = c_mass_trend_high_lift * \
                (2*VFLAP/100**2)*dVFLAP_dWL*SFLAP * \
                num_flaps**.5 / GRAV_ENGLISH_LBM
            J["flap_mass", "density"] = c_mass_trend_high_lift * \
                (2*VFLAP/100**2)*dVFLAP_drho*SFLAP * \
                num_flaps**.5 / GRAV_ENGLISH_LBM
            J["flap_mass", Mission.Landing.LIFT_COEFFICIENT_MAX] = c_mass_trend_high_lift * \
                (2*VFLAP/100**2)*dVFLAP_dCMFL*SFLAP * \
                num_flaps**.5 / GRAV_ENGLISH_LBM
            J["flap_mass", Aircraft.Wing.FLAP_CHORD_RATIO] = c_mass_trend_high_lift * \
                (VFLAP/100.)**2*dSFLAP_dFCR*num_flaps**.5 / GRAV_ENGLISH_LBM
            J["flap_mass", Aircraft.Wing.AREA] = c_mass_trend_high_lift * \
                (VFLAP/100.)**2*dSFLAP_dWA*num_flaps**.5 / GRAV_ENGLISH_LBM
            J["flap_mass", Aircraft.Wing.FLAP_SPAN_RATIO] = c_mass_trend_high_lift * \
                (VFLAP/100.)**2*dSFLAP_dFSR*num_flaps**.5 / GRAV_ENGLISH_LBM
            J["flap_mass", Aircraft.Wing.TAPER_RATIO] = c_mass_trend_high_lift * \
                (VFLAP/100.)**2*dSFLAP_dTR*num_flaps**.5 / GRAV_ENGLISH_LBM
            J["flap_mass", Aircraft.Wing.SPAN] = c_mass_trend_high_lift * \
                (VFLAP/100.)**2*dSFLAP_dBTSR*dBTSR_dwingspan * \
                num_flaps**.5 / GRAV_ENGLISH_LBM

            J["flap_mass", Aircraft.Wing.THICKNESS_TO_CHORD_ROOT] = (
                c_mass_trend_high_lift * (VFLAP / 100.)**2 * dSFLAP_dBTSR * dBTSR_dTCRR
                * num_flaps**.5 / GRAV_ENGLISH_LBM)

            J["flap_mass", Aircraft.Wing.CENTER_CHORD] = c_mass_trend_high_lift * \
                (VFLAP/100.)**2*dSFLAP_dBTSR*dBTSR_dCC * \
                num_flaps**.5 / GRAV_ENGLISH_LBM
            J["flap_mass", Aircraft.Fuselage.AVG_DIAMETER] = c_mass_trend_high_lift * \
                (VFLAP/100.)**2*dSFLAP_dBTSR*dBTSR_dCW * \
                num_flaps**.5 / GRAV_ENGLISH_LBM
        elif flap_type is FlapType.FOWLER or flap_type is FlapType.DOUBLE_SLOTTED_FOWLER:
            # c_wt_trend_high_lift * (VFLAP/100.)**2.38*SFLAP**1.19/(num_flaps**.595)
            J["flap_mass", Aircraft.Wing.HIGH_LIFT_MASS_COEFFICIENT] = (
                VFLAP/100.)**2.38*SFLAP**1.19/(num_flaps**.595) / GRAV_ENGLISH_LBM
            J["flap_mass", Aircraft.Wing.LOADING] = c_mass_trend_high_lift * \
                (2.38*VFLAP**1.38/100.**2.38)*dVFLAP_dWL*SFLAP**1.19 / \
                (num_flaps**.595) / GRAV_ENGLISH_LBM
            J["flap_mass", "density"] = c_mass_trend_high_lift * \
                (2.38*VFLAP**1.38/100.**2.38)*dVFLAP_drho*SFLAP**1.19 / \
                (num_flaps**.595) / GRAV_ENGLISH_LBM
            J["flap_mass", Mission.Landing.LIFT_COEFFICIENT_MAX] = c_mass_trend_high_lift * \
                (2.38*VFLAP**1.38/100.**2.38)*dVFLAP_dCMFL*SFLAP**1.19 / \
                (num_flaps**.595) / GRAV_ENGLISH_LBM
            J["flap_mass", Aircraft.Wing.FLAP_CHORD_RATIO] = c_mass_trend_high_lift * \
                (VFLAP/100.)**2.38*(1.19*SFLAP**.19)*dSFLAP_dFCR / \
                (num_flaps**.595) / GRAV_ENGLISH_LBM
            J["flap_mass", Aircraft.Wing.AREA] = c_mass_trend_high_lift * \
                (VFLAP/100.)**2.38*(1.19*SFLAP**.19)*dSFLAP_dWA / \
                (num_flaps**.595) / GRAV_ENGLISH_LBM
            J["flap_mass", Aircraft.Wing.FLAP_SPAN_RATIO] = c_mass_trend_high_lift * \
                (VFLAP/100.)**2.38*(1.19*SFLAP**.19)*dSFLAP_dFSR / \
                (num_flaps**.595) / GRAV_ENGLISH_LBM
            J["flap_mass", Aircraft.Wing.TAPER_RATIO] = c_mass_trend_high_lift * \
                (VFLAP/100.)**2.38*(1.19*SFLAP**.19)*dSFLAP_dTR / \
                (num_flaps**.595) / GRAV_ENGLISH_LBM
            J["flap_mass", Aircraft.Wing.SPAN] = c_mass_trend_high_lift * \
                (VFLAP/100.)**2.38*(1.19*SFLAP**.19) * \
                dSFLAP_dBTSR*dBTSR_dwingspan / \
                (num_flaps**.595) / GRAV_ENGLISH_LBM

            J["flap_mass", Aircraft.Wing.THICKNESS_TO_CHORD_ROOT] = (
                c_mass_trend_high_lift * (VFLAP / 100.)**2.38 * (1.19 * SFLAP**.19)
                * dSFLAP_dBTSR * dBTSR_dTCRR / (num_flaps**.595) / GRAV_ENGLISH_LBM)

            J["flap_mass", Aircraft.Wing.CENTER_CHORD] = c_mass_trend_high_lift * \
                (VFLAP/100.)**2.38*(1.19*SFLAP**.19) * \
                dSFLAP_dBTSR*dBTSR_dCC/(num_flaps**.595) / GRAV_ENGLISH_LBM
            J["flap_mass", Aircraft.Fuselage.AVG_DIAMETER] = c_mass_trend_high_lift * \
                (VFLAP/100.)**2.38*(1.19*SFLAP**.19) * \
                dSFLAP_dBTSR*dBTSR_dCW/(num_flaps**.595) / GRAV_ENGLISH_LBM

        J[Aircraft.Wing.HIGH_LIFT_MASS, Aircraft.Wing.HIGH_LIFT_MASS_COEFFICIENT] = \
            J["flap_mass", Aircraft.Wing.HIGH_LIFT_MASS_COEFFICIENT]

        J[Aircraft.Wing.HIGH_LIFT_MASS,
            Aircraft.Wing.LOADING] = J["flap_mass", Aircraft.Wing.LOADING]
        J[Aircraft.Wing.HIGH_LIFT_MASS, "density"] = J["flap_mass", "density"]

        J[Aircraft.Wing.HIGH_LIFT_MASS, Mission.Landing.LIFT_COEFFICIENT_MAX] = \
            J["flap_mass", Mission.Landing.LIFT_COEFFICIENT_MAX]

        J[Aircraft.Wing.HIGH_LIFT_MASS, Aircraft.Wing.FLAP_CHORD_RATIO] = \
            J["flap_mass", Aircraft.Wing.FLAP_CHORD_RATIO]

        J[Aircraft.Wing.HIGH_LIFT_MASS, Aircraft.Wing.SLAT_CHORD_RATIO] = \
            J['slat_mass', Aircraft.Wing.SLAT_CHORD_RATIO]

        J[Aircraft.Wing.HIGH_LIFT_MASS, Aircraft.Wing.AREA] = \
            J["flap_mass", Aircraft.Wing.AREA] + J['slat_mass', Aircraft.Wing.AREA]

        J[Aircraft.Wing.HIGH_LIFT_MASS, Aircraft.Wing.FLAP_SPAN_RATIO] = \
            J["flap_mass", Aircraft.Wing.FLAP_SPAN_RATIO]

        J[Aircraft.Wing.HIGH_LIFT_MASS, Aircraft.Wing.SLAT_SPAN_RATIO] = \
            J['slat_mass', Aircraft.Wing.SLAT_SPAN_RATIO]

        J[Aircraft.Wing.HIGH_LIFT_MASS, Aircraft.Wing.TAPER_RATIO] = (
            J["flap_mass", Aircraft.Wing.TAPER_RATIO]
            + J['slat_mass', Aircraft.Wing.TAPER_RATIO])

        J[Aircraft.Wing.HIGH_LIFT_MASS, Aircraft.Wing.SPAN] = \
            J["flap_mass", Aircraft.Wing.SPAN] + J['slat_mass', Aircraft.Wing.SPAN]

        J[Aircraft.Wing.HIGH_LIFT_MASS, Aircraft.Wing.THICKNESS_TO_CHORD_ROOT] = (
            J["flap_mass", Aircraft.Wing.THICKNESS_TO_CHORD_ROOT]
            + J['slat_mass', Aircraft.Wing.THICKNESS_TO_CHORD_ROOT])

        J[Aircraft.Wing.HIGH_LIFT_MASS, Aircraft.Wing.CENTER_CHORD] = (
            J["flap_mass", Aircraft.Wing.CENTER_CHORD]
            + J['slat_mass', Aircraft.Wing.CENTER_CHORD])

        J[Aircraft.Wing.HIGH_LIFT_MASS, Aircraft.Fuselage.AVG_DIAMETER] = (
            J["flap_mass", Aircraft.Fuselage.AVG_DIAMETER]
            + J['slat_mass', Aircraft.Fuselage.AVG_DIAMETER])


class ControlMass(om.ExplicitComponent):
    def initialize(self):
        self.options.declare(
            'aviary_options', types=AviaryValues,
            desc='collection of Aircraft/Mission specific options'
        )

    def setup(self):
        add_aviary_input(
            self, Aircraft.Wing.SURFACE_CONTROL_MASS_COEFFICIENT, val=0.95)
        add_aviary_input(self, Aircraft.Wing.AREA, val=200)
        add_aviary_input(self, Mission.Design.GROSS_MASS, val=20000)
        add_aviary_input(self, Aircraft.Wing.ULTIMATE_LOAD_FACTOR, val=7)
        self.add_input("min_dive_vel", val=700, units="kn", desc="VDMIN: dive velocity")
        add_aviary_input(
            self, Aircraft.Design.COCKPIT_CONTROL_MASS_COEFFICIENT, val=16.5)
        add_aviary_input(
            self, Aircraft.Controls.STABILITY_AUGMENTATION_SYSTEM_MASS, val=200)
        add_aviary_input(self, Aircraft.Controls.COCKPIT_CONTROL_MASS_SCALER, val=1)
        add_aviary_input(self, Aircraft.Wing.SURFACE_CONTROL_MASS_SCALER, val=1)
        add_aviary_input(
            self, Aircraft.Controls.STABILITY_AUGMENTATION_SYSTEM_MASS_SCALER, val=1)
        add_aviary_input(self, Aircraft.Controls.CONTROL_MASS_INCREMENT, val=0)

        add_aviary_output(self, Aircraft.Controls.TOTAL_MASS, val=0)
        add_aviary_output(self, Aircraft.Wing.SURFACE_CONTROL_MASS, val=0)

        self.declare_partials(Aircraft.Controls.TOTAL_MASS, "*")
        self.declare_partials(
            Aircraft.Wing.SURFACE_CONTROL_MASS,
            [
                Aircraft.Wing.SURFACE_CONTROL_MASS_COEFFICIENT, Aircraft.Wing.AREA,
                Mission.Design.GROSS_MASS, Aircraft.Wing.ULTIMATE_LOAD_FACTOR,
                "min_dive_vel", Aircraft.Design.COCKPIT_CONTROL_MASS_COEFFICIENT])

    def compute(self, inputs, outputs):
        c_mass_trend_wing_control = \
            inputs[Aircraft.Wing.SURFACE_CONTROL_MASS_COEFFICIENT]

        wing_area = inputs[Aircraft.Wing.AREA]
        gross_wt_initial = inputs[Mission.Design.GROSS_MASS] * GRAV_ENGLISH_LBM
        ULF = inputs[Aircraft.Wing.ULTIMATE_LOAD_FACTOR]

        c_mass_trend_cockpit_control = \
            inputs[Aircraft.Design.COCKPIT_CONTROL_MASS_COEFFICIENT]

        stab_aug_wt = inputs[Aircraft.Controls.STABILITY_AUGMENTATION_SYSTEM_MASS] * \
            GRAV_ENGLISH_LBM
        CK15 = inputs[Aircraft.Controls.COCKPIT_CONTROL_MASS_SCALER]
        CK18 = inputs[Aircraft.Wing.SURFACE_CONTROL_MASS_SCALER]
        CK19 = inputs[Aircraft.Controls.STABILITY_AUGMENTATION_SYSTEM_MASS_SCALER]
        delta_control_wt = inputs[Aircraft.Controls.CONTROL_MASS_INCREMENT] * \
            GRAV_ENGLISH_LBM
        min_dive_vel = inputs["min_dive_vel"]

        dive_param = (1.15 * min_dive_vel) ** 2 / 391.0

        intermediate_control_wt = (
            c_mass_trend_wing_control
            * wing_area**0.317
            * (gross_wt_initial / 1000.0) ** 0.602
            * ULF**0.525
            * dive_param**0.345
        )
        cockpit_control_wt = (
            c_mass_trend_cockpit_control * (gross_wt_initial / 1000.0) ** 0.41
        )
        wing_control_wt = intermediate_control_wt - cockpit_control_wt
        outputs[Aircraft.Wing.SURFACE_CONTROL_MASS] = wing_control_wt / \
            GRAV_ENGLISH_LBM
        stab_control_wt = stab_aug_wt

        outputs[Aircraft.Controls.TOTAL_MASS] = (
            CK15 * cockpit_control_wt
            + CK18 * wing_control_wt
            + CK19 * stab_control_wt
            + delta_control_wt
        ) / GRAV_ENGLISH_LBM

    def compute_partials(self, inputs, J):
        c_mass_trend_wing_control = \
            inputs[Aircraft.Wing.SURFACE_CONTROL_MASS_COEFFICIENT]

        wing_area = inputs[Aircraft.Wing.AREA]
        gross_wt_initial = inputs[Mission.Design.GROSS_MASS] * GRAV_ENGLISH_LBM
        ULF = inputs[Aircraft.Wing.ULTIMATE_LOAD_FACTOR]

        c_mass_trend_cockpit_control = \
            inputs[Aircraft.Design.COCKPIT_CONTROL_MASS_COEFFICIENT]

        stab_aug_wt = inputs[Aircraft.Controls.STABILITY_AUGMENTATION_SYSTEM_MASS]
        CK15 = inputs[Aircraft.Controls.COCKPIT_CONTROL_MASS_SCALER]
        CK18 = inputs[Aircraft.Wing.SURFACE_CONTROL_MASS_SCALER]
        CK19 = inputs[Aircraft.Controls.STABILITY_AUGMENTATION_SYSTEM_MASS_SCALER]
        delta_control_wt = inputs[Aircraft.Controls.CONTROL_MASS_INCREMENT] * \
            GRAV_ENGLISH_LBM
        min_dive_vel = inputs["min_dive_vel"]

        dive_param = (1.15 * min_dive_vel) ** 2 / 391.0

        intermediate_control_wt = (
            c_mass_trend_wing_control
            * wing_area**0.317
            * (gross_wt_initial / 1000.0) ** 0.602
            * ULF**0.525
            * dive_param**0.345
        )
        cockpit_control_wt = (
            c_mass_trend_cockpit_control * (gross_wt_initial / 1000.0) ** 0.41
        )
        wing_control_wt = intermediate_control_wt - cockpit_control_wt
        dSCW_dSWCC = (
            wing_area**0.317
            * (gross_wt_initial / 1000.0) ** 0.602
            * ULF**0.525
            * dive_param**0.345
        )
        dSCW_dWA = (
            0.317
            * (
                c_mass_trend_wing_control
                * wing_area ** (0.317 - 1)
                * (gross_wt_initial / 1000.0) ** 0.602
                * ULF**0.525
                * dive_param**0.345
            )
        )
        dSCW_dWG = (
            0.602
            * c_mass_trend_wing_control
            * wing_area**0.317
            * (gross_wt_initial / 1000.0) ** (0.602 - 1)
            * (1 / 1000)
            * ULF**0.525
            * dive_param**0.345
            - 0.41
            * c_mass_trend_cockpit_control
            * (gross_wt_initial / 1000.0) ** (0.41 - 1)
            * (1 / 1000)
        )
        dSCW_dULF = (
            0.525
            * c_mass_trend_wing_control
            * wing_area**0.317
            * (gross_wt_initial / 1000.0) ** 0.602
            * ULF ** (0.525 - 1)
            * dive_param**0.345
        )
        dSCW_dMDV = (
            0.345
            * c_mass_trend_wing_control
            * wing_area**0.317
            * (gross_wt_initial / 1000.0) ** 0.602
            * ULF**0.525
            * dive_param ** (0.345 - 1)
            * 2
            * 1.15
            * min_dive_vel
            * 1.15
            / 391
        )
        dSCW_dCCWC = - (gross_wt_initial / 1000.0) ** 0.41

        J[
            Aircraft.Wing.SURFACE_CONTROL_MASS,
            Aircraft.Wing.SURFACE_CONTROL_MASS_COEFFICIENT] = \
            dSCW_dSWCC / GRAV_ENGLISH_LBM

        J[
            Aircraft.Controls.TOTAL_MASS,
            Aircraft.Wing.SURFACE_CONTROL_MASS_COEFFICIENT] = \
            CK18 * dSCW_dSWCC / GRAV_ENGLISH_LBM

        J[Aircraft.Wing.SURFACE_CONTROL_MASS, Aircraft.Wing.AREA] = dSCW_dWA / \
            GRAV_ENGLISH_LBM

        J[Aircraft.Controls.TOTAL_MASS, Aircraft.Wing.AREA] = CK18 * \
            dSCW_dWA / GRAV_ENGLISH_LBM

        J[Aircraft.Wing.SURFACE_CONTROL_MASS, Mission.Design.GROSS_MASS] = dSCW_dWG

        J[Aircraft.Controls.TOTAL_MASS, Mission.Design.GROSS_MASS] = 0.41 * CK15 * (
            c_mass_trend_cockpit_control
            * (gross_wt_initial / 1000.0) ** (0.41 - 1)
            * (1 / 1000)
        ) + CK18 * dSCW_dWG
        J[Aircraft.Wing.SURFACE_CONTROL_MASS,
            Aircraft.Wing.ULTIMATE_LOAD_FACTOR] = dSCW_dULF / GRAV_ENGLISH_LBM

        J[Aircraft.Controls.TOTAL_MASS, Aircraft.Wing.ULTIMATE_LOAD_FACTOR] = CK18 * \
            dSCW_dULF / GRAV_ENGLISH_LBM
        J[Aircraft.Wing.SURFACE_CONTROL_MASS, "min_dive_vel"] = dSCW_dMDV / \
            GRAV_ENGLISH_LBM
        J[Aircraft.Controls.TOTAL_MASS, "min_dive_vel"] = CK18 * \
            dSCW_dMDV / GRAV_ENGLISH_LBM

        J[
            Aircraft.Wing.SURFACE_CONTROL_MASS,
            Aircraft.Design.COCKPIT_CONTROL_MASS_COEFFICIENT] = \
            dSCW_dCCWC / GRAV_ENGLISH_LBM

        J[
            Aircraft.Controls.TOTAL_MASS,
            Aircraft.Design.COCKPIT_CONTROL_MASS_COEFFICIENT] = (
            CK15 * (gross_wt_initial / 1000.0) ** 0.41
            + CK18 * dSCW_dCCWC
        ) / GRAV_ENGLISH_LBM

        J[Aircraft.Controls.TOTAL_MASS,
            Aircraft.Controls.STABILITY_AUGMENTATION_SYSTEM_MASS] = CK19

        J[
            Aircraft.Controls.TOTAL_MASS,
            Aircraft.Controls.COCKPIT_CONTROL_MASS_SCALER] = \
            cockpit_control_wt / GRAV_ENGLISH_LBM

        J[
            Aircraft.Controls.TOTAL_MASS,
            Aircraft.Wing.SURFACE_CONTROL_MASS_SCALER] = \
            wing_control_wt / GRAV_ENGLISH_LBM

        J[Aircraft.Controls.TOTAL_MASS,
            Aircraft.Controls.STABILITY_AUGMENTATION_SYSTEM_MASS_SCALER] = stab_aug_wt
        J[Aircraft.Controls.TOTAL_MASS, Aircraft.Controls.CONTROL_MASS_INCREMENT] = 1


class GearMass(om.ExplicitComponent):
    def initialize(self):
        self.options.declare(
            'aviary_options', types=AviaryValues,
            desc='collection of Aircraft/Mission specific options'
        )

    def setup(self):
<<<<<<< HEAD
        engine_count = len(self.options['aviary_options'].get_val(
=======
        num_engine_type = len(self.options['aviary_options'].get_val(
>>>>>>> 7bd3f9f1
            Aircraft.Engine.NUM_ENGINES))

        add_aviary_input(self, Aircraft.Wing.MOUNTING_TYPE, val=0)
        add_aviary_input(self, Aircraft.LandingGear.MASS_COEFFICIENT, val=0.04)
        add_aviary_input(self, Mission.Design.GROSS_MASS, val=152000)
        add_aviary_input(self, Aircraft.LandingGear.MAIN_GEAR_MASS_COEFFICIENT, val=0.85)
        add_aviary_input(self, Aircraft.Nacelle.CLEARANCE_RATIO,
<<<<<<< HEAD
                         val=np.full(engine_count, 0.2), units="unitless")
        add_aviary_input(self, Aircraft.Nacelle.AVG_DIAMETER,
                         val=np.full(engine_count, 7.5))
=======
                         val=np.full(num_engine_type, 0.2), units="unitless")
        add_aviary_input(self, Aircraft.Nacelle.AVG_DIAMETER,
                         val=np.full(num_engine_type, 7.5))
>>>>>>> 7bd3f9f1

        add_aviary_output(self, Aircraft.LandingGear.TOTAL_MASS, val=0)
        add_aviary_output(self, Aircraft.LandingGear.MAIN_GEAR_MASS, val=0, units="lbm",
                          desc="WMG: mass of main gear")

        self.declare_partials(
            Aircraft.LandingGear.TOTAL_MASS, [
                Aircraft.LandingGear.MASS_COEFFICIENT, Mission.Design.GROSS_MASS,
                Aircraft.Nacelle.CLEARANCE_RATIO, Aircraft.Nacelle.AVG_DIAMETER]
        )
        self.declare_partials(Aircraft.LandingGear.MAIN_GEAR_MASS, "*")

    def compute(self, inputs, outputs):
        wing_loc = inputs[Aircraft.Wing.MOUNTING_TYPE]
        c_gear_mass = inputs[Aircraft.LandingGear.MASS_COEFFICIENT]
        gross_wt_initial = inputs[Mission.Design.GROSS_MASS] * GRAV_ENGLISH_LBM
        c_main_gear = inputs[Aircraft.LandingGear.MAIN_GEAR_MASS_COEFFICIENT]
        clearance_ratio = inputs[Aircraft.Nacelle.CLEARANCE_RATIO]
        nacelle_diam = inputs[Aircraft.Nacelle.AVG_DIAMETER]

        # When there are multiple engine types, use the largest required clearance
        # TODO this does not match variable description (e.g. clearance ratio of 1.0 is
        #      actually two nacelle diameters above ground)
        # Note: KSFunction for smooth derivatives.
        gear_height_temp = KSfunction.compute(
            (1.0 + clearance_ratio) * nacelle_diam, 50.0)

        # A minimum gear height of 6 feet is enforced here using a smoothing function to
        # prevent discontinuities in the function and it's derivatives.
        gear_height = gear_height_temp * \
            sigX(gear_height_temp-6) + 6 * sigX(6-gear_height_temp)

        # Low wing aircraft (defined as having the wing at the lowest position on the
        # fuselage) have a separate equation for calculating gear mass. A smoothing
        # function centered at a wing height of .5% smooths the equations between 0 and
        # 1%. The equations should produce no noticable difference between the stepwise
        # versions at 0% and at or above 1%.
        c_gear_mass_modified = (
            (c_gear_mass * 0.85 * (1.0 + 0.1765 * gear_height / 6.0))
            * sigX(100 * (.005 - wing_loc))
            + c_gear_mass * sigX(100 * (wing_loc - .005)))

        landing_gear_wt = c_gear_mass_modified * gross_wt_initial

        outputs[Aircraft.LandingGear.TOTAL_MASS] = landing_gear_wt / \
            GRAV_ENGLISH_LBM
        outputs[Aircraft.LandingGear.MAIN_GEAR_MASS] = c_main_gear * \
            landing_gear_wt / GRAV_ENGLISH_LBM

    def compute_partials(self, inputs, J):
        c_gear_mass = inputs[Aircraft.LandingGear.MASS_COEFFICIENT]
        gross_wt_initial = inputs[Mission.Design.GROSS_MASS] * GRAV_ENGLISH_LBM
        c_main_gear = inputs[Aircraft.LandingGear.MAIN_GEAR_MASS_COEFFICIENT]
        wing_loc = inputs[Aircraft.Wing.MOUNTING_TYPE]
        clearance_ratio = inputs[Aircraft.Nacelle.CLEARANCE_RATIO]
        nacelle_diam = inputs[Aircraft.Nacelle.AVG_DIAMETER]

        val = (1.0 + clearance_ratio) * nacelle_diam
        gear_height_temp = KSfunction.compute(val, 50.0)
        dKS, _ = KSfunction.derivatives(val, 50.0)

        gear_height = gear_height_temp * \
            sigX(gear_height_temp-6) + 6 * sigX(6-gear_height_temp)

        dLGW_dCGW = (
            (0.85 * (1.0 + 0.1765 * gear_height / 6.0))
            * sigX(100 * (.005 - wing_loc))
            + sigX(100 * (wing_loc - .005))) * gross_wt_initial

        dGH_dCR = (
            (
                sigX(gear_height_temp - 6) * nacelle_diam
                + gear_height_temp * dSigXdX(gear_height_temp - 6) * nacelle_diam)
            + (6 * dSigXdX(6 - gear_height_temp) * -nacelle_diam)) * dKS

        dGH_dND = (
            (
                sigX(gear_height_temp - 6) * (1 + clearance_ratio)
                + gear_height_temp * dSigXdX(gear_height_temp - 6)
                * (1 + clearance_ratio)) * dKS

            + (6 * dSigXdX(6 - gear_height_temp) * (1 + clearance_ratio)))

        c_gear_mass_modified = (
            (c_gear_mass * 0.85 * (1.0 + 0.1765 * gear_height / 6.0))
            * sigX(100 * (.005 - wing_loc))
            + c_gear_mass * sigX(100 * (wing_loc - .005)))

        dLGW_dCR = max(
            (c_gear_mass * 0.85 * 0.1765 / 6 * dGH_dCR * gross_wt_initial)
            * sigX(100 * (.005 - wing_loc)))

        dLGW_dND = max(
            (c_gear_mass * 0.85 * 0.1765 / 6 * dGH_dND * gross_wt_initial)
            * sigX(100 * (.005 - wing_loc)))

        J[Aircraft.LandingGear.TOTAL_MASS, Aircraft.LandingGear.MASS_COEFFICIENT] = \
            dLGW_dCGW / GRAV_ENGLISH_LBM

        J[Aircraft.LandingGear.TOTAL_MASS, Aircraft.Nacelle.CLEARANCE_RATIO] = \
            dLGW_dCR / GRAV_ENGLISH_LBM

        J[Aircraft.LandingGear.TOTAL_MASS, Aircraft.Nacelle.AVG_DIAMETER] = \
            dLGW_dND / GRAV_ENGLISH_LBM

        J[Aircraft.LandingGear.TOTAL_MASS, Mission.Design.GROSS_MASS] = \
            c_gear_mass_modified

        J[Aircraft.LandingGear.MAIN_GEAR_MASS, Aircraft.Nacelle.CLEARANCE_RATIO] = \
            c_main_gear * dLGW_dCR / GRAV_ENGLISH_LBM

        J[Aircraft.LandingGear.MAIN_GEAR_MASS, Aircraft.Nacelle.AVG_DIAMETER] = \
            c_main_gear * dLGW_dND / GRAV_ENGLISH_LBM

        J[Aircraft.LandingGear.MAIN_GEAR_MASS, Aircraft.LandingGear.MASS_COEFFICIENT] = (
            c_main_gear * dLGW_dCGW * sigX(100 * (.005 - wing_loc))
            + c_main_gear * gross_wt_initial * sigX(100 * (wing_loc - .005))) / GRAV_ENGLISH_LBM

        J[Aircraft.LandingGear.MAIN_GEAR_MASS, Aircraft.LandingGear.MAIN_GEAR_MASS_COEFFICIENT] = \
            c_gear_mass_modified * gross_wt_initial / GRAV_ENGLISH_LBM

        J[Aircraft.LandingGear.MAIN_GEAR_MASS, Mission.Design.GROSS_MASS] = (
            c_gear_mass_modified * c_main_gear
        )


class FixedMassGroup(om.Group):
    def initialize(self):
        self.options.declare(
            'aviary_options', types=AviaryValues,
            desc='collection of Aircraft/Mission specific options'
        )

    def setup(self):
        aviary_options: AviaryValues = self.options['aviary_options']

        n_eng = aviary_options.get_val(
            Aircraft.Propulsion.TOTAL_NUM_ENGINES, units='unitless')

        self.add_subsystem(
            "params",
            MassParameters(
                aviary_options=aviary_options,
            ),
            promotes_inputs=["max_mach", ] + ["aircraft:*"],
            promotes_outputs=["c_strut_braced", "c_gear_loc",
                              "half_sweep", ] + ["aircraft:*"],
        )

        self.add_subsystem(
            "payload",
            PayloadMass(aviary_options=aviary_options),
            promotes_inputs=["aircraft:*"],
            promotes_outputs=["payload_mass_des", "payload_mass_max", ] + ["aircraft:*"],
        )

        self.add_subsystem(
            "tail",
            TailMass(aviary_options=aviary_options),
            promotes_inputs=["min_dive_vel", ] + ["aircraft:*", "mission:*"],
            promotes_outputs=["aircraft:*"],
        )
        self.add_subsystem(
            "HL",
            HighLiftMass(aviary_options=aviary_options),
            promotes_inputs=["density"] + ["aircraft:*", "mission:*"],
            promotes_outputs=["aircraft:*"],
        )

        self.add_subsystem(
            "controls",
            ControlMass(aviary_options=aviary_options),
            promotes_inputs=["min_dive_vel", ] + ["aircraft:*", "mission:*"],
            promotes_outputs=["aircraft:*"],
        )

        self.add_subsystem(
            "gear",
            GearMass(aviary_options=aviary_options),
            promotes_inputs=["mission:*", "aircraft:*"],
            promotes_outputs=[Aircraft.LandingGear.MAIN_GEAR_MASS, ] + ["aircraft:*"],
        )

        has_hybrid_system = aviary_options.get_val(
            Aircraft.Electrical.HAS_HYBRID_SYSTEM, units='unitless')

        if has_hybrid_system:
            self.add_subsystem(
                "augmentation",
                ElectricAugmentationMass(
                    aviary_options=aviary_options,
                ),
                promotes_inputs=["aircraft:*"],
                promotes_outputs=["aug_mass", ],
            )

        self.add_subsystem(
            "engine",
            EngineMass(aviary_options=aviary_options),
            promotes_inputs=["aircraft:*"] + [Aircraft.LandingGear.MAIN_GEAR_MASS, ],
            promotes_outputs=["wing_mounted_mass", "eng_comb_mass"] + ["aircraft:*"],
        )

        if has_hybrid_system:
            self.promotes(
                "engine",
                inputs=["aug_mass", ],
            )

        self.set_input_defaults(Aircraft.Wing.SPAN, val=117.8, units="ft")
        self.set_input_defaults(Mission.Design.GROSS_MASS, val=175400, units="lbm")
        self.set_input_defaults("min_dive_vel", val=420, units="kn")
        self.set_input_defaults(Aircraft.Wing.AREA, val=1370.3, units="ft**2")<|MERGE_RESOLUTION|>--- conflicted
+++ resolved
@@ -29,11 +29,7 @@
         )
 
     def setup(self):
-<<<<<<< HEAD
-        engine_count = len(self.options['aviary_options'].get_val(
-=======
         num_engine_type = len(self.options['aviary_options'].get_val(
->>>>>>> 7bd3f9f1
             Aircraft.Engine.NUM_ENGINES))
 
         add_aviary_input(self, Aircraft.Wing.SWEEP, val=25)
@@ -64,11 +60,7 @@
             desc="SKGEAR: landing gear location factor"
         )
         add_aviary_output(self, Aircraft.Engine.POSITION_FACTOR,
-<<<<<<< HEAD
-                          val=np.zeros(engine_count))
-=======
                           val=np.zeros(num_engine_type))
->>>>>>> 7bd3f9f1
         self.add_output(
             "half_sweep", val=0, units="rad", desc="SWC2: wing chord half sweep angle"
         )
@@ -591,25 +583,6 @@
 
     def setup(self):
         aviary_options: AviaryValues = self.options['aviary_options']
-<<<<<<< HEAD
-        engine_count = len(aviary_options.get_val(Aircraft.Engine.NUM_ENGINES))
-        total_num_engines = aviary_options.get_val(Aircraft.Propulsion.TOTAL_NUM_ENGINES)
-
-        add_aviary_input(self, Aircraft.Engine.MASS_SPECIFIC,
-                         val=np.full(engine_count, 0.21366))
-        add_aviary_input(self, Aircraft.Engine.SCALED_SLS_THRUST,
-                         val=np.full(engine_count, 4000))
-        add_aviary_input(self, Aircraft.Nacelle.MASS_SPECIFIC,
-                         val=np.full(engine_count, 3))
-        add_aviary_input(self, Aircraft.Nacelle.SURFACE_AREA,
-                         val=np.full(engine_count, 5))
-        add_aviary_input(self, Aircraft.Engine.PYLON_FACTOR,
-                         val=np.full(engine_count, 1.25))
-        add_aviary_input(self, Aircraft.Engine.ADDITIONAL_MASS_FRACTION,
-                         val=np.full(engine_count, 0.14))
-        add_aviary_input(self, Aircraft.Engine.MASS_SCALER,
-                         val=np.full(engine_count, 1.0))
-=======
         num_engine_type = len(aviary_options.get_val(Aircraft.Engine.NUM_ENGINES))
         total_num_engines = aviary_options.get_val(Aircraft.Propulsion.TOTAL_NUM_ENGINES)
 
@@ -627,18 +600,12 @@
                          val=np.full(num_engine_type, 0.14))
         add_aviary_input(self, Aircraft.Engine.MASS_SCALER,
                          val=np.full(num_engine_type, 1.0))
->>>>>>> 7bd3f9f1
         add_aviary_input(self, Aircraft.Propulsion.MISC_MASS_SCALER, val=1)
         add_aviary_input(self, Aircraft.Engine.WING_LOCATIONS,
                          val=np.full(int(total_num_engines/2), 0.35))
 
-<<<<<<< HEAD
-        self.add_input(
-            Aircraft.LandingGear.MAIN_GEAR_MASS, val=500, units="lbm", desc="WMG: mass of main gear")
-=======
         add_aviary_input(self, Aircraft.LandingGear.MAIN_GEAR_MASS,
                          val=500, units="lbm", desc="WMG: mass of main gear")
->>>>>>> 7bd3f9f1
 
         add_aviary_input(self, Aircraft.LandingGear.MAIN_GEAR_LOCATION, val=0.15)
 
@@ -654,21 +621,12 @@
             )
 
         add_aviary_output(self, Aircraft.Propulsion.TOTAL_ENGINE_MASS, val=0)
-<<<<<<< HEAD
-        add_aviary_output(self, Aircraft.Nacelle.MASS, val=np.zeros(engine_count))
-        self.add_output('pylon_mass', units='lbm',
-                        desc='WPYLON: mass of each pylon', val=np.zeros(engine_count))
-        add_aviary_output(self, Aircraft.Propulsion.TOTAL_ENGINE_POD_MASS, val=0)
-        add_aviary_output(self, Aircraft.Engine.ADDITIONAL_MASS,
-                          val=np.zeros(engine_count))
-=======
         add_aviary_output(self, Aircraft.Nacelle.MASS, val=np.zeros(num_engine_type))
         self.add_output('pylon_mass', units='lbm',
                         desc='WPYLON: mass of each pylon', val=np.zeros(num_engine_type))
         add_aviary_output(self, Aircraft.Propulsion.TOTAL_ENGINE_POD_MASS, val=0)
         add_aviary_output(self, Aircraft.Engine.ADDITIONAL_MASS,
                           val=np.zeros(num_engine_type))
->>>>>>> 7bd3f9f1
         self.add_output(
             "eng_comb_mass",
             val=0,
@@ -684,19 +642,11 @@
             " wing",
         )
 
-<<<<<<< HEAD
-        # new multiengine implementation needs this to always be avaliable
-        self.add_input(
-            "prop_mass",
-            # val=np.full(engine_count, 0.000000001),
-            val=np.zeros(engine_count),
-=======
         # for multiengine implementation needs this to always be avaliable
         self.add_input(
             "prop_mass",
             # val=np.full(num_engine_type, 0.000000001),
             val=np.zeros(num_engine_type),
->>>>>>> 7bd3f9f1
             units="lbm",
             desc="WPROP1: mass of one propeller",
         )
@@ -712,15 +662,9 @@
         self.declare_partials("wing_mounted_mass", "prop_mass")
 
         # derivatives w.r.t vectorized engine inputs have known sparsity pattern
-<<<<<<< HEAD
-        engine_count = len(self.options['aviary_options'].get_val(
-            Aircraft.Engine.NUM_ENGINES))
-        shape = np.arange(engine_count)
-=======
         num_engine_type = len(self.options['aviary_options'].get_val(
             Aircraft.Engine.NUM_ENGINES))
         shape = np.arange(num_engine_type)
->>>>>>> 7bd3f9f1
 
         self.declare_partials(
             Aircraft.Propulsion.TOTAL_ENGINE_MASS, [
@@ -801,11 +745,7 @@
 
     def compute(self, inputs, outputs):
         aviary_options = self.options['aviary_options']
-<<<<<<< HEAD
-        engine_count = len(aviary_options.get_val(Aircraft.Engine.NUM_ENGINES))
-=======
         num_engine_type = len(aviary_options.get_val(Aircraft.Engine.NUM_ENGINES))
->>>>>>> 7bd3f9f1
         eng_spec_wt = inputs[Aircraft.Engine.MASS_SPECIFIC] * GRAV_ENGLISH_LBM
         Fn_SLS = inputs[Aircraft.Engine.SCALED_SLS_THRUST]
         num_engines = aviary_options.get_val(
@@ -846,11 +786,7 @@
             outputs["eng_comb_mass"] = (sum(CK5 * dry_wt_eng * num_engines) +
                                         CK7 * eng_instl_wt_all + aug_wt) / GRAV_ENGLISH_LBM
 
-<<<<<<< HEAD
-        # prop_wt = np.zeros(engine_count)
-=======
         # prop_wt = np.zeros(num_engine_type)
->>>>>>> 7bd3f9f1
         # prop_idx = np.where(aviary_options.get_val(Aircraft.Engine.HAS_PROPELLERS))
         # prop_wt[prop_idx] = inputs["prop_mass"] * GRAV_ENGLISH_LBM
         prop_wt = inputs["prop_mass"] * GRAV_ENGLISH_LBM
@@ -858,15 +794,9 @@
 
         span_frac_factor = eng_span_frac / (eng_span_frac + 0.001)
         # sum span_frac_factor for each engine type
-<<<<<<< HEAD
-        span_frac_factor_sum = np.zeros(engine_count, dtype=Fn_SLS.dtype)
-        idx = 0
-        for i in range(engine_count):
-=======
         span_frac_factor_sum = np.zeros(num_engine_type, dtype=Fn_SLS.dtype)
         idx = 0
         for i in range(num_engine_type):
->>>>>>> 7bd3f9f1
             span_frac_factor_sum[i] = sum(span_frac_factor[idx:idx+num_engines[i]])
             idx = idx + num_engines[i]
 
@@ -876,11 +806,7 @@
 
     def compute_partials(self, inputs, J):
         aviary_options: AviaryValues = self.options['aviary_options']
-<<<<<<< HEAD
-        engine_count = len(aviary_options.get_val(Aircraft.Engine.NUM_ENGINES))
-=======
         num_engine_type = len(aviary_options.get_val(Aircraft.Engine.NUM_ENGINES))
->>>>>>> 7bd3f9f1
 
         eng_spec_wt = inputs[Aircraft.Engine.MASS_SPECIFIC] * GRAV_ENGLISH_LBM
         Fn_SLS = inputs[Aircraft.Engine.SCALED_SLS_THRUST]
@@ -984,21 +910,13 @@
 
         span_frac_factor = eng_span_frac / (eng_span_frac + 0.001)
         # sum span_frac_factor for each engine type
-<<<<<<< HEAD
-        span_frac_factor_sum = np.zeros(engine_count, dtype=Fn_SLS.dtype)
-=======
         span_frac_factor_sum = np.zeros(num_engine_type, dtype=Fn_SLS.dtype)
->>>>>>> 7bd3f9f1
         wing_mass_deriv = np.zeros(len(span_frac_factor), dtype=Fn_SLS.dtype)
         idx = 0
         # wing_mass_vec = (eng_spec_wt * Fn_SLS * (1 + c_instl) +
         #                 sec_wt + prop_wt) * num_engines
         wing_mass_vec = (dry_wt_eng + eng_instl_wt + pod_wt + prop_wt) * num_engines
-<<<<<<< HEAD
-        for i in range(engine_count):
-=======
         for i in range(num_engine_type):
->>>>>>> 7bd3f9f1
             span_frac_factor_sum[i] = sum(span_frac_factor[idx:idx+num_engines[i]])
             wing_mass_deriv[idx:idx+num_engines[i]] = wing_mass_vec[i]
             idx = idx + num_engines[i]
@@ -2364,11 +2282,7 @@
         )
 
     def setup(self):
-<<<<<<< HEAD
-        engine_count = len(self.options['aviary_options'].get_val(
-=======
         num_engine_type = len(self.options['aviary_options'].get_val(
->>>>>>> 7bd3f9f1
             Aircraft.Engine.NUM_ENGINES))
 
         add_aviary_input(self, Aircraft.Wing.MOUNTING_TYPE, val=0)
@@ -2376,15 +2290,9 @@
         add_aviary_input(self, Mission.Design.GROSS_MASS, val=152000)
         add_aviary_input(self, Aircraft.LandingGear.MAIN_GEAR_MASS_COEFFICIENT, val=0.85)
         add_aviary_input(self, Aircraft.Nacelle.CLEARANCE_RATIO,
-<<<<<<< HEAD
-                         val=np.full(engine_count, 0.2), units="unitless")
-        add_aviary_input(self, Aircraft.Nacelle.AVG_DIAMETER,
-                         val=np.full(engine_count, 7.5))
-=======
                          val=np.full(num_engine_type, 0.2), units="unitless")
         add_aviary_input(self, Aircraft.Nacelle.AVG_DIAMETER,
                          val=np.full(num_engine_type, 7.5))
->>>>>>> 7bd3f9f1
 
         add_aviary_output(self, Aircraft.LandingGear.TOTAL_MASS, val=0)
         add_aviary_output(self, Aircraft.LandingGear.MAIN_GEAR_MASS, val=0, units="lbm",
