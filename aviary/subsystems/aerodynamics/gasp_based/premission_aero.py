--- conflicted
+++ resolved
@@ -20,16 +20,6 @@
 class PreMissionAero(om.Group):
     """Takeoff and landing flaps modeling"""
 
-<<<<<<< HEAD
-=======
-    def initialize(self):
-        self.options.declare(
-            'aviary_options',
-            types=AviaryValues,
-            desc='collection of Aircraft/Mission specific options',
-        )
-
->>>>>>> 98cda9aa
     def setup(self):
 
         self.add_subsystem("wing_fus_interference_premission",
@@ -101,18 +91,12 @@
         )
         self.add_subsystem(
             "flaps_landing",
-<<<<<<< HEAD
             FlapsGroup(),
-            promotes_inputs=["*", ("flap_defl", Aircraft.Wing.FLAP_DEFLECTION_LANDING),
-                             ("slat_defl", Aircraft.Wing.MAX_SLAT_DEFLECTION_LANDING)],
-=======
-            FlapsGroup(aviary_options=aviary_options),
             promotes_inputs=[
                 "*",
                 ("flap_defl", Aircraft.Wing.FLAP_DEFLECTION_LANDING),
                 ("slat_defl", Aircraft.Wing.MAX_SLAT_DEFLECTION_LANDING),
             ],
->>>>>>> 98cda9aa
             promotes_outputs=[
                 ("CL_max", Mission.Landing.LIFT_COEFFICIENT_MAX),
                 (
