--- conflicted
+++ resolved
@@ -22,10 +22,6 @@
 
     def setup(self):
 
-<<<<<<< HEAD
-=======
-        aviary_options = self.options['aviary_options']
-
         self.add_subsystem("wing_fus_interference_premission",
                            WingFuselageInterferencePremission(),
                            promotes_inputs=["aircraft:*"],
@@ -39,7 +35,6 @@
                            promotes_outputs=["*"],
                            )
 
->>>>>>> 8fbdc80d
         # speeds weren't originally computed here, speedtype of Mach is intended
         # to avoid multiple sources for computed Mach (gets calculated somewhere upstream)
         self.add_subsystem(
