import openmdao.api as om

from aviary.subsystems.aerodynamics.gasp_based.flaps_model.basic_calculations import \
    BasicFlapsCalculations
from aviary.subsystems.aerodynamics.gasp_based.flaps_model.Cl_max import \
    CLmaxCalculation
from aviary.subsystems.aerodynamics.gasp_based.flaps_model.L_and_D_increments import \
    LiftAndDragIncrements
from aviary.subsystems.aerodynamics.gasp_based.flaps_model.meta_model import \
    MetaModelGroup
from aviary.utils.aviary_values import AviaryValues
from aviary.variable_info.enums import FlapType
from aviary.variable_info.variables import Aircraft, Dynamic


class FlapsGroup(om.Group):
    """
    Group connecting four components of the flaps model. They are: BasicFlapsCalculations,
    CLmaxCalculation, MetaModelGroup, and LiftAndDragIncrements. Then, a non-linear solver
    is provided.
    """

    def initialize(self):
        self.options.declare(
            'aviary_options', types=AviaryValues,
            desc='collection of Aircraft/Mission specific options'
        )

        # optimum trailing edge flap deflection angle defaults (ADELTO table in GASP)
        self.optimum_flap_defls = {
            FlapType.PLAIN: 60.0,
            FlapType.SPLIT: 60.0,
            FlapType.SINGLE_SLOTTED: 40.0,
            FlapType.DOUBLE_SLOTTED: 55.0,
            FlapType.TRIPLE_SLOTTED: 55.0,
            FlapType.FOWLER: 30.0,
            FlapType.DOUBLE_SLOTTED_FOWLER: 30.0,
        }

    def setup(self):

        aviary_options = self.options['aviary_options']

        self.add_subsystem(
            "BasicFlapsCalculations",
            BasicFlapsCalculations(),
            promotes_inputs=[
                "slat_defl",
                "flap_defl",
            ]
            + ["aircraft:*"],
            promotes_outputs=["*"],
        )

        self.add_subsystem(
            "CLmaxCalculation",
            CLmaxCalculation(),
            promotes_inputs=[
<<<<<<< HEAD
                Dynamic.Atmosphere.SPEED_OF_SOUND,
                Dynamic.Atmosphere.STATIC_PRESSURE,
                "kinematic_viscosity",
=======
                Dynamic.Mission.SPEED_OF_SOUND,
                Dynamic.Mission.STATIC_PRESSURE,
                Dynamic.Mission.KINEMATIC_VISCOSITY,
>>>>>>> fdc0a279
                "VLAM1",
                "VLAM2",
                "VLAM3",
                "VLAM4",
                "VLAM5",
                "VLAM6",
                "VLAM7",
                "VLAM8",
                "VLAM9",
                "VLAM10",
                "VLAM11",
                "VLAM12",
                "VLAM13",
                "VLAM14",
                "fus_lift",
                Dynamic.Atmosphere.TEMPERATURE,
            ]
            + ["aircraft:*"],
            promotes_outputs=["CL_max", Dynamic.Atmosphere.MACH, "reynolds"],
        )

        self.add_subsystem(
            "LookupTables",
            MetaModelGroup(aviary_options=aviary_options),
            promotes_inputs=[
                "flap_defl_ratio",
                "flap_defl",
                "slat_defl_ratio",
                "reynolds",
                Dynamic.Atmosphere.MACH,
                "body_to_span_ratio",
                "chord_to_body_ratio",
            ]
            + ["aircraft:*"],
            promotes_outputs=[
                "VDEL1",
                "VDEL2",
                "VDEL3",
                "VLAM1",
                "VLAM2",
                "VLAM3",
                "VLAM4",
                "VLAM5",
                "VLAM6",
                "VLAM7",
                "VLAM10",
                "VLAM11",
                "VLAM13",
                "VLAM14",
                "fus_lift",
            ],
        )

        self.add_subsystem(
            "LiftAndDragIncrements",
            LiftAndDragIncrements(),
            promotes_inputs=[
                Aircraft.Wing.FLAP_DRAG_INCREMENT_OPTIMUM,
                Aircraft.Wing.FLAP_LIFT_INCREMENT_OPTIMUM,
                "VDEL1",
                "VDEL2",
                "VDEL3",
                "VDEL4",
                "VDEL5",
                "VLAM3",
                "VLAM4",
                "VLAM5",
                "VLAM6",
                "VLAM7",
                "VLAM8",
                "VLAM13",
                "VLAM14",
            ],
            promotes_outputs=["delta_CD", "delta_CL"],
        )

        self.nonlinear_solver = om.NewtonSolver(solve_subsystems=True)
        self.linear_solver = om.DirectSolver()

        self.nonlinear_solver.options["iprint"] = 0
        self.nonlinear_solver.options["maxiter"] = 25
        self.nonlinear_solver.options["atol"] = 1e-8
        self.nonlinear_solver.options["rtol"] = 1e-8

        # set default trailing edge deflection angle per GASP
        self.set_input_defaults(
            Aircraft.Wing.OPTIMUM_FLAP_DEFLECTION,
            self.optimum_flap_defls[self.options["aviary_options"].get_val(
                Aircraft.Wing.FLAP_TYPE, units='unitless')],
            units="deg",
        )<|MERGE_RESOLUTION|>--- conflicted
+++ resolved
@@ -1,13 +1,17 @@
 import openmdao.api as om
 
-from aviary.subsystems.aerodynamics.gasp_based.flaps_model.basic_calculations import \
-    BasicFlapsCalculations
-from aviary.subsystems.aerodynamics.gasp_based.flaps_model.Cl_max import \
-    CLmaxCalculation
-from aviary.subsystems.aerodynamics.gasp_based.flaps_model.L_and_D_increments import \
-    LiftAndDragIncrements
-from aviary.subsystems.aerodynamics.gasp_based.flaps_model.meta_model import \
-    MetaModelGroup
+from aviary.subsystems.aerodynamics.gasp_based.flaps_model.basic_calculations import (
+    BasicFlapsCalculations,
+)
+from aviary.subsystems.aerodynamics.gasp_based.flaps_model.Cl_max import (
+    CLmaxCalculation,
+)
+from aviary.subsystems.aerodynamics.gasp_based.flaps_model.L_and_D_increments import (
+    LiftAndDragIncrements,
+)
+from aviary.subsystems.aerodynamics.gasp_based.flaps_model.meta_model import (
+    MetaModelGroup,
+)
 from aviary.utils.aviary_values import AviaryValues
 from aviary.variable_info.enums import FlapType
 from aviary.variable_info.variables import Aircraft, Dynamic
@@ -22,8 +26,9 @@
 
     def initialize(self):
         self.options.declare(
-            'aviary_options', types=AviaryValues,
-            desc='collection of Aircraft/Mission specific options'
+            'aviary_options',
+            types=AviaryValues,
+            desc='collection of Aircraft/Mission specific options',
         )
 
         # optimum trailing edge flap deflection angle defaults (ADELTO table in GASP)
@@ -56,15 +61,9 @@
             "CLmaxCalculation",
             CLmaxCalculation(),
             promotes_inputs=[
-<<<<<<< HEAD
                 Dynamic.Atmosphere.SPEED_OF_SOUND,
                 Dynamic.Atmosphere.STATIC_PRESSURE,
-                "kinematic_viscosity",
-=======
-                Dynamic.Mission.SPEED_OF_SOUND,
-                Dynamic.Mission.STATIC_PRESSURE,
-                Dynamic.Mission.KINEMATIC_VISCOSITY,
->>>>>>> fdc0a279
+                Dynamic.Atmosphere.KINEMATIC_VISCOSITY,
                 "VLAM1",
                 "VLAM2",
                 "VLAM3",
@@ -152,7 +151,10 @@
         # set default trailing edge deflection angle per GASP
         self.set_input_defaults(
             Aircraft.Wing.OPTIMUM_FLAP_DEFLECTION,
-            self.optimum_flap_defls[self.options["aviary_options"].get_val(
-                Aircraft.Wing.FLAP_TYPE, units='unitless')],
+            self.optimum_flap_defls[
+                self.options["aviary_options"].get_val(
+                    Aircraft.Wing.FLAP_TYPE, units='unitless'
+                )
+            ],
             units="deg",
         )