import numpy as np
import openmdao.api as om

from aviary.utils.aviary_values import AviaryValues
from aviary.variable_info.variables import Aircraft, Dynamic


class SkinFriction(om.ImplicitComponent):
    """
    Computes skin friction coefficient using the Sommer and Short T Prime method as used
    in FLOPS AERSCL.

    The fixed-point iteration scheme has been replaced with Newton's method, which can
    converge the equations for multiple mach numbers and characteristic lengths
    simultaneously.
    """

    def __init__(self, **kwargs):
        super().__init__(**kwargs)

        self.CONLOG = 2.302585
        self.TAW = 1.0
        self.sea_level_pressure = 14.6959 * 144  # psi -> psf

        self.nonlinear_solver = om.NewtonSolver(solve_subsystems=False,
<<<<<<< HEAD
                                                rtol=1e-12, atol=1e-12)
=======
                                                atol=1e-12, rtol=1e-12)
>>>>>>> f205431e
        self.linear_solver = om.DirectSolver()
        self.nonlinear_solver.options['iprint'] = -1
        self.linear_solver.options['iprint'] = -1

    def initialize(self):
        """
        Declare options.
        """
        self.options.declare(
            'num_nodes', types=int, default=1,
            desc='The number of points at which the cross product is computed.')
        self.options.declare(
            'aviary_options', types=AviaryValues,
            desc='collection of Aircraft/Mission specific options')

    def setup(self):
        nn = self.options['num_nodes']
        aviary_options: AviaryValues = self.options['aviary_options']
        zero_count = (0, None)
        num_tails, _ = aviary_options.get_item(
            Aircraft.VerticalTail.NUM_TAILS, zero_count)
        num_fuselages, _ = aviary_options.get_item(
            Aircraft.Fuselage.NUM_FUSELAGES, zero_count)
        # TODO does not used vectorized multi-engine. Temp using single engine
        num_engines, _ = aviary_options.get_item(
            Aircraft.Engine.NUM_ENGINES, zero_count)
        self.nc = nc = 2 + num_tails + num_fuselages + int(sum(num_engines))

        # Simulation inputs
        self.add_input(Dynamic.Mission.TEMPERATURE, np.ones(nn), units='degR')
        self.add_input(Dynamic.Mission.STATIC_PRESSURE, np.ones(nn), units='lbf/ft**2')
        self.add_input(Dynamic.Mission.MACH, np.ones(nn), units='unitless')

        # Aero subsystem inputs
        self.add_input('characteristic_lengths', np.ones(nc), units='ft')

        self.add_output('cf_iter', np.ones((nn, nc)), units='unitless')
        self.add_output('skin_friction_coeff', np.ones((nn, nc)), units='unitless')
        self.add_output('Re', np.ones((nn, nc)), units='unitless', res_ref=1e6)
        self.add_output('wall_temp', np.ones((nn, nc)), units='degR')

    def setup_partials(self):
        nn = self.options["num_nodes"]
        nc = self.nc
        n = nn * nc

        row_col = np.arange(n)
        self.declare_partials('Re', 'Re', rows=row_col, cols=row_col, val=1.0)
        self.declare_partials(
            'skin_friction_coeff', 'skin_friction_coeff',
            rows=row_col, cols=row_col, val=1.0)

        self.declare_partials(
            'cf_iter', ['wall_temp', 'cf_iter'], rows=row_col, cols=row_col)
        self.declare_partials(
            'wall_temp', ['wall_temp', 'cf_iter'], rows=row_col, cols=row_col)
        self.declare_partials(
            'skin_friction_coeff', ['wall_temp', 'cf_iter'], rows=row_col, cols=row_col)

        col = np.arange(nn)
        cols = np.repeat(col, nc)
        self.declare_partials(
            'cf_iter', [Dynamic.Mission.TEMPERATURE, Dynamic.Mission.STATIC_PRESSURE, Dynamic.Mission.MACH], rows=row_col, cols=cols)
        self.declare_partials(
            'wall_temp', [Dynamic.Mission.TEMPERATURE, Dynamic.Mission.STATIC_PRESSURE, Dynamic.Mission.MACH], rows=row_col, cols=cols)
        self.declare_partials(
            'Re', [Dynamic.Mission.TEMPERATURE, Dynamic.Mission.STATIC_PRESSURE, Dynamic.Mission.MACH], rows=row_col, cols=cols)
        self.declare_partials(
            'skin_friction_coeff', [Dynamic.Mission.TEMPERATURE,
                                    Dynamic.Mission.STATIC_PRESSURE, Dynamic.Mission.MACH],
            rows=row_col, cols=cols)

        col = np.arange(nc)
        cols = np.tile(col, nn)
        self.declare_partials('Re', 'characteristic_lengths', rows=row_col, cols=cols)
        self.declare_partials(
            'cf_iter', 'characteristic_lengths', rows=row_col, cols=cols)

    def guess_nonlinear(self, inputs, outputs, resids):
        nn = self.options["num_nodes"]
        nc = self.nc

        rankine, pressure, mach, length = inputs.values()

        Pratio = pressure / self.sea_level_pressure
        kelvin = rankine / 1.8
        RE = 1.479301E9 * Pratio * (kelvin + 110.4) / kelvin ** 2

        # REYNOLDS NUMBER
        reynolds_num = np.einsum('i,i,j->ij', RE, mach, length)
        outputs['Re'] = reynolds_num

        # Initial guess for WALL TEMPERATURE
        wall_temp = (1.0 + 0.176 * mach * mach) * rankine
        wall_temp = np.tile(wall_temp, nc).reshape((nc, nn)).T
        outputs['wall_temp'] = wall_temp
        self.TAW = wall_temp

        # INITIAL GUESS AT SKIN FRICTION COEFFICIENT
        outputs['cf_iter'] = (0.242 / (np.log(reynolds_num * 0.0015) / self.CONLOG)) ** 2

    def apply_nonlinear(self, inputs, outputs, residuals):
        T, pressure, mach, length = inputs.values()
        cf = outputs['cf_iter']
        wall_temp = outputs['wall_temp']
        nc = self.nc

        Pratio = pressure / self.sea_level_pressure
        kelvin = T / 1.8
        RE = 1.479301E9 * Pratio * (kelvin + 110.4) / kelvin ** 2

        # SUTHERLAND'S CONSTANT IS 198.72 DEG R FROM 1962 ON
        suth_const = T + 198.72
        E = 0.80

        # COMBINED CONSTANT INCLUDING 1/RHO
        combined_const = 4.593153E-6 * E * suth_const / (RE * mach * T ** 1.5)

        # REYNOLDS NUMBER
        reynolds_num = np.einsum('i,i,j->ij', RE, mach, length)
        residuals['Re'] = outputs['Re'] - reynolds_num

        # WALL TEMPERATURE RATIO
        wall_temp_ratio = 1.0 + 0.45 * (np.einsum('ij,i->ij', wall_temp,  1.0 / T) - 1.0)
        fact = 0.035 * mach * mach
        for i in range(nc):
            wall_temp_ratio[:, i] += fact

        CFL = cf / (1.0 + 3.59 * np.sqrt(cf) * wall_temp_ratio)

        prod = np.einsum('j,jk->jk', combined_const, wall_temp ** 3)
        residuals['wall_temp'] = (
            self.TAW / (1.0 + prod / CFL) + wall_temp) * 0.5 - wall_temp

        RP = (
            reynolds_num * (np.einsum('ij,i->ij', wall_temp_ratio, T) + 198.72)
            / np.einsum('i,ij->ij', suth_const, wall_temp_ratio ** 2.5))

        residuals['cf_iter'] = (0.242 * self.CONLOG / np.log(RP * cf)) ** 2 - cf

        residuals['skin_friction_coeff'] = \
            outputs['skin_friction_coeff'] - outputs['cf_iter'] / wall_temp_ratio

    def linearize(self, inputs, outputs, partials):
        nn = self.options["num_nodes"]
        nc = self.nc

        T, pressure, mach, length = inputs.values()
        cf = outputs['cf_iter']
        wall_temp = outputs['wall_temp']

        Pratio = pressure / self.sea_level_pressure
        kelvin = T / 1.8
        RE = 1.479301E9 * Pratio * (kelvin + 110.4) / kelvin ** 2

        dRE_dp = 1.479301E9 * (kelvin + 110.4) / (self.sea_level_pressure * kelvin ** 2)
        dRE_dT = -1.479301E9 / 1.8 * (
            Pratio * (1.0 / kelvin ** 2 + 2.0 * 110.4 / kelvin ** 3))

        reynolds_num = np.einsum('i,i,j->ij', RE, mach, length)
        dreyn_dp = np.einsum('i,i,j->ij', dRE_dp, mach, length)
        dreyn_dT = np.einsum('i,i,j->ij', dRE_dT, mach, length)
        dreyn_dmach = np.einsum('i,j->ij', RE, length)
        dreyn_dlen = np.tile(RE * mach, nc).reshape((nc, nn)).T

        partials['Re', Dynamic.Mission.STATIC_PRESSURE] = -dreyn_dp.ravel()
        partials['Re', Dynamic.Mission.TEMPERATURE] = -dreyn_dT.ravel()
        partials['Re', Dynamic.Mission.MACH] = -dreyn_dmach.ravel()
        partials['Re', 'characteristic_lengths'] = -dreyn_dlen.ravel()

        suth_const = T + 198.72
        E = 0.80
        combined_const = 4.593153E-6 * E * suth_const / (RE * mach * T ** 1.5)
        dcomb_dRE = -4.593153E-6 * E * suth_const / (RE * RE * mach * T ** 1.5)
        dcomb_dmach = -4.593153E-6 * E * suth_const / (RE * mach * mach * T ** 1.5)
        dcomb_dT = 4.593153E-6 * E * (1.0 / T ** 1.5 - 1.5 * suth_const / T ** 2.5) / (
            RE * mach) + dcomb_dRE * dRE_dT
        dcomb_dp = dcomb_dRE * dRE_dp

        wall_temp_ratio = 1.0 + 0.45 * (np.einsum('ij,i->ij', wall_temp,  1.0 / T) - 1.0)
        fact = 0.035 * mach * mach
        for i in range(nc):
            wall_temp_ratio[:, i] += fact
        dwtr_dmach = 0.07 * mach
        dwtr_dT = -0.45 * np.einsum('ij,i->ij', wall_temp, 1.0 / T ** 2)
        dwtr_dwt = 0.45 / T

        den = 1.0 + 3.59 * np.sqrt(cf) * wall_temp_ratio
        CFL = cf / den
        dCFL_dcf = \
            1.0 / den - cf * 3.59 * wall_temp_ratio * 0.5 / (np.sqrt(cf) * den ** 2)
        dCFL_dwtr = - cf * 3.59 * np.sqrt(cf) / den ** 2
        dCFL_dmach = np.einsum('ij,i->ij', dCFL_dwtr, dwtr_dmach)
        dCFL_dT = dCFL_dwtr * dwtr_dT
        dCFL_dwt = np.einsum('ij,i->ij', dCFL_dwtr, dwtr_dwt)

        term = np.einsum('i,ij->ij', combined_const, wall_temp ** 3)
        den = 1.0 + term / CFL
        dreswt_dcomb = -0.5 * self.TAW * wall_temp ** 3 / (CFL * den ** 2)
        dreswt_dCFL = 0.5 * self.TAW * term / (CFL * den) ** 2
        dreswt_dwt = (
            -0.5 - 1.5 * self.TAW * np.einsum('i,ij->ij', combined_const, wall_temp ** 2)
            / (CFL * den ** 2))

        partials['wall_temp', Dynamic.Mission.STATIC_PRESSURE] = (
            np.einsum('ij,i->ij', dreswt_dcomb, dcomb_dp)).ravel()
        partials['wall_temp', Dynamic.Mission.TEMPERATURE] = (
            np.einsum('ij,i->ij', dreswt_dcomb, dcomb_dT)
            + dreswt_dCFL * dCFL_dT).ravel()
        partials['wall_temp', Dynamic.Mission.MACH] = (
            np.einsum('ij,i->ij', dreswt_dcomb, dcomb_dmach)
            + dreswt_dCFL * dCFL_dmach).ravel()
        partials['wall_temp', 'wall_temp'] = (
            dreswt_dCFL * dCFL_dwt + dreswt_dwt).ravel()
        partials['wall_temp', 'cf_iter'] = (dreswt_dCFL * dCFL_dcf).ravel()

        den = 1.0 / np.einsum('i,ij->ij', suth_const, wall_temp_ratio ** 2.5)
        num = np.einsum('ij,i->ij', wall_temp_ratio, T) + 198.72
        RP = reynolds_num * num * den
        dRP_dreyn = num * den
        term = np.einsum('i,ij->ij', T, 1.0 * den)
        dRP_dwtr = reynolds_num * (
            term - num * 2.5
            * np.einsum('i,ij->ij', suth_const, wall_temp_ratio ** 1.5) * den ** 2)
        dRP_dT = reynolds_num * (
            wall_temp_ratio * den - num * wall_temp_ratio ** 2.5 * den ** 2)
        dRP_dp = dRP_dreyn * dreyn_dp
        dRP_dT = dRP_dreyn * dreyn_dT + dRP_dwtr * dwtr_dT + dRP_dT
        dRP_dmach = dRP_dreyn * dreyn_dmach + np.einsum('ij,i->ij', dRP_dwtr, dwtr_dmach)
        dRP_dlen = dRP_dreyn * dreyn_dlen
        dRP_dwt = np.einsum('ij,i->ij', dRP_dwtr, dwtr_dwt)

        fact = (0.242 * self.CONLOG) ** 2
        drescf_dRP = -2.0 * fact / (RP * np.log(RP * cf) ** 3)
        drescf_dcf = -2.0 * fact / (cf * np.log(RP * cf) ** 3) - 1.0

        partials['cf_iter', Dynamic.Mission.STATIC_PRESSURE] = (
            drescf_dRP * dRP_dp).ravel()
        partials['cf_iter', Dynamic.Mission.TEMPERATURE] = (drescf_dRP * dRP_dT).ravel()
        partials['cf_iter', Dynamic.Mission.MACH] = (drescf_dRP * dRP_dmach).ravel()
        partials['cf_iter', 'characteristic_lengths'] = (drescf_dRP * dRP_dlen).ravel()
        partials['cf_iter', 'wall_temp'] = (drescf_dRP * dRP_dwt).ravel()
        partials['cf_iter', 'cf_iter'] = drescf_dcf.ravel()

        dskf_dwtr = outputs['cf_iter'] / wall_temp_ratio ** 2

        partials['skin_friction_coeff', Dynamic.Mission.TEMPERATURE] = (
            dskf_dwtr * dwtr_dT).ravel()
        partials['skin_friction_coeff', Dynamic.Mission.MACH] = np.einsum(
            'ij,i->ij', dskf_dwtr, dwtr_dmach).ravel()
        partials['skin_friction_coeff', 'wall_temp'] = np.einsum(
            'ij,i->ij', dskf_dwtr, dwtr_dwt).ravel()
        partials['skin_friction_coeff', 'cf_iter'] = (- 1.0 / wall_temp_ratio).ravel()<|MERGE_RESOLUTION|>--- conflicted
+++ resolved
@@ -23,11 +23,7 @@
         self.sea_level_pressure = 14.6959 * 144  # psi -> psf
 
         self.nonlinear_solver = om.NewtonSolver(solve_subsystems=False,
-<<<<<<< HEAD
-                                                rtol=1e-12, atol=1e-12)
-=======
                                                 atol=1e-12, rtol=1e-12)
->>>>>>> f205431e
         self.linear_solver = om.DirectSolver()
         self.nonlinear_solver.options['iprint'] = -1
         self.linear_solver.options['iprint'] = -1
