import numpy as np
import openmdao.api as om

from aviary.utils.aviary_values import AviaryValues
from aviary.variable_info.functions import add_aviary_input, get_units
from aviary.variable_info.variables import Aircraft


class MuxComponent(om.ExplicitComponent):
    """
    Assemble component-wise vectors for wetted area, fineness, characteristic length,
    upper-surface laminar fraction, and lower-surface laminar fraction.

    Output ordering matches FLOPS:
    Wing, Horizontal Tail, Vertical Tails, Fuelsages, Nacelles
    """

    def __init__(self, **kwargs):
        self.num_tails = 0
        self.num_fuselages = 0
        self.num_nacelles = 0

        super().__init__(**kwargs)

    def initialize(self):
        self.options.declare(
            'aviary_options', types=AviaryValues,
            desc='collection of Aircraft/Mission specific options')

    def setup(self):
        nc = 2
        aviary_options: AviaryValues = self.options['aviary_options']

        # Wing (Always 1)
        add_aviary_input(self, Aircraft.Wing.WETTED_AREA, 1.0)
        add_aviary_input(self, Aircraft.Wing.FINENESS, 1.0)
        add_aviary_input(self, Aircraft.Wing.CHARACTERISTIC_LENGTH, 1.0)
        add_aviary_input(self, Aircraft.Wing.LAMINAR_FLOW_UPPER, 0.0)
        add_aviary_input(self, Aircraft.Wing.LAMINAR_FLOW_LOWER, 0.0)

        # Horizontal Tail (Always 1)
        add_aviary_input(self, Aircraft.HorizontalTail.WETTED_AREA, 1.0)
        add_aviary_input(self, Aircraft.HorizontalTail.FINENESS, 1.0)
        add_aviary_input(self, Aircraft.HorizontalTail.CHARACTERISTIC_LENGTH, 1.0)
        add_aviary_input(self, Aircraft.HorizontalTail.LAMINAR_FLOW_UPPER, 0.0)
        add_aviary_input(self, Aircraft.HorizontalTail.LAMINAR_FLOW_LOWER, 0.0)

        zero_count = (0, None)
        # Vertical Tail
        num, _ = aviary_options.get_item(Aircraft.VerticalTail.NUM_TAILS, zero_count)
        self.num_tails = num
        if num > 0:
            add_aviary_input(self, Aircraft.VerticalTail.WETTED_AREA, 1.0)
            add_aviary_input(self, Aircraft.VerticalTail.FINENESS, 1.0)
            add_aviary_input(self, Aircraft.VerticalTail.CHARACTERISTIC_LENGTH, 1.0)
            add_aviary_input(self, Aircraft.VerticalTail.LAMINAR_FLOW_UPPER, 0.0)
            add_aviary_input(self, Aircraft.VerticalTail.LAMINAR_FLOW_LOWER, 0.0)
            nc += num

        # Fuselage
        num, _ = aviary_options.get_item(Aircraft.Fuselage.NUM_FUSELAGES, zero_count)
        self.num_fuselages = num
        if num > 0:
            add_aviary_input(self, Aircraft.Fuselage.WETTED_AREA, 1.0)
            add_aviary_input(self, Aircraft.Fuselage.FINENESS, 1.0)
            add_aviary_input(self, Aircraft.Fuselage.CHARACTERISTIC_LENGTH, 1.0)
            add_aviary_input(self, Aircraft.Fuselage.LAMINAR_FLOW_UPPER, 0.0)
            add_aviary_input(self, Aircraft.Fuselage.LAMINAR_FLOW_LOWER, 0.0)
            nc += num

        num_engines = aviary_options.get_val(Aircraft.Engine.NUM_ENGINES)
        num_nacelles = self.num_nacelles = int(sum(num_engines))
<<<<<<< HEAD
        if num_nacelles > 0:
=======
        if self.num_nacelles > 0:
>>>>>>> 86ccab91
            add_aviary_input(self, Aircraft.Nacelle.WETTED_AREA,
                             np.zeros(len(num_engines)))
            add_aviary_input(self, Aircraft.Nacelle.FINENESS,
                             np.zeros(len(num_engines)))
            add_aviary_input(self, Aircraft.Nacelle.CHARACTERISTIC_LENGTH,
                             np.zeros(len(num_engines)))
            add_aviary_input(self, Aircraft.Nacelle.LAMINAR_FLOW_UPPER,
                             np.zeros(len(num_engines)))
            add_aviary_input(self, Aircraft.Nacelle.LAMINAR_FLOW_LOWER,
                             np.zeros(len(num_engines)))
            nc += self.num_nacelles

        self.add_output(
            'wetted_areas', shape=nc,
            units=get_units(Aircraft.Wing.WETTED_AREA))
        self.add_output(
            'fineness_ratios', shape=nc,
            units=get_units(Aircraft.Wing.FINENESS))
        self.add_output(
            'characteristic_lengths', shape=nc,
            units=get_units(Aircraft.Wing.CHARACTERISTIC_LENGTH))
        self.add_output(
            'laminar_fractions_upper', shape=nc,
            units=get_units(Aircraft.Wing.LAMINAR_FLOW_UPPER))
        self.add_output(
            'laminar_fractions_lower', shape=nc,
            units=get_units(Aircraft.Wing.LAMINAR_FLOW_LOWER))

    def setup_partials(self):
        rows = np.zeros(1)
        cols = np.zeros(1)

        # Wing
        self.declare_partials(
            'wetted_areas', Aircraft.Wing.WETTED_AREA,
            rows=rows, cols=cols, val=1.0)
        self.declare_partials(
            'fineness_ratios', Aircraft.Wing.FINENESS,
            rows=rows, cols=cols, val=1.0)
        self.declare_partials(
            'characteristic_lengths', Aircraft.Wing.CHARACTERISTIC_LENGTH,
            rows=rows, cols=cols, val=1.0)
        self.declare_partials(
            'laminar_fractions_upper', Aircraft.Wing.LAMINAR_FLOW_UPPER,
            rows=rows, cols=cols, val=1.0)
        self.declare_partials(
            'laminar_fractions_lower', Aircraft.Wing.LAMINAR_FLOW_LOWER,
            rows=rows, cols=cols, val=1.0)

        # Horizontal Tail
        rows = np.ones(1)
        self.declare_partials(
            'wetted_areas', Aircraft.HorizontalTail.WETTED_AREA,
            rows=rows, cols=cols, val=1.0)
        self.declare_partials(
            'fineness_ratios', Aircraft.HorizontalTail.FINENESS,
            rows=rows, cols=cols, val=1.0)
        self.declare_partials(
            'characteristic_lengths', Aircraft.HorizontalTail.CHARACTERISTIC_LENGTH,
            rows=rows, cols=cols, val=1.0)
        self.declare_partials(
            'laminar_fractions_upper', Aircraft.HorizontalTail.LAMINAR_FLOW_UPPER,
            rows=rows, cols=cols, val=1.0)
        self.declare_partials(
            'laminar_fractions_lower', Aircraft.HorizontalTail.LAMINAR_FLOW_LOWER,
            rows=rows, cols=cols, val=1.0)

        ic = 2

        # Vertical Tail
        if self.num_tails > 0:
            rows = ic + np.arange(self.num_tails)
            cols = np.zeros(self.num_tails)
            self.declare_partials(
                'wetted_areas', Aircraft.VerticalTail.WETTED_AREA,
                rows=rows, cols=cols, val=1.0)
            self.declare_partials(
                'fineness_ratios', Aircraft.VerticalTail.FINENESS,
                rows=rows, cols=cols, val=1.0)
            self.declare_partials(
                'characteristic_lengths', Aircraft.VerticalTail.CHARACTERISTIC_LENGTH,
                rows=rows, cols=cols, val=1.0)
            self.declare_partials(
                'laminar_fractions_upper', Aircraft.VerticalTail.LAMINAR_FLOW_UPPER,
                rows=rows, cols=cols, val=1.0)
            self.declare_partials(
                'laminar_fractions_lower', Aircraft.VerticalTail.LAMINAR_FLOW_LOWER,
                rows=rows, cols=cols, val=1.0)
            ic += self.num_tails

        # Fuselage
        if self.num_fuselages > 0:
            rows = ic + np.arange(self.num_fuselages)
            cols = np.zeros(self.num_fuselages)
            self.declare_partials(
                'wetted_areas', Aircraft.Fuselage.WETTED_AREA,
                rows=rows, cols=cols, val=1.0)
            self.declare_partials(
                'fineness_ratios', Aircraft.Fuselage.FINENESS,
                rows=rows, cols=cols, val=1.0)
            self.declare_partials(
                'characteristic_lengths', Aircraft.Fuselage.CHARACTERISTIC_LENGTH,
                rows=rows, cols=cols, val=1.0)
            self.declare_partials(
                'laminar_fractions_upper', Aircraft.Fuselage.LAMINAR_FLOW_UPPER,
                rows=rows, cols=cols, val=1.0)
            self.declare_partials(
                'laminar_fractions_lower', Aircraft.Fuselage.LAMINAR_FLOW_LOWER,
                rows=rows, cols=cols, val=1.0)
            ic += self.num_fuselages

        # Nacelle
        if self.num_nacelles > 0:
            # derivatives w.r.t vectorized engine inputs have known sparsity pattern
            num_engines = self.options['aviary_options'].get_val(
                Aircraft.Engine.NUM_ENGINES)
            rows = ic + np.arange(self.num_nacelles)
            cols = [item for sublist in [[i]*j for i,
                                         j in enumerate(num_engines)] for item in sublist]
            self.declare_partials(
                'wetted_areas', Aircraft.Nacelle.WETTED_AREA,
                rows=rows, cols=cols, val=1.0
            )
            self.declare_partials(
                'fineness_ratios', Aircraft.Nacelle.FINENESS,
                rows=rows, cols=cols, val=1.0
            )
            self.declare_partials(
                'characteristic_lengths', Aircraft.Nacelle.CHARACTERISTIC_LENGTH,
                rows=rows, cols=cols, val=1.0
            )
            self.declare_partials(
                'laminar_fractions_upper', Aircraft.Nacelle.LAMINAR_FLOW_UPPER,
                rows=rows, cols=cols, val=1.0
            )
            self.declare_partials(
                'laminar_fractions_lower', Aircraft.Nacelle.LAMINAR_FLOW_LOWER,
                rows=rows, cols=cols, val=1.0
            )

    def compute(self, inputs, outputs):
        # Wing
        outputs['wetted_areas'][0] = inputs[
            Aircraft.Wing.WETTED_AREA][0]
        outputs['fineness_ratios'][0] = inputs[
            Aircraft.Wing.FINENESS][0]
        outputs['characteristic_lengths'][0] = inputs[
            Aircraft.Wing.CHARACTERISTIC_LENGTH][0]
        outputs['laminar_fractions_upper'][0] = inputs[
            Aircraft.Wing.LAMINAR_FLOW_UPPER][0]
        outputs['laminar_fractions_lower'][0] = inputs[
            Aircraft.Wing.LAMINAR_FLOW_LOWER][0]

        # Horizontal Tail
        outputs['wetted_areas'][1] = inputs[
            Aircraft.HorizontalTail.WETTED_AREA][0]
        outputs['fineness_ratios'][1] = inputs[
            Aircraft.HorizontalTail.FINENESS][0]
        outputs['characteristic_lengths'][1] = inputs[
            Aircraft.HorizontalTail.CHARACTERISTIC_LENGTH][0]
        outputs['laminar_fractions_upper'][1] = inputs[
            Aircraft.HorizontalTail.LAMINAR_FLOW_UPPER][0]
        outputs['laminar_fractions_lower'][1] = inputs[
            Aircraft.HorizontalTail.LAMINAR_FLOW_LOWER][0]

        ic = 2

        # Vertical Tail
        if self.num_tails > 0:
            for j in range(self.num_tails):
                outputs['wetted_areas'][ic + j] = inputs[
                    Aircraft.VerticalTail.WETTED_AREA][0]
                outputs['fineness_ratios'][ic + j] = inputs[
                    Aircraft.VerticalTail.FINENESS][0]
                outputs['characteristic_lengths'][ic + j] = inputs[
                    Aircraft.VerticalTail.CHARACTERISTIC_LENGTH][0]
                outputs['laminar_fractions_upper'][ic + j] = inputs[
                    Aircraft.VerticalTail.LAMINAR_FLOW_UPPER][0]
                outputs['laminar_fractions_lower'][ic + j] = inputs[
                    Aircraft.VerticalTail.LAMINAR_FLOW_LOWER][0]
            ic += self.num_tails

        # Fuselage
        if self.num_fuselages > 0:
            for j in range(self.num_fuselages):
                outputs['wetted_areas'][ic + j] = inputs[Aircraft.Fuselage.WETTED_AREA][0]
                outputs['fineness_ratios'][ic +
                                           j] = inputs[Aircraft.Fuselage.FINENESS][0]
                outputs['characteristic_lengths'][ic + j] = inputs[
                    Aircraft.Fuselage.CHARACTERISTIC_LENGTH][0]
                outputs['laminar_fractions_upper'][ic + j] = inputs[
                    Aircraft.Fuselage.LAMINAR_FLOW_UPPER][0]
                outputs['laminar_fractions_lower'][ic + j] = inputs[
                    Aircraft.Fuselage.LAMINAR_FLOW_LOWER][0]
            ic += self.num_fuselages

        # Nacelle
        num_engines = self.options['aviary_options'].get_val(Aircraft.Engine.NUM_ENGINES)

        wetted_areas = inputs[Aircraft.Nacelle.WETTED_AREA]
        fineness = inputs[Aircraft.Nacelle.FINENESS]
        char_len = inputs[Aircraft.Nacelle.CHARACTERISTIC_LENGTH]
        lam_up = inputs[Aircraft.Nacelle.LAMINAR_FLOW_UPPER]
        lam_low = inputs[Aircraft.Nacelle.LAMINAR_FLOW_LOWER]

        area_list = np.zeros(0, dtype=wetted_areas.dtype)
        fineness_list = np.zeros(0, dtype=fineness.dtype)
        len_list = np.zeros(0, dtype=char_len.dtype)
        lam_up_list = np.zeros(0, dtype=lam_up.dtype)
        lam_low_list = np.zeros(0, dtype=lam_low.dtype)

        for i, num in enumerate(num_engines):
            if num > 0:
                area_list = np.append(area_list, np.tile(wetted_areas[i], num))
                fineness_list = np.append(fineness_list, np.tile(fineness[i], num))
                len_list = np.append(len_list, np.tile(char_len[i], num))
                lam_up_list = np.append(lam_up_list, np.tile(lam_up[i], num))
                lam_low_list = np.append(lam_low_list, np.tile(lam_low[i], num))

        if self.num_nacelles > 0:
            for j in range(self.num_nacelles):
                outputs['wetted_areas'][ic + j] = area_list[j]
                outputs['fineness_ratios'][ic + j] = fineness_list[j]
                outputs['characteristic_lengths'][ic + j] = len_list[j]
                outputs['laminar_fractions_upper'][ic + j] = lam_up_list[j]
                outputs['laminar_fractions_lower'][ic + j] = lam_low_list[j]<|MERGE_RESOLUTION|>--- conflicted
+++ resolved
@@ -69,12 +69,8 @@
             nc += num
 
         num_engines = aviary_options.get_val(Aircraft.Engine.NUM_ENGINES)
-        num_nacelles = self.num_nacelles = int(sum(num_engines))
-<<<<<<< HEAD
-        if num_nacelles > 0:
-=======
+        self.num_nacelles = int(sum(num_engines))
         if self.num_nacelles > 0:
->>>>>>> 86ccab91
             add_aviary_input(self, Aircraft.Nacelle.WETTED_AREA,
                              np.zeros(len(num_engines)))
             add_aviary_input(self, Aircraft.Nacelle.FINENESS,
