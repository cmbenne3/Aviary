import unittest

import numpy as np
import openmdao.api as om
from openmdao.utils.assert_utils import assert_check_partials, assert_near_equal
from aviary.subsystems.atmosphere.atmosphere import Atmosphere
from pathlib import Path
from openmdao.utils.testing_utils import use_tempdirs

from aviary.interface.methods_for_level2 import AviaryProblem
from aviary.subsystems.propulsion.turboprop_model import TurbopropModel
from aviary.subsystems.propulsion.propeller.propeller_performance import (
    PropellerPerformance,
)
from aviary.utils.preprocessors import preprocess_propulsion
from aviary.utils.functions import get_path
from aviary.variable_info.variables import Aircraft, Dynamic, Mission
from aviary.variable_info.enums import SpeedType
from aviary.variable_info.options import get_option_defaults
from aviary.subsystems.subsystem_builder_base import SubsystemBuilderBase
from aviary.subsystems.propulsion.motor.motor_builder import MotorBuilder


<<<<<<< HEAD
@use_tempdirs
class TurbopropTest(unittest.TestCase):
=======
class TurbopropMissionTest(unittest.TestCase):
>>>>>>> 06ec618d
    def setUp(self):
        self.prob = om.Problem()

    def prepare_model(
        self,
        test_points=[(0, 0, 0), (0, 0, 1)],
        shp_model=None,
        prop_model=None,
        **kwargs
    ):
        options = get_option_defaults()
        if isinstance(shp_model, Path):
            options.set_val(Aircraft.Engine.DATA_FILE, shp_model)
            shp_model = None
        options.set_val(Aircraft.Engine.NUM_ENGINES, 2)
        options.set_val(Aircraft.Engine.SUBSONIC_FUEL_FLOW_SCALER, 1.0)
        options.set_val(Aircraft.Engine.SUPERSONIC_FUEL_FLOW_SCALER, 1.0)
        options.set_val(Aircraft.Engine.FUEL_FLOW_SCALER_CONSTANT_TERM, 0.0)
        options.set_val(Aircraft.Engine.FUEL_FLOW_SCALER_LINEAR_TERM, 1.0)
        options.set_val(Aircraft.Engine.CONSTANT_FUEL_CONSUMPTION, 0.0, units='lbm/h')
        options.set_val(Aircraft.Engine.SCALE_PERFORMANCE, True)
        options.set_val(Mission.Summary.FUEL_FLOW_SCALER, 1.0)
        options.set_val(Aircraft.Engine.SCALE_FACTOR, 1)
        options.set_val(Aircraft.Engine.GENERATE_FLIGHT_IDLE, False)
        options.set_val(Aircraft.Engine.IGNORE_NEGATIVE_THRUST, False)
        options.set_val(Aircraft.Engine.FLIGHT_IDLE_THRUST_FRACTION, 0.0)
        options.set_val(Aircraft.Engine.FLIGHT_IDLE_MAX_FRACTION, 1.0)
        options.set_val(Aircraft.Engine.FLIGHT_IDLE_MIN_FRACTION, 0.08)
        options.set_val(Aircraft.Engine.GEOPOTENTIAL_ALT, False)
        options.set_val(Aircraft.Engine.INTERPOLATION_METHOD, 'slinear')
        options.set_val(
            Aircraft.Engine.FIXED_RPM,
            1455.13090827,
            units='rpm',
        )

        options.set_val(
            Aircraft.Engine.Propeller.COMPUTE_INSTALLATION_LOSS,
            val=True,
            units='unitless',
        )
        options.set_val(Aircraft.Engine.Propeller.NUM_BLADES, val=4, units='unitless')

        num_nodes = len(test_points)

        engine = TurbopropModel(
            options=options, shaft_power_model=shp_model, propeller_model=prop_model
        )
        preprocess_propulsion(options, [engine])

        machs, alts, throttles = zip(*test_points)
        IVC = om.IndepVarComp(
            Dynamic.Atmosphere.MACH, np.array(machs), units='unitless'
        )
        IVC.add_output(Dynamic.Mission.ALTITUDE, np.array(alts), units='ft')
        IVC.add_output(Dynamic.Vehicle.Propulsion.THROTTLE,
                       np.array(throttles), units='unitless')
        self.prob.model.add_subsystem('IVC', IVC, promotes=['*'])

        # calculate atmospheric properties
        self.prob.model.add_subsystem(
            name='atmosphere',
            subsys=Atmosphere(num_nodes=num_nodes, input_speed_type=SpeedType.MACH),
            promotes=['*'],
        )

        self.prob.model.add_subsystem(
            engine.name,
            subsys=engine.build_mission(
                num_nodes=num_nodes, aviary_inputs=options, **kwargs
            ),
            promotes_inputs=['*'],
            promotes_outputs=['*'],
        )

        self.prob.setup(force_alloc_complex=False)
        self.prob.set_val(Aircraft.Engine.SCALE_FACTOR, 1, units='unitless')

    def get_results(self, point_names=None, display_results=False):
        shp = self.prob.get_val(Dynamic.Vehicle.Propulsion.SHAFT_POWER, units='hp')
        total_thrust = self.prob.get_val(Dynamic.Vehicle.Propulsion.THRUST, units='lbf')
        prop_thrust = self.prob.get_val('turboprop_model.propeller_thrust', units='lbf')
        tailpipe_thrust = self.prob.get_val(
            'turboprop_model.turboshaft_thrust', units='lbf'
        )
        max_thrust = self.prob.get_val(
            Dynamic.Vehicle.Propulsion.THRUST_MAX, units='lbf')
        fuel_flow = self.prob.get_val(
            Dynamic.Vehicle.Propulsion.FUEL_FLOW_RATE_NEGATIVE, units='lbm/h'
        )

        results = []
        for n, _ in enumerate(shp):
            results.append(
                (
                    shp[n],
                    tailpipe_thrust[n],
                    prop_thrust[n],
                    total_thrust[n],
                    max_thrust[n],
                    fuel_flow[n],
                )
            )
        return results

    def test_case_1(self):
        # test case using GASP-derived engine deck and "user specified" prop model
        filename = get_path('models/engines/turboshaft_1120hp.deck')
        # Mach, alt, throttle @ idle, SLS, TOC
        test_points = [(0, 0, 0), (0, 0, 1), (0.6, 25000, 1)]
        # shp, tailpipe thrust, prop_thrust, total_thrust, max_thrust, fuel flow
        truth_vals = [
            (
                111.99923788786062,
                37.699999999999996,
<<<<<<< HEAD
                1195.4410222483584,
                1233.1410222483585,
                4983.816420783667,
=======
                610.3580810058977,
                648.0580810058977,
                4184.157517016291,
>>>>>>> 06ec618d
                -195.79999999999995,
            ),
            (
                1119.992378878607,
                136.29999999999967,
<<<<<<< HEAD
                4847.516420783668,
                4983.816420783667,
                4983.816420783667,
                -643.9999999999998,
            ),
            (
                2467.83248432,
                21.3,
                1835.60108065,
                1856.90108065,
                1856.90108065,
                -839.7,
=======
                4047.857517016292,
                4184.157517016291,
                4184.157517016291,
                -643.9999999999998,
            ),
            (
                777.0987186814681,
                21.30000000000001,
                557.5040281733225,
                578.8040281733224,
                578.8040281733224,
                -839.7000000000685,
>>>>>>> 06ec618d
            ),
        ]

        options = get_option_defaults()
        options.set_val(
            Aircraft.Engine.Propeller.COMPUTE_INSTALLATION_LOSS,
            val=True,
            units='unitless',
        )
        options.set_val(Aircraft.Engine.Propeller.NUM_BLADES, val=4, units='unitless')
        options.set_val('speed_type', SpeedType.MACH)

        prop_group = ExamplePropModel('custom_prop_model')

        self.prepare_model(test_points, filename, prop_group)

        self.prob.set_val(Aircraft.Engine.Propeller.DIAMETER, 10.5, units="ft")
        self.prob.set_val(
            Aircraft.Engine.Propeller.ACTIVITY_FACTOR, 114.0, units="unitless"
        )
        # self.prob.set_val(Dynamic.Mission.PERCENT_ROTOR_RPM_CORRECTED,
        #                   np.array([1, 1, 0.7]), units="unitless")
        self.prob.set_val(
            Aircraft.Engine.Propeller.INTEGRATED_LIFT_COEFFICIENT, 0.5, units="unitless"
        )

        self.prob.set_val(Aircraft.Engine.Propeller.TIP_SPEED_MAX, 800, units="ft/s")

        self.prob.run_model()
        results = self.get_results()
        assert_near_equal(results[0], truth_vals[0], tolerance=1.5e-12)
        assert_near_equal(results[1], truth_vals[1], tolerance=1.5e-12)
        assert_near_equal(results[2], truth_vals[2], tolerance=1.5e-12)

        # because Hamilton Standard model uses fd method, the following may not be
        # accurate.
        partial_data = self.prob.check_partials(out_stream=None, form="central")
        assert_check_partials(partial_data, atol=0.2, rtol=0.2)

    def test_case_2(self):
        # test case using GASP-derived engine deck and default HS prop model.
        filename = get_path('models/engines/turboshaft_1120hp.deck')
        test_points = [(0.001, 0, 0), (0, 0, 1), (0.6, 25000, 1)]
        truth_vals = [
            (
<<<<<<< HEAD
                223.99007751511726,
                37.507374999999996,
                1186.7060713100836,
                1224.2134463100836,
                4984.168016782585,
                -195.78762499999996,
=======
                111.99470252,
                37.507375,
                610.74316702,
                648.25054202,
                4174.71017,
                -195.787625,
>>>>>>> 06ec618d
            ),
            (
                1119.992378878607,
                136.29999999999967,
<<<<<<< HEAD
                4847.516420783668,
                4983.816420783667,
                4983.816420783667,
                -643.9999999999998,
            ),
            (
                2467.83248432,
                21.3,
                1835.60108065,
                1856.90108065,
                1856.90108065,
                -839.7,
=======
                4047.857517016292,
                4184.157517016291,
                4184.157517016291,
                -643.9999999999998,
            ),
            (
                777.0987186814681,
                21.30000000000001,
                557.5040281733225,
                578.8040281733224,
                578.8040281733224,
                -839.7000000000685,
>>>>>>> 06ec618d
            ),
        ]

        self.prepare_model(test_points, filename)

        self.prob.set_val(Aircraft.Engine.Propeller.DIAMETER, 10.5, units="ft")
        self.prob.set_val(
            Aircraft.Engine.Propeller.ACTIVITY_FACTOR, 114.0, units="unitless"
        )
        # self.prob.set_val(Dynamic.Mission.PERCENT_ROTOR_RPM_CORRECTED,
        #                   np.array([1,1,0.7]), units="unitless")
        self.prob.set_val(
            Aircraft.Engine.Propeller.INTEGRATED_LIFT_COEFFICIENT, 0.5, units="unitless"
        )

        self.prob.set_val(Aircraft.Engine.Propeller.TIP_SPEED_MAX, 800, units="ft/s")

        self.prob.run_model()

        results = self.get_results()
        assert_near_equal(results[0], truth_vals[0], tolerance=1.5e-12)
        assert_near_equal(results[1], truth_vals[1], tolerance=1.5e-12)
        assert_near_equal(results[2], truth_vals[2], tolerance=1.5e-12)

        partial_data = self.prob.check_partials(out_stream=None, form="central")
        assert_check_partials(partial_data, atol=0.15, rtol=0.15)

    def test_case_3(self):
        # test case using GASP-derived engine deck w/o tailpipe thrust and default
        # HS prop model.
        filename = get_path('models/engines/turboshaft_1120hp_no_tailpipe.deck')
        test_points = [(0, 0, 0), (0, 0, 1), (0.6, 25000, 1)]
        truth_vals = [
            (
                111.99923788786062,
                0.0,
<<<<<<< HEAD
                1195.4410222483584,
                1195.4410222483584,
                4847.516420783668,
=======
                610.3580810058977,
                610.3580810058977,
                4047.857517016292,
>>>>>>> 06ec618d
                -195.79999999999995,
            ),
            (
                1119.992378878607,
                0.0,
<<<<<<< HEAD
                4847.516420783668,
                4847.516420783668,
                4847.516420783668,
                -643.9999999999998,
            ),
            (
                2467.83248432,
                0.0,
                1835.60108065,
                1835.60108065,
                1835.60108065,
                -839.7,
=======
                4047.857517016292,
                4047.857517016292,
                4047.857517016292,
                -643.9999999999998,
            ),
            (
                777.0987186814681,
                0.0,
                557.5040281733225,
                557.5040281733225,
                557.5040281733225,
                -839.7000000000685,
>>>>>>> 06ec618d
            ),
        ]

        self.prepare_model(test_points, filename)

        self.prob.set_val(Aircraft.Engine.Propeller.DIAMETER, 10.5, units="ft")
        self.prob.set_val(
            Aircraft.Engine.Propeller.ACTIVITY_FACTOR, 114.0, units="unitless"
        )
        self.prob.set_val(
            Aircraft.Engine.Propeller.INTEGRATED_LIFT_COEFFICIENT, 0.5, units="unitless"
        )
        self.prob.set_val(Aircraft.Engine.Propeller.TIP_SPEED_MAX, 800, units="ft/s")

        self.prob.run_model()

        results = self.get_results()
        assert_near_equal(results[0], truth_vals[0], tolerance=1.5e-12)
        assert_near_equal(results[1], truth_vals[1], tolerance=1.5e-12)
        assert_near_equal(results[2], truth_vals[2], tolerance=1.5e-12)

        partial_data = self.prob.check_partials(out_stream=None, form="central")
        assert_check_partials(partial_data, atol=0.15, rtol=0.15)

    def test_electroprop(self):
        # test case using electric motor and default HS prop model.
        test_points = [(0, 0, 0), (0, 0, 1), (0.6, 25000, 1)]
        num_nodes = len(test_points)

        motor_model = MotorBuilder()

        self.prepare_model(test_points, motor_model, input_rpm=True)
        self.prob.set_val(Dynamic.Vehicle.Propulsion.RPM,
                          np.ones(num_nodes) * 2000.0, units='rpm')

        self.prob.set_val(Aircraft.Engine.Propeller.DIAMETER, 10.5, units="ft")
        self.prob.set_val(
            Aircraft.Engine.Propeller.ACTIVITY_FACTOR, 114.0, units="unitless"
        )
        self.prob.set_val(
            Aircraft.Engine.Propeller.INTEGRATED_LIFT_COEFFICIENT, 0.5, units="unitless"
        )

        self.prob.set_val(Aircraft.Engine.Propeller.TIP_SPEED_MAX, 800, units="ft/s")

        self.prob.run_model()

        shp_expected = [0.0, 367.82313837, 367.82313837]
        prop_thrust_expected = total_thrust_expected = [
<<<<<<< HEAD
            610.35808277, 2627.2632965, 312.43597377,
=======
            610.35808277,
            2083.25333191,
            184.58031533,
>>>>>>> 06ec618d
        ]
        electric_power_expected = [0.0, 303.31014553, 303.31014553]

        shp = self.prob.get_val(Dynamic.Vehicle.Propulsion.SHAFT_POWER, units='hp')
        total_thrust = self.prob.get_val(Dynamic.Vehicle.Propulsion.THRUST, units='lbf')
        prop_thrust = self.prob.get_val('turboprop_model.propeller_thrust', units='lbf')
        electric_power = self.prob.get_val(
            Dynamic.Vehicle.Propulsion.ELECTRIC_POWER_IN, units='kW'
        )

        assert_near_equal(shp, shp_expected, tolerance=1e-8)
        assert_near_equal(total_thrust, total_thrust_expected, tolerance=1e-8)
        assert_near_equal(prop_thrust, prop_thrust_expected, tolerance=1e-8)
        assert_near_equal(electric_power, electric_power_expected, tolerance=1e-8)

        partial_data = self.prob.check_partials(
            out_stream=None, method="fd", form="central"
        )
        assert_check_partials(partial_data, atol=0.17, rtol=0.15)


class ExamplePropModel(SubsystemBuilderBase):
    def build_mission(self, num_nodes, aviary_inputs, **kwargs):
        prop_group = om.Group()

        pp = prop_group.add_subsystem(
            'propeller_performance',
            PropellerPerformance(aviary_options=aviary_inputs, num_nodes=num_nodes),
            promotes_inputs=[
<<<<<<< HEAD
                Dynamic.Atmosphere.MACH,
                Aircraft.Engine.Propeller.TIP_SPEED_MAX,
                Aircraft.Engine.Propeller.TIP_MACH_MAX,
                Dynamic.Atmosphere.DENSITY,
                Dynamic.Mission.VELOCITY,
                Aircraft.Engine.Propeller.DIAMETER,
                Aircraft.Engine.Propeller.ACTIVITY_FACTOR,
                Aircraft.Engine.Propeller.INTEGRATED_LIFT_COEFFICIENT,
                Aircraft.Nacelle.AVG_DIAMETER,
                Dynamic.Atmosphere.SPEED_OF_SOUND,
                Dynamic.Vehicle.Propulsion.RPM,
                Dynamic.Vehicle.Propulsion.SHAFT_POWER,
=======
                Dynamic.Mission.MACH,
                Aircraft.Engine.PROPELLER_TIP_SPEED_MAX,
                Aircraft.Engine.PROPELLER_TIP_MACH_MAX,
                Dynamic.Mission.DENSITY,
                Dynamic.Mission.VELOCITY,
                Aircraft.Engine.PROPELLER_DIAMETER,
                Aircraft.Engine.PROPELLER_ACTIVITY_FACTOR,
                Aircraft.Engine.PROPELLER_INTEGRATED_LIFT_COEFFICIENT,
                Aircraft.Nacelle.AVG_DIAMETER,
                Dynamic.Mission.SPEED_OF_SOUND,
                Dynamic.Mission.RPM,
                Dynamic.Mission.SHAFT_POWER,
>>>>>>> 06ec618d
            ],
            promotes_outputs=['*'],
        )

        pp.set_input_defaults(Aircraft.Engine.Propeller.DIAMETER, 10, units="ft")
        pp.set_input_defaults(
            Dynamic.Vehicle.Propulsion.PROPELLER_TIP_SPEED,
            800.0 * np.ones(num_nodes),
            units="ft/s",
        )
        pp.set_input_defaults(
            Dynamic.Mission.VELOCITY, 100.0 * np.ones(num_nodes), units="knot"
        )

        return prop_group


if __name__ == "__main__":
    unittest.main()
    # test = TurbopropTest()
    # test.setUp()
    # test.test_electroprop()
    # test.test_case_2()<|MERGE_RESOLUTION|>--- conflicted
+++ resolved
@@ -21,12 +21,8 @@
 from aviary.subsystems.propulsion.motor.motor_builder import MotorBuilder
 
 
-<<<<<<< HEAD
 @use_tempdirs
-class TurbopropTest(unittest.TestCase):
-=======
 class TurbopropMissionTest(unittest.TestCase):
->>>>>>> 06ec618d
     def setUp(self):
         self.prob = om.Problem()
 
@@ -142,34 +138,14 @@
             (
                 111.99923788786062,
                 37.699999999999996,
-<<<<<<< HEAD
-                1195.4410222483584,
-                1233.1410222483585,
-                4983.816420783667,
-=======
                 610.3580810058977,
                 648.0580810058977,
                 4184.157517016291,
->>>>>>> 06ec618d
                 -195.79999999999995,
             ),
             (
                 1119.992378878607,
                 136.29999999999967,
-<<<<<<< HEAD
-                4847.516420783668,
-                4983.816420783667,
-                4983.816420783667,
-                -643.9999999999998,
-            ),
-            (
-                2467.83248432,
-                21.3,
-                1835.60108065,
-                1856.90108065,
-                1856.90108065,
-                -839.7,
-=======
                 4047.857517016292,
                 4184.157517016291,
                 4184.157517016291,
@@ -182,7 +158,6 @@
                 578.8040281733224,
                 578.8040281733224,
                 -839.7000000000685,
->>>>>>> 06ec618d
             ),
         ]
 
@@ -228,39 +203,16 @@
         test_points = [(0.001, 0, 0), (0, 0, 1), (0.6, 25000, 1)]
         truth_vals = [
             (
-<<<<<<< HEAD
-                223.99007751511726,
-                37.507374999999996,
-                1186.7060713100836,
-                1224.2134463100836,
-                4984.168016782585,
-                -195.78762499999996,
-=======
                 111.99470252,
                 37.507375,
                 610.74316702,
                 648.25054202,
                 4174.71017,
                 -195.787625,
->>>>>>> 06ec618d
             ),
             (
                 1119.992378878607,
                 136.29999999999967,
-<<<<<<< HEAD
-                4847.516420783668,
-                4983.816420783667,
-                4983.816420783667,
-                -643.9999999999998,
-            ),
-            (
-                2467.83248432,
-                21.3,
-                1835.60108065,
-                1856.90108065,
-                1856.90108065,
-                -839.7,
-=======
                 4047.857517016292,
                 4184.157517016291,
                 4184.157517016291,
@@ -273,7 +225,6 @@
                 578.8040281733224,
                 578.8040281733224,
                 -839.7000000000685,
->>>>>>> 06ec618d
             ),
         ]
 
@@ -310,34 +261,14 @@
             (
                 111.99923788786062,
                 0.0,
-<<<<<<< HEAD
-                1195.4410222483584,
-                1195.4410222483584,
-                4847.516420783668,
-=======
                 610.3580810058977,
                 610.3580810058977,
                 4047.857517016292,
->>>>>>> 06ec618d
                 -195.79999999999995,
             ),
             (
                 1119.992378878607,
                 0.0,
-<<<<<<< HEAD
-                4847.516420783668,
-                4847.516420783668,
-                4847.516420783668,
-                -643.9999999999998,
-            ),
-            (
-                2467.83248432,
-                0.0,
-                1835.60108065,
-                1835.60108065,
-                1835.60108065,
-                -839.7,
-=======
                 4047.857517016292,
                 4047.857517016292,
                 4047.857517016292,
@@ -350,7 +281,6 @@
                 557.5040281733225,
                 557.5040281733225,
                 -839.7000000000685,
->>>>>>> 06ec618d
             ),
         ]
 
@@ -400,13 +330,9 @@
 
         shp_expected = [0.0, 367.82313837, 367.82313837]
         prop_thrust_expected = total_thrust_expected = [
-<<<<<<< HEAD
-            610.35808277, 2627.2632965, 312.43597377,
-=======
             610.35808277,
             2083.25333191,
             184.58031533,
->>>>>>> 06ec618d
         ]
         electric_power_expected = [0.0, 303.31014553, 303.31014553]
 
@@ -436,7 +362,6 @@
             'propeller_performance',
             PropellerPerformance(aviary_options=aviary_inputs, num_nodes=num_nodes),
             promotes_inputs=[
-<<<<<<< HEAD
                 Dynamic.Atmosphere.MACH,
                 Aircraft.Engine.Propeller.TIP_SPEED_MAX,
                 Aircraft.Engine.Propeller.TIP_MACH_MAX,
@@ -449,20 +374,6 @@
                 Dynamic.Atmosphere.SPEED_OF_SOUND,
                 Dynamic.Vehicle.Propulsion.RPM,
                 Dynamic.Vehicle.Propulsion.SHAFT_POWER,
-=======
-                Dynamic.Mission.MACH,
-                Aircraft.Engine.PROPELLER_TIP_SPEED_MAX,
-                Aircraft.Engine.PROPELLER_TIP_MACH_MAX,
-                Dynamic.Mission.DENSITY,
-                Dynamic.Mission.VELOCITY,
-                Aircraft.Engine.PROPELLER_DIAMETER,
-                Aircraft.Engine.PROPELLER_ACTIVITY_FACTOR,
-                Aircraft.Engine.PROPELLER_INTEGRATED_LIFT_COEFFICIENT,
-                Aircraft.Nacelle.AVG_DIAMETER,
-                Dynamic.Mission.SPEED_OF_SOUND,
-                Dynamic.Mission.RPM,
-                Dynamic.Mission.SHAFT_POWER,
->>>>>>> 06ec618d
             ],
             promotes_outputs=['*'],
         )
