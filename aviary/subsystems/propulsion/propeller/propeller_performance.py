--- conflicted
+++ resolved
@@ -5,7 +5,11 @@
 
 from openmdao.components.ks_comp import KSfunction
 
-from aviary.subsystems.propulsion.propeller.hamilton_standard import HamiltonStandard, PostHamiltonStandard, PreHamiltonStandard
+from aviary.subsystems.propulsion.propeller.hamilton_standard import (
+    HamiltonStandard,
+    PostHamiltonStandard,
+    PreHamiltonStandard,
+)
 from aviary.subsystems.propulsion.propeller.propeller_map import PropellerMap
 from aviary.utils.aviary_values import AviaryValues
 from aviary.utils.functions import add_aviary_input, add_aviary_output
@@ -13,38 +17,29 @@
 from aviary.variable_info.variables import Aircraft, Dynamic
 
 
-<<<<<<< HEAD
 class TipSpeed(om.ExplicitComponent):
     """
     Compute current propeller speed and allowable max tip speed
     Maximum allowable tip speed is lower of helical tip Mach limited speed and
     tip rotational speed limit
-=======
-class TipSpeedLimit(om.ExplicitComponent):
-    """
-    Computation of propeller tip speed.
->>>>>>> e30ee5b6
     """
 
     def initialize(self):
         self.options.declare(
-            'num_nodes', types=int, default=1,
-            desc='Number of nodes to be evaluated in the RHS')
+            'num_nodes',
+            types=int,
+            default=1,
+            desc='Number of nodes to be evaluated in the RHS',
+        )
 
     def setup(self):
         num_nodes = self.options['num_nodes']
 
         add_aviary_input(
-            self,
-            Dynamic.Mission.VELOCITY,
-            val=np.zeros(num_nodes),
-            units='ft/s'
+            self, Dynamic.Mission.VELOCITY, val=np.zeros(num_nodes), units='ft/s'
         )
         add_aviary_input(
-            self,
-            Dynamic.Mission.SPEED_OF_SOUND,
-            val=np.zeros(num_nodes),
-            units='ft/s'
+            self, Dynamic.Mission.SPEED_OF_SOUND, val=np.zeros(num_nodes), units='ft/s'
         )
         add_aviary_input(
             self, Dynamic.Mission.RPM, val=np.zeros(num_nodes), units='rpm'
@@ -56,18 +51,13 @@
         add_aviary_input(
             self, Aircraft.Engine.PROPELLER_TIP_SPEED_MAX, val=0.0, units='ft/s'
         )
-        add_aviary_input(
-            self,
-            Aircraft.Engine.PROPELLER_DIAMETER,
-            val=0.0,
-            units='ft'
-        )
+        add_aviary_input(self, Aircraft.Engine.PROPELLER_DIAMETER, val=0.0, units='ft')
 
         add_aviary_output(
             self,
             Dynamic.Mission.PROPELLER_TIP_SPEED,
             val=np.zeros(num_nodes),
-            units='ft/s'
+            units='ft/s',
         )
         self.add_output(
             'propeller_tip_speed_limit', val=np.zeros(num_nodes), units='ft/s'
@@ -122,7 +112,7 @@
         rpm = inputs[Dynamic.Mission.RPM]
         diam = inputs[Aircraft.Engine.PROPELLER_DIAMETER]
 
-        tip_speed_mach_limit = ((sos * tip_mach_max)**2 - velocity**2)**0.5
+        tip_speed_mach_limit = ((sos * tip_mach_max) ** 2 - velocity**2) ** 0.5
         # use KSfunction for smooth derivitive across minimum
         tip_speed_max_nn = np.tile(tip_speed_max, num_nodes)
         propeller_tip_speed_limit = -KSfunction.compute(
@@ -145,7 +135,7 @@
 
         tip_speed_max_nn = np.tile(tip_speed_max, num_nodes)
 
-        tip_speed_mach_limit = ((sos * tip_mach_max)**2 - velocity**2)**0.5
+        tip_speed_mach_limit = ((sos * tip_mach_max) ** 2 - velocity**2) ** 0.5
         val = -np.stack((tip_speed_max_nn, tip_speed_mach_limit), axis=1)
         # prop_tip_speed = -KSfunction.compute(val).flatten()
 
@@ -218,8 +208,9 @@
                 units="unitless",
                 desc="helical Mach number",
             )
-            self.declare_partials("helical_mach", [
-                                  "tip_mach", "mach"], rows=arange, cols=arange)
+            self.declare_partials(
+                "helical_mach", ["tip_mach", "mach"], rows=arange, cols=arange
+            )
         elif out_type is OutMachType.MACH:
             self.add_input(
                 "tip_mach",
@@ -239,8 +230,9 @@
                 units="unitless",
                 desc="Mach number",
             )
-            self.declare_partials("mach", [
-                                  "tip_mach", "helical_mach"], rows=arange, cols=arange)
+            self.declare_partials(
+                "mach", ["tip_mach", "helical_mach"], rows=arange, cols=arange
+            )
         elif out_type is OutMachType.TIP_MACH:
             self.add_input(
                 "mach",
@@ -260,8 +252,9 @@
                 units="unitless",
                 desc="tip Mach number of a blade",
             )
-            self.declare_partials("tip_mach", [
-                                  "mach", "helical_mach"], rows=arange, cols=arange)
+            self.declare_partials(
+                "tip_mach", ["mach", "helical_mach"], rows=arange, cols=arange
+            )
 
     def compute(self, inputs, outputs):
         out_type = self.options["output_mach_type"]
@@ -285,23 +278,30 @@
         if out_type is OutMachType.HELICAL_MACH:
             mach = inputs["mach"]
             tip_mach = inputs["tip_mach"]
-            J["helical_mach", "mach"] = mach/np.sqrt(mach * mach + tip_mach * tip_mach)
-            J["helical_mach", "tip_mach"] = tip_mach / \
-                np.sqrt(mach * mach + tip_mach * tip_mach)
+            J["helical_mach", "mach"] = mach / np.sqrt(
+                mach * mach + tip_mach * tip_mach
+            )
+            J["helical_mach", "tip_mach"] = tip_mach / np.sqrt(
+                mach * mach + tip_mach * tip_mach
+            )
         elif out_type is OutMachType.MACH:
             tip_mach = inputs["tip_mach"]
             helical_mach = inputs["helical_mach"]
-            J["mach", "helical_mach"] = helical_mach / \
-                np.sqrt(helical_mach * helical_mach - tip_mach * tip_mach)
-            J["mach", "tip_mach"] = -tip_mach / \
-                np.sqrt(helical_mach * helical_mach - tip_mach * tip_mach)
+            J["mach", "helical_mach"] = helical_mach / np.sqrt(
+                helical_mach * helical_mach - tip_mach * tip_mach
+            )
+            J["mach", "tip_mach"] = -tip_mach / np.sqrt(
+                helical_mach * helical_mach - tip_mach * tip_mach
+            )
         elif out_type is OutMachType.TIP_MACH:
             mach = inputs["mach"]
             helical_mach = inputs["helical_mach"]
-            J["tip_mach", "helical_mach"] = helical_mach / \
-                np.sqrt(helical_mach * helical_mach - mach * mach)
-            J["tip_mach", "mach"] = -mach / \
-                np.sqrt(helical_mach * helical_mach - mach * mach)
+            J["tip_mach", "helical_mach"] = helical_mach / np.sqrt(
+                helical_mach * helical_mach - mach * mach
+            )
+            J["tip_mach", "mach"] = -mach / np.sqrt(
+                helical_mach * helical_mach - mach * mach
+            )
 
 
 class InstallLoss(om.Group):
@@ -311,11 +311,16 @@
 
     def initialize(self):
         self.options.declare(
-            'num_nodes', types=int, default=1,
-            desc='Number of nodes to be evaluated in the RHS')
+            'num_nodes',
+            types=int,
+            default=1,
+            desc='Number of nodes to be evaluated in the RHS',
+        )
         self.options.declare(
-            'aviary_options', types=AviaryValues,
-            desc='collection of Aircraft/Mission specific options')
+            'aviary_options',
+            types=AviaryValues,
+            desc='collection of Aircraft/Mission specific options',
+        )
 
     def setup(self):
         nn = self.options['num_nodes']
@@ -328,8 +333,10 @@
                 sqa={'units': 'unitless'},
                 has_diag_partials=True,
             ),
-            promotes_inputs=[("DiamNac", Aircraft.Nacelle.AVG_DIAMETER),
-                             ("DiamProp", Aircraft.Engine.PROPELLER_DIAMETER)],
+            promotes_inputs=[
+                ("DiamNac", Aircraft.Nacelle.AVG_DIAMETER),
+                ("DiamProp", Aircraft.Engine.PROPELLER_DIAMETER),
+            ],
             promotes_outputs=["sqa"],
         )
 
@@ -367,8 +374,9 @@
 
         self.blockage_factor_interp = self.add_subsystem(
             "blockage_factor_interp",
-            om.MetaModelStructuredComp(method="2D-slinear",
-                                       extrapolate=True, vec_size=nn),
+            om.MetaModelStructuredComp(
+                method="2D-slinear", extrapolate=True, vec_size=nn
+            ),
             promotes_inputs=["sqa_array", "equiv_adv_ratio"],
             promotes_outputs=[
                 "blockage_factor",
@@ -386,7 +394,7 @@
         self.blockage_factor_interp.add_input(
             "equiv_adv_ratio",
             0.0,
-            training_data=[0., 0.5, 1.0, 2.0, 3.0, 4.0, 5.0],
+            training_data=[0.0, 0.5, 1.0, 2.0, 3.0, 4.0, 5.0],
             units="unitless",
             desc="square of DiamNac vs DiamProp",
         )
@@ -397,16 +405,18 @@
             units="unitless",
             desc="blockage factor",
             training_data=np.array(
-                [[1.0, 1.0, 1.0, 1.0, 1.0, 1.0, 1.0],
-                 [0.992, 0.991, 0.988, 0.983, 0.976, 0.970, 0.963],
-                 [0.986, 0.982, 0.977, 0.965, 0.953, 0.940, 0.927],
-                 [0.979, 0.974, 0.967, 0.948, 0.929, 0.908, 0.887],
-                 [0.972, 0.965, 0.955, 0.932, 0.905, 0.872, 0.835],
-                 [0.964, 0.954, 0.943, 0.912, 0.876, 0.834, 0.786],
-                 [0.955, 0.943, 0.928, 0.892, 0.848, 0.801, 0.751],
-                 [0.948, 0.935, 0.917, 0.872, 0.820, 0.763, 0.706],
-                 [0.940, 0.924, 0.902, 0.848, 0.790, 0.726, 0.662],
-                 [0.904, 0.875, 0.835, 0.740, 0.655, 0.560, 0.464]]
+                [
+                    [1.0, 1.0, 1.0, 1.0, 1.0, 1.0, 1.0],
+                    [0.992, 0.991, 0.988, 0.983, 0.976, 0.970, 0.963],
+                    [0.986, 0.982, 0.977, 0.965, 0.953, 0.940, 0.927],
+                    [0.979, 0.974, 0.967, 0.948, 0.929, 0.908, 0.887],
+                    [0.972, 0.965, 0.955, 0.932, 0.905, 0.872, 0.835],
+                    [0.964, 0.954, 0.943, 0.912, 0.876, 0.834, 0.786],
+                    [0.955, 0.943, 0.928, 0.892, 0.848, 0.801, 0.751],
+                    [0.948, 0.935, 0.917, 0.872, 0.820, 0.763, 0.706],
+                    [0.940, 0.924, 0.902, 0.848, 0.790, 0.726, 0.662],
+                    [0.904, 0.875, 0.835, 0.740, 0.655, 0.560, 0.464],
+                ]
             ),
         )
 
@@ -427,7 +437,7 @@
     """
     Computation of propeller thrust coefficient based on the Hamilton Standard model or a user
     provided propeller map. Note that a propeller map allows either the helical Mach number or
-    free stream Mach number as input. This infomation will be detected automatically when the 
+    free stream Mach number as input. This infomation will be detected automatically when the
     propeller map is loaded into memory.
     The installation loss factor is either a user input or computed internally.
     """
@@ -440,8 +450,11 @@
             desc='Number of nodes to be evaluated in the RHS',
         )
 
-        self.options.declare('aviary_options', types=AviaryValues,
-                             desc='collection of Aircraft/Mission specific options')
+        self.options.declare(
+            'aviary_options',
+            types=AviaryValues,
+            desc='collection of Aircraft/Mission specific options',
+        )
 
     def setup(self):
         options = self.options
@@ -480,7 +493,8 @@
             )
         else:
             self.set_input_defaults(
-                'install_loss_factor', val=np.ones(nn), units="unitless")
+                'install_loss_factor', val=np.ones(nn), units="unitless"
+            )
 
         self.add_subsystem(
             name='pre_hamilton_standard',
@@ -503,14 +517,14 @@
 
         if use_propeller_map:
             prop_model = PropellerMap('prop', aviary_options)
-            prop_file_path = aviary_options.get_val(
-                Aircraft.Engine.PROPELLER_DATA_FILE)
+            prop_file_path = aviary_options.get_val(Aircraft.Engine.PROPELLER_DATA_FILE)
             mach_type = prop_model.read_and_set_mach_type(prop_file_path)
             if mach_type == OutMachType.HELICAL_MACH:
                 self.add_subsystem(
                     name='selectedMach',
                     subsys=OutMachs(
-                        num_nodes=nn, output_mach_type=OutMachType.HELICAL_MACH),
+                        num_nodes=nn, output_mach_type=OutMachType.HELICAL_MACH
+                    ),
                     promotes_inputs=[("mach", Dynamic.Mission.MACH), "tip_mach"],
                     promotes_outputs=[("helical_mach", "selected_mach")],
                 )
@@ -523,7 +537,9 @@
                         selected_mach={'units': 'unitless', 'shape': nn},
                         has_diag_partials=True,
                     ),
-                    promotes_inputs=[("mach", Dynamic.Mission.MACH),],
+                    promotes_inputs=[
+                        ("mach", Dynamic.Mission.MACH),
+                    ],
                     promotes_outputs=["selected_mach"],
                 )
             propeller = prop_model.build_propeller_interpolator(nn, aviary_options)
@@ -537,11 +553,13 @@
                 ],
                 promotes_outputs=[
                     "thrust_coefficient",
-                ])
+                ],
+            )
 
             # propeller map has taken compresibility into account.
-            self.set_input_defaults('comp_tip_loss_factor',
-                                    np.linspace(1.0, 1.0, nn), units='unitless')
+            self.set_input_defaults(
+                'comp_tip_loss_factor', np.linspace(1.0, 1.0, nn), units='unitless'
+            )
         else:
             self.add_subsystem(
                 name='hamilton_standard',
@@ -557,7 +575,8 @@
                 promotes_outputs=[
                     "thrust_coefficient",
                     "comp_tip_loss_factor",
-                ])
+                ],
+            )
 
         self.add_subsystem(
             name='post_hamilton_standard',
