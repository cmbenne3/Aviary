import math
import warnings

import numpy as np
import openmdao.api as om

from aviary.utils.aviary_values import AviaryValues
from aviary.variable_info.enums import Verbosity
from aviary.variable_info.variables import Aircraft, Dynamic, Settings
from aviary.constants import RHO_SEA_LEVEL_ENGLISH
from aviary.utils.functions import add_aviary_input, add_aviary_output


def _unint(xa, ya, x):
    """
    univariate table routine with seperate arrays for x and y
    This routine interpolates over a 4 point interval using a
    variation of 3nd degree interpolation to produce a continuity
    of slope between adjacent intervals.
    """

    Lmt = 0
    n = len(xa)
    # test for off low end
    if (xa[0] > x):
        Lmt = 1  # off low end
        y = ya[0]
    elif (xa[0] == x):
        y = ya[0]  # at low end
    else:
        ifnd = 0
        idx = 0
        for i in range(1, n):
            if (xa[i] == x):
                ifnd = 1  # at a node
                idx = i
                break
            elif (xa[i] > x):
                ifnd = 2  # between (xa[i-1],xa[i])
                idx = i
                break
        if (ifnd == 0):
            idx = n
            Lmt = 2  # off high end
            y = ya[n-1]
        elif (ifnd == 1):
            y = ya[idx]
        elif (ifnd == 2):
            # jx1: the first point of four points
            if (idx == 1):
                # first interval
                jx1 = 0
                ra = 1.0
            elif (idx == n-1):
                # last interval
                jx1 = n - 4
                ra = 0.0
            else:
                jx1 = idx - 2
                ra = (xa[idx] - x)/(xa[idx] - xa[idx-1])
            rb = 1.0 - ra

            # get coefficeints and results
            p1 = xa[jx1+1] - xa[jx1]
            p2 = xa[jx1+2] - xa[jx1+1]
            p3 = xa[jx1+3] - xa[jx1+2]
            p4 = p1 + p2
            p5 = p2 + p3
            d1 = x - xa[jx1]
            d2 = x - xa[jx1+1]
            d3 = x - xa[jx1+2]
            d4 = x - xa[jx1+3]
            c1 = ra / p1 * d2 / p4 * d3
            c2 = -ra / p1 * d1 / p2 * d3 + rb / p2 * d3 / p5 * d4
            c3 = ra / p2 * d1 / p4 * d2 - rb / p2 * d2 / p3 * d4
            c4 = rb / p5 * d2 / p3 * d3
            y = ya[jx1]*c1 + ya[jx1+1]*c2 + ya[jx1+2]*c3 + ya[jx1+3]*c4

            # we don't want y to be an array
            try:
                y = y[0]
            # floats/ints will give TypeError, numpy versions give IndexError
            except (TypeError, IndexError):
                pass

    return y, Lmt


def _biquad(T, i, xi, yi):
    """
    This routine interpolates over a 4 point interval using a 
    variation of 2nd degree interpolation to produce a continuity
    of slope between adjacent intervals.

    Table set up:
    T(i)   = table number
    T(i+1) = number of x values in xi array
    T(i+2) = number of y values in yi array
    T(i+3) = values of x in ascending order
    """

    lmt = 0
    nx = int(T[i])
    ny = int(T[i+1])
    j1 = int(i + 2)
    j2 = j1 + nx - 1
    # search in x sense
    # jx1 = subscript of 1st x
    # search routine - input j1, j2, xi
    #                - output ra_x, rb_x, kx, jx1
    z = 0.0
    x = xi
    kx = 0
    ifnd_x = 0
    jn = 0
    xc = [0, 0, 0, 0]
    for j in range(j1, j2+1):
        if (T[j] >= x):
            ifnd_x = 1
            jn = j
            break
    if (ifnd_x == 0):
        # off high end
        x = T[j2]
        kx = 2
        # the last 4 points and curve B
        jx1 = j2 - 3
        ra_x = 0.0
    else:
        # test for -- off low end, first interval, other
        if (jn < j1+1):
            if (T[jn] != x):
                kx = 1
                x = T[j1]
        if (jn <= j1+1):
            jx1 = j1
            ra_x = 1.0
        else:
            # test for last interval
            if (j == j2):
                jx1 = j2 - 3
                ra_x = 0.0
            else:
                jx1 = jn - 2
                ra_x = (T[jn] - x)/(T[jn] - T[jn-1])
        rb_x = 1. - ra_x

        # return here from search of x
        lmt = kx
        jx = jx1
        # The following code puts x values in xc blocks
        for j in range(4):
            xc[j] = T[jx1+j]
        # get coeff. in x sense
        # coefficient routine - input x,x1,x2,x3,x4,ra_x,rb_x
        p1 = xc[1] - xc[0]
        p2 = xc[2] - xc[1]
        p3 = xc[3] - xc[2]
        p4 = p1 + p2
        p5 = p2 + p3
        d1 = x - xc[0]
        d2 = x - xc[1]
        d3 = x - xc[2]
        d4 = x - xc[3]
        cx1 = ra_x/p1*d2/p4*d3
        cx2 = -ra_x/p1*d1/p2*d3 + rb_x/p2*d3/p5*d4
        cx3 = ra_x/p2*d1/p4*d2 - rb_x/p2*d2/p3*d4
        cx4 = rb_x/p5*d2/p3*d3
        # return to main body

        # return here with coeff. test for univariate or bivariate
        if (ny == 0):
            z = 0.0
            jy = jx + nx
            z = cx1*T[jy] + cx2*T[jy+1] + cx3*T[jy+2] + cx4*T[jy+3]
        else:
            # bivariate table
            y = yi
            j3 = j2 + 1
            j4 = j3 + ny - 1
            # search in y sense
            # jy1 = subscript of 1st y
            # search routine - input j3,j4,y
            #                - output ra_y,rb_y,ky,,jy1
            ky = 0
            ifnd_y = 0
            for j in range(j3, j4+1):
                if (T[j] >= y):
                    ifnd_y = 1
                    break
            if (ifnd_y == 0):
                # off high end
                y = T[j4]
                ky = 2
                # use last 4 points and curve B
                jy1 = j4 - 3
                ra_y = 0.0
            else:
                # test for off low end, first interval
                if (j < j3 + 1):
                    if (T[j] != y):
                        ky = 1
                        y = T[j3]
                if (j <= j3 + 1):
                    jy1 = j3
                    ra_y = 1.0
                else:
                    # test for last interval
                    if (j == j4):
                        jy1 = j4 - 3
                        ra_y = 0.0
                    else:
                        jy1 = j - 2
                        ra_y = (T[j] - y)/(T[j] - T[j-1])
            rb_y = 1.0 - ra_y

            lmt = lmt + 3*ky
            # interpolate in y sense
            # subscript - base, num. of col., num. of y's
            jy = (j4 + 1) + (jx - i - 2)*ny + (jy1 - j3)
            yt = [0, 0, 0, 0]
            for m in range(4):
                jx = jy
                yt[m] = cx1*T[jx] + cx2*T[jx+ny] + cx3*T[jx+2*ny] + cx4*T[jx+3*ny]
                jy = jy + 1

            # the following code puts y values in yc block
            yc = [0, 0, 0, 0]
            for j in range(4):
                yc[j] = T[jy1]
                jy1 = jy1 + 1
            # get coeff. in y sense
            # coeffient routine - input y, y1, y2, y3, y4, ra_y, rb_y
            p1 = yc[1] - yc[0]
            p2 = yc[2] - yc[1]
            p3 = yc[3] - yc[2]
            p4 = p1 + p2
            p5 = p2 + p3
            d1 = y - yc[0]
            d2 = y - yc[1]
            d3 = y - yc[2]
            d4 = y - yc[3]
            cy1 = ra_y/p1*d2/p4*d3
            cy2 = -ra_y/p1*d1/p2*d3 + rb_y/p2*d3/p5*d4
            cy3 = ra_y/p2*d1/p4*d2 - rb_y/p2*d2/p3*d4
            cy4 = rb_y/p5*d2/p3*d3
            z = cy1*yt[0] + cy2*yt[1] + cy3*yt[2] + cy4*yt[3]

    return z, lmt


# DO NOT AUTO-FORMAT TABLES
# autopep8: off
# fmt: off
CP_Angle_table = np.array([
    [  # 2 blades
        [0.0158, 0.0165, .0188, .0230, .0369,
            .0588, .0914, .1340, .1816, .22730],  # advance_ratio = 0.0
        [0.0215, 0.0459, .0829, .1305, .1906,
            .2554, 0.000, 0.000, 0.000, 0.0000],  # advance_ratio = 0.5
        [-.0149, -.0088, .0173, .0744, .1414,
            .2177, .3011, .3803, 0.000, 0.0000],  # advance_ratio = 1.0
        [-.0670, -.0385, .0285, .1304, .2376,
            .3536, .4674, .5535, 0.000, 0.0000],  # advance_ratio = 1.5
        [-.1150, -.0281, .1086, .2646, .4213,
            .5860, .7091, 0.000, 0.000, 0.0000],  # advance_ratio = 2.0
        [-.1151, 0.0070, .1436, .2910, .4345,
            .5744, .7142, .8506, .9870, 1.1175],  # advance_ratio = 3.0
        [-.2427, 0.0782, .4242, .7770, 1.1164,
            1.4443, 0.000, 0.000, 0.000, 0.000],  # advance_ratio = 5.0
    ],
    [  # 4 blades
        [.0311, .0320, .0360, .0434, .0691, .1074, .1560, .2249, .3108, .4026],
        [.0380, .0800, .1494, .2364, .3486, .4760, 0.0, 0.0, 0.0, 0.0],
        [-.0228, -.0109, .0324, .1326, .2578, .399, .5664, .7227, 0.0, 0.0],
        [-.1252, -.0661, .0535, .2388, .4396, .6554, .8916, 1.0753, 0.0, 0.0],
        [-.2113, -.0480, .1993, .4901, .7884, 1.099, 1.3707, 0.0, 0.0, 0.0],
        [-.2077, .0153, .2657, .5387, .8107, 1.075, 1.3418, 1.5989, 1.8697, 2.1238],
        [-.4508, .1426, .7858, 1.448, 2.0899, 2.713, 0.0, 0.0, 0.0, 0.0],
    ],
    [  # 6 blades
        [.0450, .0461, .0511, .0602, .0943, .1475, .2138, .2969, .4015, .5237],
        [.0520, .1063, .2019, .3230, .4774, .6607, 0.0, 0.0, 0.0, 0.0],
        [-.0168, -.0085, .0457, .1774, .3520, .5506, .7833, 1.0236, 0.0, 0.0],
        [-.1678, -.0840, .0752, .3262, .6085, .9127, 1.2449, 1.5430, 0.0, 0.0],
        [-.2903, -.0603, .2746, .6803, 1.0989, 1.5353, 1.9747, 0.0, 0.0, 0.0],
        [-.2783, .0259, .3665, .7413, 1.1215, 1.4923, 1.8655, 2.2375, 2.6058, 2.9831],
        [-.6181, .1946, 1.0758, 1.9951, 2.8977, 3.7748, 0.0, 0.0, 0.0, 0.0],
    ],
    [  # 8 blades
        [.0577, .0591, .0648, .0751, .1141, .1783, .2599, .3551, .4682, .5952],
        [.0650, .1277, .2441, .3947, .5803, .8063, 0.0, 0.0, 0.0, 0.0],
        [-.0079, -.0025, .0595, .2134, .4266, .6708, .9519, 1.2706, 0.0, 0.0],
        [-.1894, -.0908, .0956, .3942, .7416, 1.1207, 1.5308, 1.9459, 0.0, 0.0],
        [-.3390, -.0632, .3350, .8315, 1.3494, 1.890, 2.4565, 0.0, 0.0, 0.0],
        [-.3267, .0404, .4520, .9088, 1.3783, 1.8424, 2.306, 2.7782, 3.2292, 3.7058],
        [-.7508, .2395, 1.315, 2.4469, 3.5711, 4.6638, 0.0, 0.0, 0.0, 0.0],
    ],
])
CT_Angle_table = np.array([
    [  # 2 blades
        [.0303, .0444, .0586, .0743, .1065, .1369, .1608, .1767, 0.1848, 0.1858],
        [.0205, .0691, .1141, .1529, .1785, .1860, 0.000, 0.000, 0.0000, 0.0000],
        [-.0976, -.0566, .0055, .0645, .1156, .1589, .1864, .1905, 0.000, 0.000],
        [-.1133, -.0624, .0111, .0772, .1329, .1776, .202, .2045, 0.000, 0.0000],
        [-.1132, -.0356, .0479, .1161, .1711, .2111, .2150, 0.000, 0.000, 0.000],
        [-.0776, -.0159, .0391, .0868, .1279, .1646, .1964, .2213, .2414, .2505],
        [-.1228, -.0221, .0633, .1309, .1858, .2314, 0.000, 0.000, 0.000, 0.000],
    ],
    [  # 4 blades
        [.0426, .0633, .0853, .1101, .1649, .2204, .2678, .3071, .3318, .3416],
        [.0318, .1116, .1909, .2650, .3241, .3423, 0.0, 0.0, 0.0, 0.0],
        [-.1761, -.0960, .0083, .1114, .2032, .2834, .3487, .3596, 0.0, 0.0],
        [-.2155, -.1129, .0188, .1420, .2401, .3231, .3850, .390, 0.0, 0.0],
        [-.2137, -.0657, .0859, .2108, .3141, .3894, .4095, 0.0, 0.0, 0.0],
        [-.1447, -.0314, .0698, .1577, .2342, .3013, .3611, .4067, .4457, .4681],
        [-.2338, -.0471, .1108, .2357, .3357, .4174, 0.0, 0.0, 0.0, 0.0],
    ],
    [  # 6 blades
        [.0488, .0732, .0999, .1301, .2005, .2731, .3398, .3982, .4427, .4648],
        [.0375, .1393, .2448, .3457, .4356, .4931, 0.0, 0.0, 0.0, 0.0],
        [-.2295, -.1240, .0087, .1443, .2687, .3808, .4739, .5256, 0.0, 0.0],
        [-.2999, -.1527, .0235, .1853, .3246, .4410, .5290, .5467, 0.0, 0.0],
        [-.3019, -.0907, .1154, .2871, .429, .5338, .5954, 0.0, 0.0, 0.0],
        [-.2012, -.0461, .0922, .2125, .3174, .4083, .4891, .5549, .6043, .6415],
        [-.3307, -.0749, .1411, .3118, .4466, .5548, 0.0, 0.0, 0.0, 0.0],
    ],
    [  # 8 blades
        [.0534, .0795, .1084, .1421, .2221, .3054, .3831, .4508, .5035, .5392],
        [.0423, .1588, .2841, .4056, .5157, .6042, 0.0, 0.0, 0.0, 0.0],
        [-.2606, -.1416, .0097, .1685, .3172, .4526, .5655, .6536, 0.0, 0.0],
        [-.3615, -.1804, .0267, .2193, .3870, .5312, .6410, .7032, 0.0, 0.0],
        [-.3674, -.1096, .1369, .3447, .5165, .6454, .7308, 0.0, 0.0, 0.0],
        [-.2473, -.0594, .1086, .2552, .3830, .4933, .5899, .6722, .7302, .7761],
        [-.4165, -.1040, .1597, .3671, .5289, .6556, 0.0, 0.0, 0.0, 0.0],
    ],
])
AFCPC = np.array([
    [1.67, 1.37, 1.165, 1.0, .881, .81],
    [1.55, 1.33, 1.149, 1.0, .890, .82],
])
AFCTC = np.array([
    [1.39, 1.27, 1.123, 1.0, .915, .865],
    [1.49, 1.30, 1.143, 1.0, .915, .865],
])
Act_Factor_arr = np.array([80., 100., 125., 150., 175., 200.])
Blade_angle_table = np.array([
    [0.0, 2.0, 4.0, 6.0, 10.0, 14.0, 18.0, 22.0, 26.0, 30.],  # advance_ratio = 0.0
    [10.0, 15.0, 20.0, 25.0, 30.0, 35., 0.0, 0.0, 0.0, 0.0],  # advance_ratio = 0.5
    [10.0, 15.0, 20.0, 25.0, 30.0, 35., 40., 45., 0.0, 0.0],  # advance_ratio = 1.0
    [20.0, 25.0, 30.0, 35.0, 40.0, 45., 50., 55., 0.0, 0.0],  # advance_ratio = 1.5
    [30.0, 35.0, 40.0, 45.0, 50.0, 55., 60., 0.0, 0.0, 0.0],  # advance_ratio = 2.0
    [45., 47.5, 50., 52.5, 55., 57.5, 60., 62.5, 65., 67.5],  # advance_ratio = 3.0
    [57.5, 60.0, 62.5, 65., 67.5, 70.0, 0.0, 0.0, 0.0, 0.0],  # advance_ratio = 5.0
])
BL_P_corr_table = np.array([
    [1.84, 1.775, 1.75, 1.74, 1.76, 1.78, 1.80,
        1.81, 1.835, 1.85, 1.865, 1.875, 1.88, 1.88],  # 2 blades
    [1.00, 1.00, 1.00, 1.00, 1.00, 1.00, 1.00,
        1.00, 1.00, 1.00, 1.00, 1.000, 1.000, 1.000],  # 4 blades
    [.585, .635, .675, .710, .738, .745, .758,
        .755, .705, .735, .710, .7250, .7250, .7250],  # 6 blades
    [.415, .460, .505, .535, .560, .575, .600,
        .610, .630, .630, .610, .6050, .6000, .6000],  # 8 blades
])
BL_T_corr_table = np.array([
    [1.58, 1.685, 1.73, 1.758, 1.777, 1.802, 1.828,
        1.839, 1.848, 1.850, 1.850, 1.850, 1.850, 1.850],  # 2 blades
    [1.00, 1.00, 1.00, 1.00, 1.00, 1.00, 1.00,
        1.000, 1.000, 1.000, 1.000, 1.000, 1.000, 1.000],  # 4 blades
    [.918, .874, .844, .821, .802, .781, .764,
        0.752, 0.750, 0.750, 0.750, 0.750, 0.750, 0.750],  # 6 blades
    [.864, .797, .758, .728, .701, .677, .652,
        0.640, 0.630, 0.622, 0.620, 0.620, 0.620, 0.620],  # 8 blades
])
CL_arr = np.array([0.3, 0.4, 0.5, 0.6, 0.7, 0.8])
CP_CLi_table = np.array([
    [0.0114, 0.0294, .0491, .0698, .0913, .1486, .2110,
        .2802, .3589, .4443, 0.5368, 0.6255, 0.00, 0.00, 0.00],  # CLI = 0.3
    [0.016, 0.020, .0294, .0478, .0678, .0893, .1118,
        .1702, .2335, .3018, .3775, .4610, .5505, .6331, 0.00],  # CLI = 0.4
    [0.00, 0.0324, .0486, .0671, .0875, .1094, .1326,
        .1935, .2576, .3259, .3990, .4805, .5664, .6438, 0.00],  # CLI = 0.5
    [0.00, 0.029, 0.043, 0.048, 0.049, .0524, .0684, .0868,
        .1074, .1298, .1537, .2169, .3512, .5025, .6605],  # CLI = 0.6
    [0.00, .0510, .0743, .0891, .1074, .1281, .1509, .1753,
        .2407, .3083, .3775, .4496, .5265, .6065, .6826],  # CLI = 0.7
    [0.00, .0670, .0973, .1114, .1290, .1494, .1723, .1972,
        .2646, .3345, .4047, .4772, .5532, .6307, .7092],  # CLI = 0.8
])
CPEC = np.array(
    [.01, .02, .03, .04, .05, .06, .08, .10, .15, .20, .25, .30, .35, .40])
CT_CLi_table = np.array([
    [0.0013, 0.0211, .0407, .0600, .0789, .1251, .1702,
        .2117, .2501, .2840, 0.3148, 0.3316, 0.00, 0.00],  # CLI = 0.3
    [0.005, 0.010, .0158, .0362, .0563, .0761, .0954,
        .1419, .1868, .2278, .2669, .3013, .3317, .3460],  # CLI = 0.4
    [0.00, 0.0083, .0297, .0507, .0713, .0916, .1114,
        .1585, .2032, .2456, .2834, .3191, .3487, .3626],  # CLI = 0.5
    [.0130, .0208, .0428, .0645, .0857, .1064, .1267,
        .1748, .2195, .2619, .2995, .3350, .3647, .3802],  # CLI = 0.6
    [0.026, .0331, .0552, .0776, .0994, .1207, .1415,
        .1907, .2357, .2778, .3156, .3505, .3808, .3990],  # CLI = 0.7
    [.0365, .0449, .0672, .0899, .1125, .1344, .1556,
        .2061, .2517, .2937, .3315, .3656, .3963, .4186],  # CLI = 0.8
])
CTEC = np.array(
    [.01, .03, .05, .07, .09, .12, .16, .20, .24, .28, .32, .36, .40, .44])
# array length for CP_Angle_table and CT_Angle_table
ang_arr_len = np.array([10, 6, 8, 8, 7, 10, 6])
# array length for CP_CLi_table and CT_CLi_table
cli_arr_len = np.array([12, 14, 14, 15, 15, 15])
# integrated design lift coefficient adjustment factor to power coefficient
PF_CLI_arr = np.array([1.68, 1.405, 1.0, .655, .442, .255, .102])
# integrated design lift coefficient adjustment factor to thrust coefficient
TF_CLI_arr = np.array([1.22, 1.105, 1.0, .882, .792, .665, .540])
num_blades_arr = np.array([2.0, 4.0, 6.0, 8.0])
XPCLI = np.array([
    [4.26, 2.285, 1.780, 1.568, 1.452, 1.300, 1.220,
        1.160, 1.110, 1.085, 1.054, 1.048, 0.000, 0.000, 0.0],  # CL = 0.3
    [2.0, 1.88, 1.652, 1.408, 1.292, 1.228, 1.188,
        1.132, 1.105, 1.08, 1.058, 1.042, 1.029, 1.0220, 0.0],  # CL = 0.4
    [1.0, 1.0, 1.0, 1.0, 1.0, 1.0, 1.0,
        1.000, 1.000, 1.000, 1.000, 1.000, 1.000, 1.000, 0.0],  # CL = 0.5
    [0.0, 0.065, .40, .52, .551, .619, .712, .775,
        0.815, 0.845, 0.865, 0.891, 0.928, 0.958, 0.975],  # CL = 0.6
    [0.00, 0.250, .436, .545, .625, .682, .726, .755,
        0.804, 0.835, 0.864, 0.889, 0.914, 0.935, 0.944],  # CL = 0.7
    [0.00, 0.110, .333, .436, .520, .585, .635, .670,
        0.730, 0.770, 0.807, 0.835, 0.871, 0.897, 0.909],  # CL = 0.8
])
XTCLI = np.array([
    [22.85, 2.40, 1.75, 1.529, 1.412, 1.268, 1.191,
        1.158, 1.130, 1.122, 1.108, 1.108, 0.000, 0.000],  # CL = 0.3
    [5.5, 2.27, 1.880, 1.40, 1.268, 1.208, 1.170,
        1.110, 1.089, 1.071, 1.060, 1.054, 1.051, 1.048],  # CL = 0.4
    [1.0, 1.0, 1.0, 1.0, 1.0, 1.0, 1.0,
        1.000, 1.000, 1.000, 1.000, 1.000, 1.000, 1.000],  # CL = 0.5
    [.295, .399, .694, .787, .831, .860, .881,
        0.908, 0.926, 0.940, 0.945, 0.951, 0.958, 0.958],  # CL = 0.6
    [.166, .251, .539, .654, .719, .760, .788,
        0.831, 0.865, 0.885, 0.900, 0.910, 0.916, 0.916],  # CL = 0.7
    [0.042, .1852, .442, .565, .635, .681, .716,
        0.769, 0.809, 0.838, 0.855, 0.874, 0.881, 0.881],  # CL = 0.8
])
advance_ratio_array2 = ([0.0, 0.5, 1.0, 1.5, 2.0, 2.5, 3.0, 3.5, 4.0, 4.5, 5.0])
advance_ratio_array = np.array([0.0, 0.5, 1.0, 1.5, 2.0, 3.0, 5.0])
mach_tip_corr_arr = np.array([0.928, 0.916, 0.901, 0.884, 0.865, 0.845])
mach_corr_table = np.array([  # ZMCRL
    [.0, .151, .299, .415, .505, .578, .620, .630, .630, .630, .630],  # CL = 0.3
    [.0, .146, .287, .400, .487, .556, .595, .605, .605, .605, .605],  # CL = 0.4
    [.0, .140, .276, .387, .469, .534, .571, .579, .579, .579, .579],  # CL = 0.5
    [.0, .135, .265, .372, .452, .512, .547, .554, .554, .554, .554],  # CL = 0.6
    [.0, .130, .252, .357, .434, .490, .522, .526, .526, .526, .526],  # CL = 0.7
    [.0, .125, .240, .339, .416, .469, .498, .500, .500, .500, .500],  # CL = 0.8
])
comp_mach_CT_arr = np.array([
    # table number, number of X array, number of Y array, X array
    1, 9, 12, .0, .02, .04, .06, .08, .10, .15, .20, .30,
    # Y array (CTE)
    0.01, 0.02, 0.04, 0.08, 0.12, 0.16, 0.20, 0.24, 0.28, 0.32, 0.36, 0.40,
    # Mach
    1.00, 1.00, 1.00, 1.00, 1.00, 1.00, 1.00, 1.00, 1.00, 1.00, 1.00, 1.00,  # X = 0.00
    .979, .981, .984, .987, .990, .993, .996, 1.00, 1.00, 1.00, 1.00, 1.00,  # X = 0.02
    .944, .945, .950, .958, .966, .975, .984, .990, .996, .999, 1.00, 1.00,  # X = 0.04
    .901, .905, .912, .927, .942, .954, .964, .974, .984, .990, .900, .900,  # X = 0.06
    .862, .866, .875, .892, .909, .926, .942, .957, .970, .980, .984, .984,  # X = 0.08
    .806, .813, .825, .851, .877, .904, .924, .939, .952, .961, .971, .976,  # X = 0.10
    .675, .685, .700, .735, .777, .810, .845, .870, .890, .905, .920, .930,  # X = 0.15
    .525, .540, .565, .615, .670, .710, .745, .790, .825, .860, .880, .895,  # X = 0.20
    .225, .260, .320, .375, .430, .495, .550, .610, .660, .710, .740, .775,  # X = 0.30
])
# autopep8: on
# fmt: on


class PreHamiltonStandard(om.ExplicitComponent):
    """
    Pre-process parameters needed by HamiltonStandard component
    """

    def initialize(self):
        self.options.declare('num_nodes', default=1, types=int)

    def setup(self):
        nn = self.options['num_nodes']

        add_aviary_input(self, Aircraft.Engine.Propeller.DIAMETER, val=0.0, units='ft')
        add_aviary_input(
            self,
            Dynamic.Vehicle.Propulsion.PROPELLER_TIP_SPEED,
            val=np.zeros(nn),
            units='ft/s',
        )
        add_aviary_input(
            self, Dynamic.Vehicle.Propulsion.SHAFT_POWER, val=np.zeros(nn), units='hp'
        )
        add_aviary_input(
            self, Dynamic.Atmosphere.DENSITY, val=np.zeros(nn), units='slug/ft**3'
        )
        add_aviary_input(self, Dynamic.Mission.VELOCITY, val=np.zeros(nn), units='ft/s')
        add_aviary_input(
<<<<<<< HEAD
            self, Dynamic.Atmosphere.SPEED_OF_SOUND, val=np.zeros(nn), units='ft/s'
=======
            self, Dynamic.Mission.SPEED_OF_SOUND, val=np.zeros(nn), units='ft/s'
>>>>>>> 06ec618d
        )

        self.add_output('power_coefficient', val=np.zeros(nn), units='unitless')
        self.add_output('advance_ratio', val=np.zeros(nn), units='unitless')
        self.add_output('tip_mach', val=np.zeros(nn), units='unitless')
        # TODO this conflicts with 2DOF phases that also output density ratio
        # Right now repeating calculation in post-HS component where it is also used
        # self.add_output('density_ratio', val=np.zeros(nn), units='unitless')

    def setup_partials(self):
        arange = np.arange(self.options['num_nodes'])

        # self.declare_partials(
<<<<<<< HEAD
        #     'density_ratio', Dynamic.Atmosphere.DENSITY, rows=arange, cols=arange)
=======
        #     'density_ratio', Dynamic.Mission.DENSITY, rows=arange, cols=arange)
>>>>>>> 06ec618d
        self.declare_partials(
            'tip_mach',
            [
                Dynamic.Vehicle.Propulsion.PROPELLER_TIP_SPEED,
                Dynamic.Atmosphere.SPEED_OF_SOUND,
            ],
            rows=arange,
            cols=arange,
        )
        self.declare_partials(
            'advance_ratio',
            [
                Dynamic.Mission.VELOCITY,
                Dynamic.Vehicle.Propulsion.PROPELLER_TIP_SPEED,
            ],
            rows=arange,
            cols=arange,
        )
        self.declare_partials(
            'power_coefficient',
            [
                Dynamic.Vehicle.Propulsion.SHAFT_POWER,
                Dynamic.Atmosphere.DENSITY,
                Dynamic.Vehicle.Propulsion.PROPELLER_TIP_SPEED,
            ],
            rows=arange,
            cols=arange,
        )
        self.declare_partials('power_coefficient', Aircraft.Engine.Propeller.DIAMETER)

    def compute(self, inputs, outputs):
<<<<<<< HEAD
        diam_prop = inputs[Aircraft.Engine.Propeller.DIAMETER]
        shp = inputs[Dynamic.Vehicle.Propulsion.SHAFT_POWER]
        vtas = inputs[Dynamic.Mission.VELOCITY]
        tipspd = inputs[Dynamic.Vehicle.Propulsion.PROPELLER_TIP_SPEED]
        sos = inputs[Dynamic.Atmosphere.SPEED_OF_SOUND]

        # arbitrarily small number to keep advance ratio nonzero, which allows for static thrust prediction
        vtas[np.where(vtas <= 1e-6)] = 1e-6
        density_ratio = inputs[Dynamic.Atmosphere.DENSITY] / RHO_SEA_LEVEL_ENGLISH
=======
        diam_prop = inputs[Aircraft.Engine.PROPELLER_DIAMETER]
        shp = inputs[Dynamic.Mission.SHAFT_POWER]
        vtas = inputs[Dynamic.Mission.VELOCITY]
        tipspd = inputs[Dynamic.Mission.PROPELLER_TIP_SPEED]
        sos = inputs[Dynamic.Mission.SPEED_OF_SOUND]

        # arbitrarily small number to keep advance ratio nonzero, which allows for static thrust prediction
        vtas[np.where(vtas <= 1e-6)] = 1e-6
        density_ratio = inputs[Dynamic.Mission.DENSITY] / RHO_SEA_LEVEL_ENGLISH
>>>>>>> 06ec618d

        if diam_prop <= 0.0:
            raise om.AnalysisError(
                "Aircraft.Engine.Propeller.DIAMETER must be positive.")
        if any(tipspd) <= 0.0:
            raise om.AnalysisError(
                "Dynamic.Vehicle.Propulsion.PROPELLER_TIP_SPEED must be positive."
            )
        if any(sos) <= 0.0:
            raise om.AnalysisError(
                "Dynamic.Atmosphere.SPEED_OF_SOUND must be positive."
            )
        if any(density_ratio) <= 0.0:
            raise om.AnalysisError("Dynamic.Atmosphere.DENSITY must be positive.")
        if any(shp) < 0.0:
            raise om.AnalysisError(
                "Dynamic.Vehicle.Propulsion.SHAFT_POWER must be non-negative."
            )

        # outputs['density_ratio'] = density_ratio
        # TODO tip mach was already calculated, revisit this
        outputs['tip_mach'] = tipspd / sos
        outputs['advance_ratio'] = math.pi * vtas / tipspd
        # TODO back out what is going on with unit conversion factor 10e10/(2*6966)
<<<<<<< HEAD
=======

>>>>>>> 06ec618d
        outputs['power_coefficient'] = (
            shp
            * 10.0e10
            / (2 * 6966.0)
            / density_ratio
            / (tipspd**3 * diam_prop**2)
        )

    def compute_partials(self, inputs, partials):
        vtas = inputs[Dynamic.Mission.VELOCITY]
<<<<<<< HEAD
        tipspd = inputs[Dynamic.Vehicle.Propulsion.PROPELLER_TIP_SPEED]
        rho = inputs[Dynamic.Atmosphere.DENSITY]
        diam_prop = inputs[Aircraft.Engine.Propeller.DIAMETER]
        shp = inputs[Dynamic.Vehicle.Propulsion.SHAFT_POWER]
        sos = inputs[Dynamic.Atmosphere.SPEED_OF_SOUND]

        unit_conversion_const = 10.E10 / (2 * 6966.)

        # partials["density_ratio", Dynamic.Atmosphere.DENSITY] = 1 / RHO_SEA_LEVEL_ENGLISH
        partials["tip_mach", Dynamic.Vehicle.Propulsion.PROPELLER_TIP_SPEED] = 1 / sos
        partials["tip_mach", Dynamic.Atmosphere.SPEED_OF_SOUND] = -tipspd / sos**2
        partials["advance_ratio", Dynamic.Mission.VELOCITY] = math.pi / tipspd
        partials["advance_ratio", Dynamic.Vehicle.Propulsion.PROPELLER_TIP_SPEED] = (
            -math.pi * vtas / (tipspd * tipspd)
        )
        partials["power_coefficient", Dynamic.Vehicle.Propulsion.SHAFT_POWER] = unit_conversion_const * \
=======
        tipspd = inputs[Dynamic.Mission.PROPELLER_TIP_SPEED]
        rho = inputs[Dynamic.Mission.DENSITY]
        diam_prop = inputs[Aircraft.Engine.PROPELLER_DIAMETER]
        shp = inputs[Dynamic.Mission.SHAFT_POWER]
        sos = inputs[Dynamic.Mission.SPEED_OF_SOUND]

        unit_conversion_const = 10.E10 / (2 * 6966.)

        # partials["density_ratio", Dynamic.Mission.DENSITY] = 1 / RHO_SEA_LEVEL_ENGLISH
        partials["tip_mach", Dynamic.Mission.PROPELLER_TIP_SPEED] = 1 / sos
        partials["tip_mach", Dynamic.Mission.SPEED_OF_SOUND] = -tipspd / sos**2
        partials["advance_ratio", Dynamic.Mission.VELOCITY] = math.pi / tipspd
        partials["advance_ratio", Dynamic.Mission.PROPELLER_TIP_SPEED] = (
            -math.pi * vtas / (tipspd * tipspd)
        )
        partials["power_coefficient", Dynamic.Mission.SHAFT_POWER] = unit_conversion_const * \
>>>>>>> 06ec618d
            RHO_SEA_LEVEL_ENGLISH / (rho * tipspd**3*diam_prop**2)
        partials["power_coefficient", Dynamic.Atmosphere.DENSITY] = -unit_conversion_const * shp * \
            RHO_SEA_LEVEL_ENGLISH / (rho * rho * tipspd**3*diam_prop**2)
        partials["power_coefficient", Dynamic.Vehicle.Propulsion.PROPELLER_TIP_SPEED] = -3 * \
            unit_conversion_const * shp * RHO_SEA_LEVEL_ENGLISH / \
            (rho * tipspd**4*diam_prop**2)
        partials["power_coefficient", Aircraft.Engine.Propeller.DIAMETER] = -2 * \
            unit_conversion_const * shp * RHO_SEA_LEVEL_ENGLISH / \
            (rho * tipspd**3*diam_prop**3)


class HamiltonStandard(om.ExplicitComponent):
    """
    This is Hamilton Standard component rewritten from Fortran code. 
    The original documentation is available at 
    https://ntrs.nasa.gov/api/citations/19720010354/downloads/19720010354.pdf
    It computes the thrust coefficient of a propeller blade.
    """

    def initialize(self):
        self.options.declare(
            'aviary_options', types=AviaryValues,
            desc='collection of Aircraft/Mission specific options')
        self.options.declare('num_nodes', default=1, types=int)

    def setup(self):
        nn = self.options['num_nodes']

        self.add_input('power_coefficient', val=np.zeros(nn), units='unitless')
        self.add_input('advance_ratio', val=np.zeros(nn), units='unitless')
        add_aviary_input(
            self, Dynamic.Atmosphere.MACH, val=np.zeros(nn), units='unitless'
        )
        self.add_input('tip_mach', val=np.zeros(nn), units='unitless')
        add_aviary_input(
            self, Aircraft.Engine.Propeller.ACTIVITY_FACTOR, val=0.0, units='unitless'
        )  # Actitivty Factor per Blade
        add_aviary_input(
            self,
            Aircraft.Engine.Propeller.INTEGRATED_LIFT_COEFFICIENT,
            val=0.0,
            units='unitless',
        )  # blade integrated lift coeff

        self.add_output('thrust_coefficient', val=np.zeros(nn), units='unitless')
        # propeller tip compressibility loss factor
        self.add_output('comp_tip_loss_factor', val=np.zeros(nn), units='unitless')

        self.declare_partials('*', '*', method='fd', form='forward')

    def compute(self, inputs, outputs):
        verbosity = self.options['aviary_options'].get_val(Settings.VERBOSITY)
<<<<<<< HEAD
        act_factor = inputs[Aircraft.Engine.Propeller.ACTIVITY_FACTOR][0]
        cli = inputs[Aircraft.Engine.Propeller.INTEGRATED_LIFT_COEFFICIENT][0]
        num_blades = self.options['aviary_options'].get_val(
            Aircraft.Engine.Propeller.NUM_BLADES
=======
        act_factor = inputs[Aircraft.Engine.PROPELLER_ACTIVITY_FACTOR]
        cli = inputs[Aircraft.Engine.PROPELLER_INTEGRATED_LIFT_COEFFICIENT]
        num_blades = self.options['aviary_options'].get_val(
            Aircraft.Engine.NUM_PROPELLER_BLADES
>>>>>>> 06ec618d
        )
        # TODO verify this works with multiple engine models (i.e. prop mission is
        #      properly slicing these inputs)
        # ensure num_blades is an int, so it can be used as array index later
        try:
            len(num_blades)
        except TypeError:
            num_blades = int(num_blades)
        else:
            num_blades = int(num_blades[0])

        for i_node in range(self.options['num_nodes']):
            ichck = 0
            run_flag = 0
            xft = 1.0
            AF_adj_CP = np.zeros(7)  # AFCP: an AF adjustment of CP to be assigned
            AF_adj_CT = np.zeros(7)  # AFCT: an AF adjustment of CT to be assigned
            CTT = np.zeros(7)
            BLL = np.zeros(7)
            BLLL = np.zeros(7)
            PXCLI = np.zeros(7)
            XFFT = np.zeros(6)
            CTG = np.zeros(11)
            CTG1 = np.zeros(11)
            TXCLI = np.zeros(6)
            CTTT = np.zeros(4)
            XXXFT = np.zeros(4)

            for k in range(2):
                AF_adj_CP[k], run_flag = _unint(Act_Factor_arr, AFCPC[k], act_factor)
                AF_adj_CT[k], run_flag = _unint(Act_Factor_arr, AFCTC[k], act_factor)
            for k in range(2, 7):
                AF_adj_CP[k] = AF_adj_CP[1]
                AF_adj_CT[k] = AF_adj_CT[1]
            if (inputs['advance_ratio'][i_node] <= 0.5):
                AFCTE = 2.*inputs['advance_ratio'][i_node] * \
                    (AF_adj_CT[1] - AF_adj_CT[0]) + AF_adj_CT[0]
            else:
                AFCTE = AF_adj_CT[1]

            # bounding J (advance ratio) for setting up interpolation
            if (inputs['advance_ratio'][i_node] <= 1.0):
                J_begin = 0
                J_end = 3
            elif (inputs['advance_ratio'][i_node] <= 1.5):
                J_begin = 1
                J_end = 4
            elif (inputs['advance_ratio'][i_node] <= 2.0):
                J_begin = 2
                J_end = 5
            else:
                J_begin = 3
                J_end = 6

            CL_tab_idx_begin = 0  # NCLT
            CL_tab_idx_end = 0  # NCLTT
            # flag that given lift coeff (cli) does not fall on a node point of CL_arr
            CL_tab_idx_flg = 0  # NCL_flg
            ifnd = 0
<<<<<<< HEAD

=======
>>>>>>> 06ec618d
            power_coefficient = inputs['power_coefficient'][i_node]
            for ii in range(6):
                cl_idx = ii
                if (abs(cli - CL_arr[ii]) <= 0.0009):
                    ifnd = 1
                    break
            if (ifnd == 0):
                if (cli <= 0.6):
                    CL_tab_idx_begin = 0
                    CL_tab_idx_end = 3
                elif (cli <= 0.7):
                    CL_tab_idx_begin = 1
                    CL_tab_idx_end = 4
                else:
                    CL_tab_idx_begin = 2
                    CL_tab_idx_end = 5
            else:
                CL_tab_idx_begin = cl_idx
                CL_tab_idx_end = cl_idx
                # flag that given lift coeff (cli) falls on a node point of CL_arr
                CL_tab_idx_flg = 1

            lmod = (num_blades % 2) + 1
            if (lmod == 1):
                nbb = 1
                idx_blade = int(num_blades / 2)
                # even number of blades idx_blade = 1 if 2 blades;
                #                       idx_blade = 2 if 4 blades;
                #                       idx_blade = 3 if 6 blades;
                #                       idx_blade = 4 if 8 blades.
                idx_blade = idx_blade - 1
            else:
                nbb = 4
                # odd number of blades
                idx_blade = 0  # start from first blade

            for ibb in range(nbb):
                # nbb = 1 even number of blades. No interpolation needed
                # nbb = 4 odd number of blades. So, interpolation done
                #       using 4 sets of even J (advance ratio) interpolation
                for kdx in range(J_begin, J_end+1):
                    CP_Eff = power_coefficient*AF_adj_CP[kdx]
                    PBL, run_flag = _unint(CPEC, BL_P_corr_table[idx_blade], CP_Eff)
                    # PBL = number of blades correction for power_coefficient
                    CPE1 = CP_Eff*PBL*PF_CLI_arr[kdx]
                    CL_tab_idx = CL_tab_idx_begin
                    for kl in range(CL_tab_idx_begin, CL_tab_idx_end+1):
                        CPE1X = CPE1
                        if (CPE1 < CP_CLi_table[CL_tab_idx][0]):
                            CPE1X = CP_CLi_table[CL_tab_idx][0]
                        cli_len = cli_arr_len[CL_tab_idx]
                        PXCLI[kl], run_flag = _unint(
                            CP_CLi_table[CL_tab_idx][:cli_len], XPCLI[CL_tab_idx], CPE1X)
                        if (run_flag == 1):
                            ichck = ichck + 1
                        if verbosity == Verbosity.DEBUG or ichck <= Verbosity.BRIEF:
                            if (run_flag == 1):
                                warnings.warn(
                                    f"Mach = {inputs[Dynamic.Atmosphere.MACH][i_node]}\n"
                                    f"VTMACH = {inputs['tip_mach'][i_node]}\n"
                                    f"J = {inputs['advance_ratio'][i_node]}\n"
                                    f"power_coefficient = {power_coefficient}\n"
                                    f"CP_Eff = {CP_Eff}"
                                )
                            if (kl == 4 and CPE1 < 0.010):
                                print(
                                    f"Extrapolated data is being used for CLI=.6--CPE1,PXCLI,L= , {CPE1},{PXCLI[kl]},{idx_blade}   Suggest inputting CLI=.5")
                            if (kl == 5 and CPE1 < 0.010):
                                print(
                                    f"Extrapolated data is being used for CLI=.7--CPE1,PXCLI,L= , {CPE1},{PXCLI[kl]},{idx_blade}   Suggest inputting CLI=.5")
                            if (kl == 6 and CPE1 < 0.010):
                                print(
                                    f"Extrapolated data is being used for CLI=.8--CPE1,PXCLI,L= , {CPE1},{PXCLI[kl]},{idx_blade}   Suggest inputting CLI=.5")
                        NERPT = 1
                        CL_tab_idx = CL_tab_idx+1
                    if (CL_tab_idx_flg != 1):
                        PCLI, run_flag = _unint(
                            CL_arr[CL_tab_idx_begin:CL_tab_idx_begin+4], PXCLI[CL_tab_idx_begin:CL_tab_idx_begin+4], inputs[Aircraft.Engine.Propeller.INTEGRATED_LIFT_COEFFICIENT][0])
                    else:
                        PCLI = PXCLI[CL_tab_idx_begin]
                        # PCLI = CLI adjustment to power_coefficient
                    CP_Eff = CP_Eff*PCLI  # the effective CP at baseline point for kdx
                    ang_len = ang_arr_len[kdx]
                    BLL[kdx], run_flag = _unint(
                        # blade angle at baseline point for kdx
                        CP_Angle_table[idx_blade][kdx][:ang_len],
                        Blade_angle_table[kdx],
                        CP_Eff,
                    )
                    try:
                        CTT[kdx], run_flag = _unint(
                            # thrust coeff at baseline point for kdx
                            Blade_angle_table[kdx][:ang_len], CT_Angle_table[idx_blade][kdx][:ang_len], BLL[kdx])
                    except IndexError:
                        raise om.AnalysisError(
                            "interp failed for CTT (thrust coefficient) in hamilton_standard.py")
                    if run_flag > 1:
                        NERPT = 2
                        print(
                            f"ERROR IN PROP. PERF.-- NERPT={NERPT}, run_flag={run_flag}"
                        )

                BLLL[ibb], run_flag = _unint(
                    advance_ratio_array[J_begin:J_begin+4], BLL[J_begin:J_begin+4], inputs['advance_ratio'][i_node])
                ang_blade = BLLL[ibb]
                CTTT[ibb], run_flag = _unint(
                    advance_ratio_array[J_begin:J_begin+4], CTT[J_begin:J_begin+4], inputs['advance_ratio'][i_node])

                # make extra correction. CTG is an "error" function, and the iteration (loop counter = "IL") tries to drive CTG/CT to 0
                # ERR_CT = CTG1[il]/CTTT[ibb], where CTG1 =CT_Eff - CTTT(IBB).
                CTG[0] = .100
                CTG[1] = .200
                TFCLII, run_flag = _unint(
                    advance_ratio_array, TF_CLI_arr, inputs['advance_ratio'][i_node])
                NCTG = 10
                ifnd1 = 0
                ifnd2 = 0
                for il in range(NCTG):
                    ct = CTG[il]
                    CT_Eff = CTG[il]*AFCTE
                    TBL, run_flag = _unint(CTEC, BL_T_corr_table[idx_blade], CT_Eff)
                    # TBL = number of blades correction for thrust_coefficient
                    CTE1 = CT_Eff*TBL*TFCLII
                    CL_tab_idx = CL_tab_idx_begin
                    for kl in range(CL_tab_idx_begin, CL_tab_idx_end+1):
                        CTE1X = CTE1
                        if (CTE1 < CT_CLi_table[CL_tab_idx][0]):
                            CTE1X = CT_CLi_table[CL_tab_idx][0]
                        cli_len = cli_arr_len[CL_tab_idx]
                        TXCLI[kl], run_flag = _unint(
                            CT_CLi_table[CL_tab_idx][:cli_len], XTCLI[CL_tab_idx][:cli_len], CTE1X)
                        NERPT = 5
                        if (run_flag == 1):
                            # off lower bound only.
                            print(
                                f"ERROR IN PROP. PERF.-- NERPT={NERPT}, run_flag={run_flag}, il = {il}, kl = {kl}"
                            )
                        if (inputs['advance_ratio'][i_node] != 0.0):
                            ZMCRT, run_flag = _unint(
                                advance_ratio_array2, mach_corr_table[CL_tab_idx], inputs['advance_ratio'][i_node])
                            DMN = inputs[Dynamic.Atmosphere.MACH][i_node] - ZMCRT
                        else:
                            ZMCRT = mach_tip_corr_arr[CL_tab_idx]
                            DMN = inputs['tip_mach'][i_node] - ZMCRT
                        XFFT[kl] = 1.0  # compressibility tip loss factor
                        if (DMN > 0.0):
                            CTE2 = CT_Eff*TXCLI[kl]*TBL
                            XFFT[kl], run_flag = _biquad(comp_mach_CT_arr, 1, DMN, CTE2)
                        CL_tab_idx = CL_tab_idx + 1
                    if (CL_tab_idx_flg != 1):
                        cli = inputs[Aircraft.Engine.Propeller.INTEGRATED_LIFT_COEFFICIENT][0]
                        TCLII, run_flag = _unint(
                            CL_arr[CL_tab_idx_begin:CL_tab_idx_begin+4], TXCLI[CL_tab_idx_begin:CL_tab_idx_begin+4], cli)
                        xft, run_flag = _unint(
                            CL_arr[CL_tab_idx_begin:CL_tab_idx_begin+4], XFFT[CL_tab_idx_begin:CL_tab_idx_begin+4], cli)
                    else:
                        TCLII = TXCLI[CL_tab_idx_begin]
                        xft = XFFT[CL_tab_idx_begin]
                    ct = CTG[il]
                    CT_Eff = CTG[il]*AFCTE*TCLII
                    CTG1[il] = CT_Eff - CTTT[ibb]
                    if (abs(CTG1[il]/CTTT[ibb]) < 0.001):
                        ifnd1 = 1
                        break
                    if (il > 0):
                        CTG[il+1] = -CTG1[il-1] * \
                            (CTG[il] - CTG[il-1])/(CTG1[il] - CTG1[il-1]) + CTG[il-1]
                        if (CTG[il+1] <= 0):
                            ifnd2 = 1
                            break

                if (ifnd1 == 0 and ifnd2 == 0):
                    raise ValueError(
                        "Integrated design cl adjustment not working properly for ct "
                        f"definition (ibb={ibb})"
                    )
                if (ifnd1 == 0 and ifnd2 == 1):
                    ct = 0.0
                CTTT[ibb] = ct
                XXXFT[ibb] = xft
                idx_blade = idx_blade + 1

            if (nbb != 1):
                # interpolation by the number of blades if odd number
                ang_blade, run_flag = _unint(
                    num_blades_arr, BLLL[:4], num_blades)
                ct, run_flag = _unint(num_blades_arr, CTTT, num_blades)
                xft, run_flag = _unint(num_blades_arr, XXXFT, num_blades)

            # NOTE this could be handled via the metamodel comps (extrapolate flag)
            if ichck > 0:
                print(f"  table look-up error = {ichck} (if you go outside the tables.)")

            outputs['thrust_coefficient'][i_node] = ct
            outputs['comp_tip_loss_factor'][i_node] = xft


class PostHamiltonStandard(om.ExplicitComponent):
    """
    Post-process after HamiltonStandard run to get thrust and compressibility
    """

    def initialize(self):
        self.options.declare('num_nodes', default=1, types=int)

    def setup(self):
        nn = self.options['num_nodes']

        add_aviary_input(self, Aircraft.Engine.Propeller.DIAMETER, val=0.0, units='ft')
        self.add_input('install_loss_factor',
                       val=np.zeros(nn), units='unitless')
        self.add_input('thrust_coefficient', val=np.zeros(nn), units='unitless')
        self.add_input('comp_tip_loss_factor', val=np.zeros(nn), units='unitless')
        add_aviary_input(
            self,
            Dynamic.Vehicle.Propulsion.PROPELLER_TIP_SPEED,
            val=np.zeros(nn),
            units='ft/s',
        )
<<<<<<< HEAD
        self.add_input(Dynamic.Atmosphere.DENSITY, val=np.zeros(nn), units='slug/ft**3')
=======
        self.add_input(Dynamic.Mission.DENSITY, val=np.zeros(nn), units='slug/ft**3')
>>>>>>> 06ec618d
        self.add_input('advance_ratio', val=np.zeros(nn), units='unitless')
        self.add_input('power_coefficient', val=np.zeros(nn), units='unitless')

        self.add_output('thrust_coefficient_comp_loss',
                        val=np.zeros(nn), units='unitless')
        add_aviary_output(
            self, Dynamic.Vehicle.Propulsion.THRUST, val=np.zeros(nn), units='lbf'
        )
        # keep them for reporting but don't seem to be required
        self.add_output('propeller_efficiency', val=np.zeros(nn), units='unitless')
        self.add_output('install_efficiency', val=np.zeros(nn), units='unitless')

    def setup_partials(self):
        arange = np.arange(self.options['num_nodes'])

        self.declare_partials('thrust_coefficient_comp_loss', [
            'thrust_coefficient',
            'comp_tip_loss_factor',
        ], rows=arange, cols=arange)
        self.declare_partials(
<<<<<<< HEAD
            Dynamic.Vehicle.Propulsion.THRUST,
            [
                'thrust_coefficient',
                'comp_tip_loss_factor',
                Dynamic.Vehicle.Propulsion.PROPELLER_TIP_SPEED,
                Dynamic.Atmosphere.DENSITY,
=======
            Dynamic.Mission.THRUST,
            [
                'thrust_coefficient',
                'comp_tip_loss_factor',
                Dynamic.Mission.PROPELLER_TIP_SPEED,
                Dynamic.Mission.DENSITY,
>>>>>>> 06ec618d
                'install_loss_factor',
            ],
            rows=arange,
            cols=arange,
        )
<<<<<<< HEAD
        self.declare_partials(
            Dynamic.Vehicle.Propulsion.THRUST,
            [
                Aircraft.Engine.Propeller.DIAMETER,
            ]
        )
=======
        self.declare_partials(Dynamic.Mission.THRUST, [
            Aircraft.Engine.PROPELLER_DIAMETER,
        ])
>>>>>>> 06ec618d
        self.declare_partials('propeller_efficiency', [
            'advance_ratio',
            'power_coefficient',
            'thrust_coefficient',
            'comp_tip_loss_factor',
        ], rows=arange, cols=arange)
        self.declare_partials('install_efficiency', [
            'advance_ratio',
            'power_coefficient',
            'thrust_coefficient',
            'comp_tip_loss_factor',
            'install_loss_factor',
        ], rows=arange, cols=arange)

    def compute(self, inputs, outputs):
        ctx = inputs['thrust_coefficient']*inputs['comp_tip_loss_factor']
        outputs['thrust_coefficient_comp_loss'] = ctx
        diam_prop = inputs[Aircraft.Engine.Propeller.DIAMETER]
        tipspd = inputs[Dynamic.Vehicle.Propulsion.PROPELLER_TIP_SPEED]
        install_loss_factor = inputs['install_loss_factor']
<<<<<<< HEAD
        density_ratio = inputs[Dynamic.Atmosphere.DENSITY] / RHO_SEA_LEVEL_ENGLISH
        outputs[Dynamic.Vehicle.Propulsion.THRUST] = (
=======
        density_ratio = inputs[Dynamic.Mission.DENSITY] / RHO_SEA_LEVEL_ENGLISH

        outputs[Dynamic.Mission.THRUST] = (
>>>>>>> 06ec618d
            ctx
            * tipspd**2
            * diam_prop**2
            * density_ratio
            / (1.515e06)
            * 364.76
            * (1.0 - install_loss_factor)
        )

        # avoid divide by zero when shaft power is zero
        calc_idx = np.where(inputs['power_coefficient'] > 1e-6)  # index where CP > 1e-5
        prop_eff = np.zeros(self.options['num_nodes'])
        prop_eff[calc_idx] = inputs['advance_ratio'][calc_idx] * ctx[calc_idx] \
            / inputs['power_coefficient'][calc_idx]
        outputs['propeller_efficiency'] = prop_eff
        outputs['install_efficiency'] = outputs['propeller_efficiency'] * \
            (1. - install_loss_factor)

    def compute_partials(self, inputs, partials):
        nn = self.options['num_nodes']
        XFT = inputs['comp_tip_loss_factor']
        ctx = inputs['thrust_coefficient']*XFT
        diam_prop = inputs[Aircraft.Engine.Propeller.DIAMETER]
        install_loss_factor = inputs['install_loss_factor']
<<<<<<< HEAD
        tipspd = inputs[Dynamic.Vehicle.Propulsion.PROPELLER_TIP_SPEED]
        density_ratio = inputs[Dynamic.Atmosphere.DENSITY] / RHO_SEA_LEVEL_ENGLISH
=======
        tipspd = inputs[Dynamic.Mission.PROPELLER_TIP_SPEED]
        density_ratio = inputs[Dynamic.Mission.DENSITY] / RHO_SEA_LEVEL_ENGLISH
>>>>>>> 06ec618d

        unit_conversion_factor = 364.76 / 1.515E06
        partials["thrust_coefficient_comp_loss", 'thrust_coefficient'] = XFT
        partials["thrust_coefficient_comp_loss",
                 'comp_tip_loss_factor'] = inputs['thrust_coefficient']
<<<<<<< HEAD
        partials[Dynamic.Vehicle.Propulsion.THRUST, 'thrust_coefficient'] = (
=======
        partials[Dynamic.Mission.THRUST, 'thrust_coefficient'] = (
>>>>>>> 06ec618d
            XFT
            * tipspd**2
            * diam_prop**2
            * density_ratio
            * unit_conversion_factor
            * (1.0 - install_loss_factor)
        )
<<<<<<< HEAD
        partials[Dynamic.Vehicle.Propulsion.THRUST, 'comp_tip_loss_factor'] = (
=======
        partials[Dynamic.Mission.THRUST, 'comp_tip_loss_factor'] = (
>>>>>>> 06ec618d
            inputs['thrust_coefficient']
            * tipspd**2
            * diam_prop**2
            * density_ratio
            * unit_conversion_factor
            * (1.0 - install_loss_factor)
        )
<<<<<<< HEAD
        partials[Dynamic.Vehicle.Propulsion.THRUST, Dynamic.Vehicle.Propulsion.PROPELLER_TIP_SPEED] = (
=======
        partials[Dynamic.Mission.THRUST, Dynamic.Mission.PROPELLER_TIP_SPEED] = (
>>>>>>> 06ec618d
            2
            * ctx
            * tipspd
            * diam_prop**2
            * density_ratio
            * unit_conversion_factor
            * (1.0 - install_loss_factor)
        )
<<<<<<< HEAD
        partials[Dynamic.Vehicle.Propulsion.THRUST, Aircraft.Engine.Propeller.DIAMETER] = (
=======
        partials[Dynamic.Mission.THRUST, Aircraft.Engine.PROPELLER_DIAMETER] = (
>>>>>>> 06ec618d
            2
            * ctx
            * tipspd**2
            * diam_prop
            * density_ratio
            * unit_conversion_factor
            * (1.0 - install_loss_factor)
        )
<<<<<<< HEAD
        partials[Dynamic.Vehicle.Propulsion.THRUST, Dynamic.Atmosphere.DENSITY] = (
=======
        partials[Dynamic.Mission.THRUST, Dynamic.Mission.DENSITY] = (
>>>>>>> 06ec618d
            ctx
            * tipspd**2
            * diam_prop**2
            * unit_conversion_factor
            * (1.0 - install_loss_factor) / RHO_SEA_LEVEL_ENGLISH
        )
<<<<<<< HEAD
        partials[Dynamic.Vehicle.Propulsion.THRUST, 'install_loss_factor'] = (
=======
        partials[Dynamic.Mission.THRUST, 'install_loss_factor'] = (
>>>>>>> 06ec618d
            -ctx * tipspd**2 * diam_prop**2 * density_ratio * unit_conversion_factor
        )

        calc_idx = np.where(inputs['power_coefficient'] > 1e-6)
        pow_coeff = inputs['power_coefficient']
        adv_ratio = inputs['advance_ratio']

        deriv_propeff_adv = np.zeros(nn, dtype=pow_coeff.dtype)
        deriv_propeff_ct = np.zeros(nn, dtype=pow_coeff.dtype)
        deriv_propeff_tip = np.zeros(nn, dtype=pow_coeff.dtype)
        deriv_propeff_cp = np.zeros(nn, dtype=pow_coeff.dtype)

        deriv_propeff_adv[calc_idx] = ctx[calc_idx] / pow_coeff[calc_idx]
        deriv_propeff_ct[calc_idx] = adv_ratio[calc_idx] * \
            XFT[calc_idx]/pow_coeff[calc_idx]
        deriv_propeff_tip[calc_idx] = adv_ratio[calc_idx] * \
            inputs['thrust_coefficient'][calc_idx]/pow_coeff[calc_idx]
        deriv_propeff_cp[calc_idx] = - \
            adv_ratio[calc_idx]*ctx[calc_idx]/pow_coeff[calc_idx]**2

        partials["propeller_efficiency", "advance_ratio"] = deriv_propeff_adv
        partials["propeller_efficiency", "thrust_coefficient"] = deriv_propeff_ct
        partials["propeller_efficiency", "comp_tip_loss_factor"] = deriv_propeff_tip
        partials["propeller_efficiency", "power_coefficient"] = deriv_propeff_cp

        deriv_insteff_adv = np.zeros(nn, dtype=pow_coeff.dtype)
        deriv_insteff_ct = np.zeros(nn, dtype=pow_coeff.dtype)
        deriv_insteff_tip = np.zeros(nn, dtype=pow_coeff.dtype)
        deriv_insteff_cp = np.zeros(nn, dtype=pow_coeff.dtype)
        deriv_insteff_lf = np.zeros(nn, dtype=pow_coeff.dtype)

        deriv_insteff_adv[calc_idx] = ctx[calc_idx] / \
            pow_coeff[calc_idx] * (1. - install_loss_factor[calc_idx])
        deriv_insteff_ct[calc_idx] = adv_ratio[calc_idx] * \
            XFT[calc_idx]/pow_coeff[calc_idx] * (1. - install_loss_factor[calc_idx])
        deriv_insteff_tip[calc_idx] = adv_ratio[calc_idx] * \
            inputs['thrust_coefficient'][calc_idx] / \
            pow_coeff[calc_idx] * (1. - install_loss_factor[calc_idx])
        deriv_insteff_cp[calc_idx] = -adv_ratio[calc_idx] * \
            ctx[calc_idx]/pow_coeff[calc_idx]**2 * (1. - install_loss_factor[calc_idx])
        deriv_insteff_lf[calc_idx] = - \
            adv_ratio[calc_idx]*ctx[calc_idx]/pow_coeff[calc_idx]

        partials["install_efficiency", "advance_ratio"] = deriv_insteff_adv
        partials["install_efficiency", "thrust_coefficient"] = deriv_insteff_ct
        partials["install_efficiency", "comp_tip_loss_factor"] = deriv_insteff_tip
        partials["install_efficiency", "power_coefficient"] = deriv_insteff_cp
        partials["install_efficiency", 'install_loss_factor'] = deriv_insteff_lf<|MERGE_RESOLUTION|>--- conflicted
+++ resolved
@@ -500,11 +500,7 @@
         )
         add_aviary_input(self, Dynamic.Mission.VELOCITY, val=np.zeros(nn), units='ft/s')
         add_aviary_input(
-<<<<<<< HEAD
             self, Dynamic.Atmosphere.SPEED_OF_SOUND, val=np.zeros(nn), units='ft/s'
-=======
-            self, Dynamic.Mission.SPEED_OF_SOUND, val=np.zeros(nn), units='ft/s'
->>>>>>> 06ec618d
         )
 
         self.add_output('power_coefficient', val=np.zeros(nn), units='unitless')
@@ -518,11 +514,7 @@
         arange = np.arange(self.options['num_nodes'])
 
         # self.declare_partials(
-<<<<<<< HEAD
         #     'density_ratio', Dynamic.Atmosphere.DENSITY, rows=arange, cols=arange)
-=======
-        #     'density_ratio', Dynamic.Mission.DENSITY, rows=arange, cols=arange)
->>>>>>> 06ec618d
         self.declare_partials(
             'tip_mach',
             [
@@ -554,7 +546,6 @@
         self.declare_partials('power_coefficient', Aircraft.Engine.Propeller.DIAMETER)
 
     def compute(self, inputs, outputs):
-<<<<<<< HEAD
         diam_prop = inputs[Aircraft.Engine.Propeller.DIAMETER]
         shp = inputs[Dynamic.Vehicle.Propulsion.SHAFT_POWER]
         vtas = inputs[Dynamic.Mission.VELOCITY]
@@ -564,17 +555,6 @@
         # arbitrarily small number to keep advance ratio nonzero, which allows for static thrust prediction
         vtas[np.where(vtas <= 1e-6)] = 1e-6
         density_ratio = inputs[Dynamic.Atmosphere.DENSITY] / RHO_SEA_LEVEL_ENGLISH
-=======
-        diam_prop = inputs[Aircraft.Engine.PROPELLER_DIAMETER]
-        shp = inputs[Dynamic.Mission.SHAFT_POWER]
-        vtas = inputs[Dynamic.Mission.VELOCITY]
-        tipspd = inputs[Dynamic.Mission.PROPELLER_TIP_SPEED]
-        sos = inputs[Dynamic.Mission.SPEED_OF_SOUND]
-
-        # arbitrarily small number to keep advance ratio nonzero, which allows for static thrust prediction
-        vtas[np.where(vtas <= 1e-6)] = 1e-6
-        density_ratio = inputs[Dynamic.Mission.DENSITY] / RHO_SEA_LEVEL_ENGLISH
->>>>>>> 06ec618d
 
         if diam_prop <= 0.0:
             raise om.AnalysisError(
@@ -599,10 +579,7 @@
         outputs['tip_mach'] = tipspd / sos
         outputs['advance_ratio'] = math.pi * vtas / tipspd
         # TODO back out what is going on with unit conversion factor 10e10/(2*6966)
-<<<<<<< HEAD
-=======
-
->>>>>>> 06ec618d
+
         outputs['power_coefficient'] = (
             shp
             * 10.0e10
@@ -613,7 +590,6 @@
 
     def compute_partials(self, inputs, partials):
         vtas = inputs[Dynamic.Mission.VELOCITY]
-<<<<<<< HEAD
         tipspd = inputs[Dynamic.Vehicle.Propulsion.PROPELLER_TIP_SPEED]
         rho = inputs[Dynamic.Atmosphere.DENSITY]
         diam_prop = inputs[Aircraft.Engine.Propeller.DIAMETER]
@@ -630,24 +606,6 @@
             -math.pi * vtas / (tipspd * tipspd)
         )
         partials["power_coefficient", Dynamic.Vehicle.Propulsion.SHAFT_POWER] = unit_conversion_const * \
-=======
-        tipspd = inputs[Dynamic.Mission.PROPELLER_TIP_SPEED]
-        rho = inputs[Dynamic.Mission.DENSITY]
-        diam_prop = inputs[Aircraft.Engine.PROPELLER_DIAMETER]
-        shp = inputs[Dynamic.Mission.SHAFT_POWER]
-        sos = inputs[Dynamic.Mission.SPEED_OF_SOUND]
-
-        unit_conversion_const = 10.E10 / (2 * 6966.)
-
-        # partials["density_ratio", Dynamic.Mission.DENSITY] = 1 / RHO_SEA_LEVEL_ENGLISH
-        partials["tip_mach", Dynamic.Mission.PROPELLER_TIP_SPEED] = 1 / sos
-        partials["tip_mach", Dynamic.Mission.SPEED_OF_SOUND] = -tipspd / sos**2
-        partials["advance_ratio", Dynamic.Mission.VELOCITY] = math.pi / tipspd
-        partials["advance_ratio", Dynamic.Mission.PROPELLER_TIP_SPEED] = (
-            -math.pi * vtas / (tipspd * tipspd)
-        )
-        partials["power_coefficient", Dynamic.Mission.SHAFT_POWER] = unit_conversion_const * \
->>>>>>> 06ec618d
             RHO_SEA_LEVEL_ENGLISH / (rho * tipspd**3*diam_prop**2)
         partials["power_coefficient", Dynamic.Atmosphere.DENSITY] = -unit_conversion_const * shp * \
             RHO_SEA_LEVEL_ENGLISH / (rho * rho * tipspd**3*diam_prop**2)
@@ -700,17 +658,10 @@
 
     def compute(self, inputs, outputs):
         verbosity = self.options['aviary_options'].get_val(Settings.VERBOSITY)
-<<<<<<< HEAD
         act_factor = inputs[Aircraft.Engine.Propeller.ACTIVITY_FACTOR][0]
         cli = inputs[Aircraft.Engine.Propeller.INTEGRATED_LIFT_COEFFICIENT][0]
         num_blades = self.options['aviary_options'].get_val(
             Aircraft.Engine.Propeller.NUM_BLADES
-=======
-        act_factor = inputs[Aircraft.Engine.PROPELLER_ACTIVITY_FACTOR]
-        cli = inputs[Aircraft.Engine.PROPELLER_INTEGRATED_LIFT_COEFFICIENT]
-        num_blades = self.options['aviary_options'].get_val(
-            Aircraft.Engine.NUM_PROPELLER_BLADES
->>>>>>> 06ec618d
         )
         # TODO verify this works with multiple engine models (i.e. prop mission is
         #      properly slicing these inputs)
@@ -770,10 +721,7 @@
             # flag that given lift coeff (cli) does not fall on a node point of CL_arr
             CL_tab_idx_flg = 0  # NCL_flg
             ifnd = 0
-<<<<<<< HEAD
-
-=======
->>>>>>> 06ec618d
+
             power_coefficient = inputs['power_coefficient'][i_node]
             for ii in range(6):
                 cl_idx = ii
@@ -909,7 +857,8 @@
                         if (run_flag == 1):
                             # off lower bound only.
                             print(
-                                f"ERROR IN PROP. PERF.-- NERPT={NERPT}, run_flag={run_flag}, il = {il}, kl = {kl}"
+                                f"ERROR IN PROP. PERF.-- NERPT={NERPT}, run_flag={
+                                    run_flag}, il = {il}, kl = {kl}"
                             )
                         if (inputs['advance_ratio'][i_node] != 0.0):
                             ZMCRT, run_flag = _unint(
@@ -993,11 +942,7 @@
             val=np.zeros(nn),
             units='ft/s',
         )
-<<<<<<< HEAD
         self.add_input(Dynamic.Atmosphere.DENSITY, val=np.zeros(nn), units='slug/ft**3')
-=======
-        self.add_input(Dynamic.Mission.DENSITY, val=np.zeros(nn), units='slug/ft**3')
->>>>>>> 06ec618d
         self.add_input('advance_ratio', val=np.zeros(nn), units='unitless')
         self.add_input('power_coefficient', val=np.zeros(nn), units='unitless')
 
@@ -1018,38 +963,23 @@
             'comp_tip_loss_factor',
         ], rows=arange, cols=arange)
         self.declare_partials(
-<<<<<<< HEAD
             Dynamic.Vehicle.Propulsion.THRUST,
             [
                 'thrust_coefficient',
                 'comp_tip_loss_factor',
                 Dynamic.Vehicle.Propulsion.PROPELLER_TIP_SPEED,
                 Dynamic.Atmosphere.DENSITY,
-=======
-            Dynamic.Mission.THRUST,
-            [
-                'thrust_coefficient',
-                'comp_tip_loss_factor',
-                Dynamic.Mission.PROPELLER_TIP_SPEED,
-                Dynamic.Mission.DENSITY,
->>>>>>> 06ec618d
                 'install_loss_factor',
             ],
             rows=arange,
             cols=arange,
         )
-<<<<<<< HEAD
         self.declare_partials(
             Dynamic.Vehicle.Propulsion.THRUST,
             [
                 Aircraft.Engine.Propeller.DIAMETER,
             ]
         )
-=======
-        self.declare_partials(Dynamic.Mission.THRUST, [
-            Aircraft.Engine.PROPELLER_DIAMETER,
-        ])
->>>>>>> 06ec618d
         self.declare_partials('propeller_efficiency', [
             'advance_ratio',
             'power_coefficient',
@@ -1070,14 +1000,8 @@
         diam_prop = inputs[Aircraft.Engine.Propeller.DIAMETER]
         tipspd = inputs[Dynamic.Vehicle.Propulsion.PROPELLER_TIP_SPEED]
         install_loss_factor = inputs['install_loss_factor']
-<<<<<<< HEAD
         density_ratio = inputs[Dynamic.Atmosphere.DENSITY] / RHO_SEA_LEVEL_ENGLISH
         outputs[Dynamic.Vehicle.Propulsion.THRUST] = (
-=======
-        density_ratio = inputs[Dynamic.Mission.DENSITY] / RHO_SEA_LEVEL_ENGLISH
-
-        outputs[Dynamic.Mission.THRUST] = (
->>>>>>> 06ec618d
             ctx
             * tipspd**2
             * diam_prop**2
@@ -1102,23 +1026,14 @@
         ctx = inputs['thrust_coefficient']*XFT
         diam_prop = inputs[Aircraft.Engine.Propeller.DIAMETER]
         install_loss_factor = inputs['install_loss_factor']
-<<<<<<< HEAD
         tipspd = inputs[Dynamic.Vehicle.Propulsion.PROPELLER_TIP_SPEED]
         density_ratio = inputs[Dynamic.Atmosphere.DENSITY] / RHO_SEA_LEVEL_ENGLISH
-=======
-        tipspd = inputs[Dynamic.Mission.PROPELLER_TIP_SPEED]
-        density_ratio = inputs[Dynamic.Mission.DENSITY] / RHO_SEA_LEVEL_ENGLISH
->>>>>>> 06ec618d
 
         unit_conversion_factor = 364.76 / 1.515E06
         partials["thrust_coefficient_comp_loss", 'thrust_coefficient'] = XFT
         partials["thrust_coefficient_comp_loss",
                  'comp_tip_loss_factor'] = inputs['thrust_coefficient']
-<<<<<<< HEAD
         partials[Dynamic.Vehicle.Propulsion.THRUST, 'thrust_coefficient'] = (
-=======
-        partials[Dynamic.Mission.THRUST, 'thrust_coefficient'] = (
->>>>>>> 06ec618d
             XFT
             * tipspd**2
             * diam_prop**2
@@ -1126,11 +1041,7 @@
             * unit_conversion_factor
             * (1.0 - install_loss_factor)
         )
-<<<<<<< HEAD
         partials[Dynamic.Vehicle.Propulsion.THRUST, 'comp_tip_loss_factor'] = (
-=======
-        partials[Dynamic.Mission.THRUST, 'comp_tip_loss_factor'] = (
->>>>>>> 06ec618d
             inputs['thrust_coefficient']
             * tipspd**2
             * diam_prop**2
@@ -1138,11 +1049,7 @@
             * unit_conversion_factor
             * (1.0 - install_loss_factor)
         )
-<<<<<<< HEAD
         partials[Dynamic.Vehicle.Propulsion.THRUST, Dynamic.Vehicle.Propulsion.PROPELLER_TIP_SPEED] = (
-=======
-        partials[Dynamic.Mission.THRUST, Dynamic.Mission.PROPELLER_TIP_SPEED] = (
->>>>>>> 06ec618d
             2
             * ctx
             * tipspd
@@ -1151,11 +1058,7 @@
             * unit_conversion_factor
             * (1.0 - install_loss_factor)
         )
-<<<<<<< HEAD
         partials[Dynamic.Vehicle.Propulsion.THRUST, Aircraft.Engine.Propeller.DIAMETER] = (
-=======
-        partials[Dynamic.Mission.THRUST, Aircraft.Engine.PROPELLER_DIAMETER] = (
->>>>>>> 06ec618d
             2
             * ctx
             * tipspd**2
@@ -1164,22 +1067,14 @@
             * unit_conversion_factor
             * (1.0 - install_loss_factor)
         )
-<<<<<<< HEAD
         partials[Dynamic.Vehicle.Propulsion.THRUST, Dynamic.Atmosphere.DENSITY] = (
-=======
-        partials[Dynamic.Mission.THRUST, Dynamic.Mission.DENSITY] = (
->>>>>>> 06ec618d
             ctx
             * tipspd**2
             * diam_prop**2
             * unit_conversion_factor
             * (1.0 - install_loss_factor) / RHO_SEA_LEVEL_ENGLISH
         )
-<<<<<<< HEAD
         partials[Dynamic.Vehicle.Propulsion.THRUST, 'install_loss_factor'] = (
-=======
-        partials[Dynamic.Mission.THRUST, 'install_loss_factor'] = (
->>>>>>> 06ec618d
             -ctx * tipspd**2 * diam_prop**2 * density_ratio * unit_conversion_factor
         )
 
