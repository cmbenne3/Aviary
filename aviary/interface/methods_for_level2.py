--- conflicted
+++ resolved
@@ -1988,16 +1988,6 @@
                                     phase.add_parameter(mission_var_name, opt=False, static_target=True,
                                                         units=base_units, shape=shape, targets=targets)
 
-<<<<<<< HEAD
-                                        phase.add_parameter(
-                                            mission_var_name, opt=False,
-                                            static_target=True, units=base_units,
-                                            shape=shape, targets=targets)
-
-                                        self.model.connect(
-                                            f'pre_mission.{bus_variable}',
-                                            f'traj.{phase_name}.parameters:{mission_var_name}')
-=======
                                     self.model.connect(f'pre_mission.{bus_variable}',
                                                        f'traj.{phase_name}.parameters:{mission_var_name}')
 
@@ -2005,31 +1995,13 @@
                                 self.traj.add_parameter(mission_var_name, opt=False, static_target=True,
                                                         units=base_units, shape=shape, targets={
                                                             phase_name: [mission_var_name] for phase_name in base_phases})
->>>>>>> 8fbdc80d
 
                                 self.model.connect(
                                     f'pre_mission.{bus_variable}', f'traj.parameters:'+mission_var_name)
 
-<<<<<<< HEAD
-                                    self.traj.add_parameter(
-                                        mission_var_name, opt=False, static_target=True,
-                                        units=base_units, shape=shape,
-                                        targets={phase_name: [mission_var_name]
-                                                 for phase_name in phases})
-
-                                    self.model.connect(
-                                        f'pre_mission.{bus_variable}',
-                                        f'traj.parameters:' + mission_var_name)
-
-                        if 'post_mission_name' in bus_variables[bus_variable]:
-                            self.model.connect(
-                                f'pre_mission.{external_subsystem.name}.{bus_variable}',
-                                f'post_mission.{external_subsystem.name}.{bus_variables[bus_variable]["post_mission_name"]}')
-=======
                         if 'post_mission_name' in variable_data:
                             self.model.connect(f'pre_mission.{external_subsystem.name}.{bus_variable}',
                                                f'post_mission.{external_subsystem.name}.{variable_data["post_mission_name"]}')
->>>>>>> 8fbdc80d
 
     def setup(self, **kwargs):
         """
