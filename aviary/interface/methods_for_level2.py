--- conflicted
+++ resolved
@@ -815,11 +815,7 @@
             promotes_outputs=['*'],
         )
 
-<<<<<<< HEAD
-        self.builder.add_post_mission_systems(self)
-=======
-        self.configurator.add_post_mission_systems(self, include_landing)
->>>>>>> d7f36612
+        self.configurator.add_post_mission_systems(self)
 
         # Add all post-mission external subsystems.
         phase_mission_bus_lengths = self._get_phase_mission_bus_lengths()
