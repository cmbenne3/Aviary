--- conflicted
+++ resolved
@@ -566,44 +566,9 @@
         # Get the phase options for the specified phase name
         phase_options = self.phase_info[phase_name]
 
-<<<<<<< HEAD
-        if 'cruise' in phase_name:
-            phase = dm.AnalyticPhase(
-                ode_class=BreguetCruiseODESolution,
-                ode_init_kwargs=self.ode_args,
-                num_nodes=5,
-            )
-
-            # Time here is really the independent variable through which we are integrating.
-            # In the case of the Breguet Range ODE, it's mass.
-            # We rely on mass being monotonically non-increasing across the phase.
-            phase.set_time_options(
-                name='mass',
-                fix_initial=False,
-                fix_duration=False,
-                units="lbm",
-                targets="mass",
-                initial_bounds=(10.e3, 500_000),
-                initial_ref=100_000,
-                duration_bounds=(-50000, -10),
-                duration_ref=50000,
-            )
-
-            phase.add_parameter(Dynamic.Mission.ALTITUDE, opt=False,
-                                val=self.phase_info['climb2']['final_altitude'][0], units=self.phase_info['climb2']['final_altitude'][1])
-            phase.add_parameter(Dynamic.Mission.MACH, opt=False,
-                                val=self.phase_info['climb2']['mach_cruise'])
-            phase.add_parameter("initial_distance", opt=False, val=0.0,
-                                units="NM", static_target=True)
-            phase.add_parameter("initial_time", opt=False, val=0.0,
-                                units="s", static_target=True)
-
-            phase.add_timeseries_output("time", units="s")
-=======
         subsystems = self.core_subsystems
         default_mission_subsystems = [
             subsystems['aerodynamics'], subsystems['propulsion']]
->>>>>>> 4f8f2b25
 
         if 'cruise' not in phase_name:
             num_segments = phase_options['user_options']['num_segments']
@@ -614,63 +579,6 @@
                 order=order,
                 compressed=True,
                 solve_segments=False)
-<<<<<<< HEAD
-
-            # Create a dictionary of phase functions
-            phase_functions = {
-                'groundroll': get_groundroll,
-                'rotation': get_rotation,
-                'ascent': get_ascent,
-                'accel': get_accel
-            }
-
-            # Set the phase function based on the phase name
-            if 'climb' in phase_name:
-                phase_functions[phase_name] = get_climb
-            elif 'desc' in phase_name:
-                phase_functions[phase_name] = get_descent
-
-            # Get the phase function corresponding to the phase name
-            phase_func = phase_functions.get(phase_name)
-
-            # Calculate the phase by calling the phase function
-            # with the transcription object and remaining phase options
-            trimmed_phase_options = {k: v for k, v in phase_options.items(
-            ) if k not in ['num_segments', 'order', 'initial_guesses', 'throttle_setting', 'external_subsystems']}
-
-            # define expected units for each phase option
-            expected_units = {
-                'alt': 'ft',
-                'mass': 'lbm',
-                'distance': 'ft',
-                'time': 's',
-                'duration': 's',
-                'initial': 's',
-                'EAS': 'kn',
-                'TAS': 'kn',
-                'angle': 'deg',
-                'pitch': 'deg',
-                'normal': 'lbf',
-                'final_altitude': 'ft',
-                'required_available_climb_rate': 'ft/min',
-            }
-
-            if phase_name in ['accel', 'climb1', 'climb2', 'desc1', 'desc2']:
-                expected_units['distance'] = 'NM'
-
-            # loop through all trimmed_phase_options and call wrapped_convert_units with the correct expected units
-            for key, value in trimmed_phase_options.items():
-                for expected_key, expected_unit in expected_units.items():
-                    if key.startswith(expected_key):
-                        trimmed_phase_options[key] = wrapped_convert_units(
-                            value, expected_unit)
-
-            phase = phase_func(
-                ode_args=self.ode_args,
-                transcription=transcription,
-                **trimmed_phase_options)
-
-=======
         else:
             transcription = None
 
@@ -694,7 +602,6 @@
         phase = phase_object.build_phase(aviary_options=self.aviary_inputs)
 
         if 'cruise' not in phase_name:
->>>>>>> 4f8f2b25
             phase.add_control(
                 Dynamic.Mission.THROTTLE, targets=Dynamic.Mission.THROTTLE, units='unitless',
                 opt=False, lower=0.0, upper=1.0
