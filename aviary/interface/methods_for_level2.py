from dymos.transcriptions.transcription_base import TranscriptionBase
import csv
import warnings
import inspect
from pathlib import Path
from datetime import datetime
import importlib.util
import sys
import json
import enum

import numpy as np

import dymos as dm
from dymos.utils.misc import _unspecified

import openmdao.api as om
from openmdao.core.component import Component
from openmdao.utils.mpi import MPI
from openmdao.utils.reports_system import _default_reports

from aviary.constants import GRAV_ENGLISH_LBM, RHO_SEA_LEVEL_ENGLISH
from aviary.interface.default_phase_info.two_dof_fiti import add_default_sgm_args
from aviary.interface.utils.check_phase_info import check_phase_info
from aviary.mission.energy_phase import EnergyPhase
from aviary.mission.flops_based.phases.build_landing import Landing
from aviary.mission.flops_based.phases.build_takeoff import Takeoff
from aviary.mission.twodof_phase import TwoDOFPhase
from aviary.mission.gasp_based.idle_descent_estimation import (
    add_descent_estimation_as_submodel,
)
from aviary.mission.gasp_based.ode.params import ParamPort
from aviary.mission.gasp_based.phases.time_integration_traj import FlexibleTraj
from aviary.mission.gasp_based.phases.groundroll_phase import GroundrollPhase
from aviary.mission.flops_based.phases.groundroll_phase import (
    GroundrollPhase as GroundrollPhaseVelocityIntegrated,
)
from aviary.mission.gasp_based.phases.rotation_phase import RotationPhase
from aviary.mission.gasp_based.phases.climb_phase import ClimbPhase
from aviary.mission.gasp_based.phases.cruise_phase import CruisePhase
from aviary.mission.gasp_based.phases.accel_phase import AccelPhase
from aviary.mission.gasp_based.phases.ascent_phase import AscentPhase
from aviary.mission.gasp_based.phases.descent_phase import DescentPhase
from aviary.mission.gasp_based.ode.landing_ode import LandingSegment
from aviary.mission.gasp_based.ode.taxi_ode import TaxiSegment
from aviary.mission.gasp_based.phases.v_rotate_comp import VRotateComp
from aviary.mission.gasp_based.polynomial_fit import PolynomialFit
from aviary.mission.phase_builder_base import PhaseBuilderBase

from aviary.subsystems.aerodynamics.aerodynamics_builder import CoreAerodynamicsBuilder
from aviary.subsystems.geometry.geometry_builder import CoreGeometryBuilder
from aviary.subsystems.mass.mass_builder import CoreMassBuilder
from aviary.subsystems.premission import CorePreMission
from aviary.subsystems.propulsion.utils import build_engine_deck
from aviary.subsystems.propulsion.propulsion_builder import CorePropulsionBuilder

from aviary.utils.aviary_values import AviaryValues
from aviary.utils.functions import (
    create_opts2vals,
    add_opts2vals,
    promote_aircraft_and_mission_vars,
    wrapped_convert_units,
)
from aviary.utils.functions import convert_strings_to_data, set_value
from aviary.utils.merge_variable_metadata import merge_meta_data
from aviary.utils.preprocessors import preprocess_options
from aviary.utils.process_input_decks import (
    create_vehicle,
    update_GASP_options,
    initialization_guessing,
)

from aviary.variable_info.enums import (
    AnalysisScheme,
    ProblemType,
    EquationsOfMotion,
    LegacyCode,
    Verbosity,
)
from aviary.variable_info.functions import (
    setup_trajectory_params,
    override_aviary_vars,
    setup_model_options,
)
from aviary.variable_info.variables import Aircraft, Mission, Dynamic, Settings
from aviary.variable_info.variable_meta_data import _MetaData as BaseMetaData

FLOPS = LegacyCode.FLOPS
GASP = LegacyCode.GASP

TWO_DEGREES_OF_FREEDOM = EquationsOfMotion.TWO_DEGREES_OF_FREEDOM
HEIGHT_ENERGY = EquationsOfMotion.HEIGHT_ENERGY
SOLVED_2DOF = EquationsOfMotion.SOLVED_2DOF

if hasattr(TranscriptionBase, 'setup_polynomial_controls'):
    use_new_dymos_syntax = False
else:
    use_new_dymos_syntax = True


class PreMissionGroup(om.Group):
    """OpenMDAO group that holds all pre-mission systems"""

    def configure(self):
        """
        Configure this group for pre-mission.
        Promote aircraft and mission variables.
        Override output aviary variables.
        """
        external_outputs = promote_aircraft_and_mission_vars(self)

        pre_mission = self.core_subsystems
        override_aviary_vars(
            pre_mission,
            pre_mission.options["aviary_options"],
            external_overrides=external_outputs,
            manual_overrides=pre_mission.manual_overrides,
        )


class PostMissionGroup(om.Group):
    """OpenMDAO group that holds all post-mission systems"""

    def configure(self):
        """
        Congigure this group for post-mission.
        Promote aircraft and mission variables.
        """
        promote_aircraft_and_mission_vars(self)


class AviaryGroup(om.Group):
    """
    A standard OpenMDAO group that handles Aviary's promotions in the configure
    method. This assures that we only call set_input_defaults on variables
    that are present in the model.
    """

    def initialize(self):
        """declare options"""
        self.options.declare(
            'aviary_options',
            types=AviaryValues,
            desc='collection of Aircraft/Mission specific options',
        )
        self.options.declare(
            'aviary_metadata',
            types=dict,
            desc='metadata dictionary of the full aviary problem.',
        )
        self.options.declare('phase_info', types=dict, desc='phase-specific settings.')

    def configure(self):
        """
        Configure the Aviary group
        """
        aviary_options = self.options['aviary_options']
        aviary_metadata = self.options['aviary_metadata']

        # Find promoted name of every input in the model.
        all_prom_inputs = []

        # We can call list_inputs on the subsystems.
        for system in self.system_iter(recurse=False):
            var_abs = system.list_inputs(out_stream=None, val=False)
            var_prom = [v['prom_name'] for k, v in var_abs]
            all_prom_inputs.extend(var_prom)

            # Calls to promotes aren't handled until this group resolves.
            # Here, we address anything promoted with an alias in AviaryProblem.
            input_meta = system._var_promotes['input']
            var_prom = [v[0][1] for v in input_meta if isinstance(v[0], tuple)]
            all_prom_inputs.extend(var_prom)
            var_prom = [v[0] for v in input_meta if not isinstance(v[0], tuple)]
            all_prom_inputs.extend(var_prom)

        if MPI and self.comm.size > 1:
            # Under MPI, promotion info only lives on rank 0, so broadcast.
            all_prom_inputs = self.comm.bcast(all_prom_inputs, root=0)

        for key in aviary_metadata:

            if ':' not in key or key.startswith('dynamic:'):
                continue

            if aviary_metadata[key]['option']:
                continue

            # Skip anything that is not presently an input.
            if key not in all_prom_inputs:
                continue

            if key in aviary_options:
                val, units = aviary_options.get_item(key)
            else:
                val = aviary_metadata[key]['default_value']
                units = aviary_metadata[key]['units']

                if val is None:
                    # optional, but no default value
                    continue

            self.set_input_defaults(key, val=val, units=units)

        # The section below this contains some manipulations of the dymos solver
        # structure for height energy.
        if aviary_options.get_val(Settings.EQUATIONS_OF_MOTION) is not HEIGHT_ENERGY:
            return

        phase_info = self.options['phase_info']

        # Set a more appropriate solver for dymos when the phases are linked.
        if MPI and isinstance(self.traj.phases.linear_solver, om.PETScKrylov):

            # When any phase is connected with input_initial = True, dymos puts
            # a jacobi solver in the phases group. This is necessary in case
            # the phases are cyclic. However, this causes some problems
            # with the newton solvers in Aviary, exacerbating issues with
            # solver tolerances at multiple levels. Since Aviary's phases
            # are basically in series, the jacobi solver is a much better
            # choice and should be able to handle it in a couple of
            # iterations.
            self.traj.phases.linear_solver = om.LinearBlockJac(maxiter=5)

        # Due to recent changes in dymos, there is now a solver in any phase
        # that has connected initial states. It is not clear that this solver
        # is necessary except in certain corner cases that do not apply to the
        # Aviary trajectory. In our case, this solver merely addresses a lag
        # in the state input component. Since this solver can cause some
        # numerical problems, and can slow things down, we need to move it down
        # into the state interp component.
        # TODO: Future updates to dymos may make this unneccesary.
        for phase in self.traj.phases.system_iter(recurse=False):

            # Don't move the solvers if we are using solve segements.
            if phase_info[phase.name]['user_options'].get('solve_for_distance'):
                continue

            phase.nonlinear_solver = om.NonlinearRunOnce()
            phase.linear_solver = om.LinearRunOnce()
            if isinstance(phase.indep_states, om.ImplicitComponent):
                phase.indep_states.nonlinear_solver = om.NewtonSolver(
                    solve_subsystems=True
                )
                phase.indep_states.linear_solver = om.DirectSolver(rhs_checking=True)


class AviaryProblem(om.Problem):
    """
    Main class for instantiating, formulating, and solving Aviary problems.

    On a basic level, this problem object is all the conventional user needs
    to interact with. Looking at the three "levels" of use cases, from simplest
    to most complicated, we have:

    Level 1: users interact with Aviary through input files (.csv or .yaml, TBD)
    Level 2: users interact with Aviary through a Python interface
    Level 3: users can modify Aviary's workings through Python and OpenMDAO

    This Problem object is simply a specialized OpenMDAO Problem that has
    additional methods to help users create and solve Aviary problems.
    """

    def __init__(
        self, analysis_scheme=AnalysisScheme.COLLOCATION, verbosity=None, **kwargs
    ):
        # Modify OpenMDAO's default_reports for this session.
        new_reports = ['subsystems', 'mission', 'timeseries_csv', 'run_status']
        for report in new_reports:
            if report not in _default_reports:
                _default_reports.append(report)

        super().__init__(**kwargs)

        self.timestamp = datetime.now()
        self.verbosity = verbosity

        self.model = AviaryGroup()
        self.pre_mission = PreMissionGroup()
        self.post_mission = PostMissionGroup()

        self.aviary_inputs = None

        self.traj = None

        self.analysis_scheme = analysis_scheme

        self.regular_phases = []
        self.reserve_phases = []

    def load_inputs(
        self,
        aircraft_data,
        phase_info=None,
        engine_builders=None,
        meta_data=BaseMetaData,
        verbosity=None,
    ):
        """
        This method loads the aviary_values inputs and options that the
        user specifies. They could specify files to load and values to
        replace here as well.
        Phase info is also loaded if provided by the user. If phase_info is None,
        the appropriate default phase_info based on mission analysis method is used.

        This method is not strictly necessary; a user could also supply
        an AviaryValues object and/or phase_info dict of their own.
        """
        # We haven't read the input data yet, we don't know what desired run verbosity is
        # `self.verbosity` is "true" verbosity for entire run. `verbosity` is verbosity
        # override for just this method
        if verbosity is not None:
            # compatibility with being passed int for verbosity
            verbosity = Verbosity(verbosity)
        else:
            verbosity = self.verbosity  # usually None

        ## LOAD INPUT FILE ###
        # Create AviaryValues object from file (or process existing AviaryValues object
        # with default values from metadata) and generate initial guesses
        aviary_inputs, initialization_guesses = create_vehicle(
            aircraft_data, meta_data=meta_data, verbosity=verbosity
        )

        # update verbosity now that we have read the input data
        self.verbosity = aviary_inputs.get_val(Settings.VERBOSITY)
        # if user did not ask for verbosity override for this method, use value from data
        if verbosity is None:
            verbosity = aviary_inputs.get_val(Settings.VERBOSITY)

        # Now that the input file has been read, we have the desired verbosity for this
        # run stored in aviary_inputs. Save this to self.

        # pull which methods will be used for subsystems and mission
        self.mission_method = mission_method = aviary_inputs.get_val(
            Settings.EQUATIONS_OF_MOTION
        )
        self.mass_method = mass_method = aviary_inputs.get_val(Settings.MASS_METHOD)

        if mission_method is TWO_DEGREES_OF_FREEDOM or mass_method is GASP:
            # TODO this should be a preprocessor step if it is required here
            aviary_inputs = update_GASP_options(aviary_inputs)
        initialization_guesses = initialization_guessing(
            aviary_inputs, initialization_guesses, engine_builders
        )
        self.aviary_inputs = aviary_inputs
        self.initialization_guesses = initialization_guesses

        ## LOAD PHASE_INFO ###
        if phase_info is None:
            # check if the user generated a phase_info from gui
            # Load the phase info dynamically from the current working directory
            phase_info_module_path = Path.cwd() / 'outputted_phase_info.py'

            if phase_info_module_path.exists():
                spec = importlib.util.spec_from_file_location(
                    'outputted_phase_info', phase_info_module_path
                )
                outputted_phase_info = importlib.util.module_from_spec(spec)
                sys.modules['outputted_phase_info'] = outputted_phase_info
                spec.loader.exec_module(outputted_phase_info)

                # Access the phase_info variable from the loaded module
                phase_info = outputted_phase_info.phase_info

                # if verbosity level is BRIEF or higher, print that we're using the
                # outputted phase info
                if verbosity >= Verbosity.BRIEF:
                    print('Using outputted phase_info from current working directory')

            else:
                if self.mission_method is TWO_DEGREES_OF_FREEDOM:
                    if self.analysis_scheme is AnalysisScheme.COLLOCATION:
                        from aviary.interface.default_phase_info.two_dof import (
                            phase_info,
                        )
                    elif self.analysis_scheme is AnalysisScheme.SHOOTING:
                        from aviary.interface.default_phase_info.two_dof_fiti import (
                            phase_info,
                            phase_info_parameterization,
                        )

                        phase_info, _ = phase_info_parameterization(
                            phase_info, None, self.aviary_inputs
                        )

                elif self.mission_method is HEIGHT_ENERGY:
                    from aviary.interface.default_phase_info.height_energy import (
                        phase_info,
                    )

                if verbosity >= Verbosity.BRIEF:
                    print(
                        'Loaded default phase_info for '
                        f'{self.mission_method.value.lower()} equations of motion'
                    )

        # create a new dictionary that only contains the phases from phase_info
        self.phase_info = {}

        for phase_name in phase_info:
            if 'external_subsystems' not in phase_info[phase_name]:
                phase_info[phase_name]['external_subsystems'] = []

            if phase_name not in ['pre_mission', 'post_mission']:
                self.phase_info[phase_name] = phase_info[phase_name]

        # pre_mission and post_mission are stored in their own dictionaries.
        if 'pre_mission' in phase_info:
            self.pre_mission_info = phase_info['pre_mission']
        else:
            self.pre_mission_info = {'include_takeoff': True, 'external_subsystems': []}

        if 'post_mission' in phase_info:
            self.post_mission_info = phase_info['post_mission']
        else:
            self.post_mission_info = {
                'include_landing': True,
                'external_subsystems': [],
            }

        if engine_builders is None:
            engine_builders = build_engine_deck(aviary_inputs)
        self.engine_builders = engine_builders

        self.aviary_inputs = aviary_inputs

        if mission_method is TWO_DEGREES_OF_FREEDOM:
            aviary_inputs.set_val(
                Mission.Summary.CRUISE_MASS_FINAL,
                val=self.initialization_guesses['cruise_mass_final'],
                units='lbm',
            )
            aviary_inputs.set_val(
                Mission.Summary.GROSS_MASS,
                val=self.initialization_guesses['actual_takeoff_mass'],
                units='lbm',
            )

            # Commonly referenced values
            self.cruise_alt = aviary_inputs.get_val(
                Mission.Design.CRUISE_ALTITUDE, units='ft'
            )
            self.problem_type = aviary_inputs.get_val(Settings.PROBLEM_TYPE)
            self.mass_defect = aviary_inputs.get_val('mass_defect', units='lbm')

            self.cruise_mass_final = aviary_inputs.get_val(
                Mission.Summary.CRUISE_MASS_FINAL, units='lbm'
            )

            if (
                self.post_mission_info is True
                and 'target_range' in self.post_mission_info
            ):
                self.target_range = wrapped_convert_units(
                    phase_info['post_mission']['target_range'], 'NM'
                )
                aviary_inputs.set_val(
                    Mission.Summary.RANGE, self.target_range, units='NM'
                )
            else:
                self.target_range = aviary_inputs.get_val(
                    Mission.Design.RANGE, units='NM'
                )
                aviary_inputs.set_val(
                    Mission.Summary.RANGE,
                    aviary_inputs.get_val(Mission.Design.RANGE, units='NM'),
                    units='NM',
                )
            self.cruise_mach = aviary_inputs.get_val(Mission.Design.MACH)
            self.require_range_residual = True

        elif mission_method is HEIGHT_ENERGY:
            self.problem_type = aviary_inputs.get_val(Settings.PROBLEM_TYPE)
            aviary_inputs.set_val(
                Mission.Summary.GROSS_MASS,
                val=self.initialization_guesses['actual_takeoff_mass'],
                units='lbm',
            )
            if 'target_range' in self.post_mission_info:
                aviary_inputs.set_val(
                    Mission.Summary.RANGE,
                    wrapped_convert_units(
                        phase_info['post_mission']['target_range'], 'NM'
                    ),
                    units='NM',
                )
                self.require_range_residual = True
                self.target_range = wrapped_convert_units(
                    phase_info['post_mission']['target_range'], 'NM'
                )
            else:
                self.require_range_residual = False
                # still instantiate target_range because it is used for default guesses
                # for phase comps
                self.target_range = aviary_inputs.get_val(
                    Mission.Design.RANGE, units='NM'
                )

        return aviary_inputs

    def _update_metadata_from_subsystems(self):
        self.meta_data = BaseMetaData.copy()

        # loop through phase_info and external subsystems
        for phase_name in self.phase_info:
            external_subsystems = self._get_all_subsystems(
                self.phase_info[phase_name]['external_subsystems']
            )
            for subsystem in external_subsystems:
                meta_data = subsystem.meta_data.copy()
                self.meta_data = merge_meta_data([self.meta_data, meta_data])

    def phase_separator(self):
        """
        This method checks for reserve=True & False
        Returns an error if a non-reserve phase is specified after a reserve phase.
        return two dictionaries of phases: regular_phases and reserve_phases
        For shooting trajectories, this will also check if a phase is part of the descent
        """

        # Check to ensure no non-reserve phases are specified after reserve phases
        start_reserve = False
        raise_error = False
        for idx, phase_name in enumerate(self.phase_info):
            if 'user_options' in self.phase_info[phase_name]:
                if 'reserve' in self.phase_info[phase_name]["user_options"]:
                    if self.phase_info[phase_name]["user_options"]["reserve"] is False:
                        # This is a regular phase
                        self.regular_phases.append(phase_name)
                        if start_reserve is True:
                            raise_error = True
                    else:
                        # This is a reserve phase
                        self.reserve_phases.append(phase_name)
                        start_reserve = True
                else:
                    # This is a regular phase by default
                    self.regular_phases.append(phase_name)
                    if start_reserve is True:
                        raise_error = True

        if raise_error is True:
            raise ValueError(
                f'In phase_info, reserve=False cannot be specified after a phase where reserve=True. '
                f'All reserve phases must happen after non-reserve phases. '
                f'Regular Phases : {self.regular_phases} | '
                f'Reserve Phases : {self.reserve_phases} '
            )

        if self.analysis_scheme is AnalysisScheme.SHOOTING:
            self.descent_phases = {}
            for name, info in self.phase_info.items():
                descent = info.get('descent_phase', False)
                if descent:
                    self.descent_phases[name] = info

    def check_and_preprocess_inputs(self, verbosity=None):
        """
        This method checks the user-supplied input values for any potential problems
        and preprocesses the inputs to prepare them for use in the Aviary problem.
        """
        # `self.verbosity` is "true" verbosity for entire run. `verbosity` is verbosity
        # override for just this method
        if verbosity is not None:
            # compatibility with being passed int for verbosity
            verbosity = Verbosity(verbosity)
        else:
            verbosity = self.verbosity  # defaults to BRIEF

        aviary_inputs = self.aviary_inputs
        # Target_distance verification for all phases
        # Checks to make sure target_distance is positive,
        for idx, phase_name in enumerate(self.phase_info):
            if 'user_options' in self.phase_info[phase_name]:
                if 'target_distance' in self.phase_info[phase_name]["user_options"]:
                    target_distance = self.phase_info[phase_name]["user_options"][
                        "target_distance"
                    ]
                    if target_distance[0] <= 0:
                        raise ValueError(
                            f"Invalid target_distance in [{phase_name}].[user_options]. "
                            f"Current (value: {target_distance[0]}), "
                            f"(units: {target_distance[1]}) <= 0"
                        )

        # Checks to make sure target_duration is positive,
        # Sets duration_bounds, initial_guesses, and fixed_duration
        for idx, phase_name in enumerate(self.phase_info):
            if 'user_options' in self.phase_info[phase_name]:
                analytic = False
                if (self.analysis_scheme is AnalysisScheme.COLLOCATION) and (
                    self.mission_method is EquationsOfMotion.TWO_DEGREES_OF_FREEDOM
                ):
                    try:
                        # if the user provided an option, use it
                        analytic = self.phase_info[phase_name]["user_options"][
                            'analytic'
                        ]
                    except KeyError:
                        # if it isn't specified, only the default 2DOF cruise for
                        # collocation is analytic
                        if 'cruise' in phase_name:
                            analytic = self.phase_info[phase_name]["user_options"][
                                'analytic'
                            ] = True
                        else:
                            analytic = self.phase_info[phase_name]["user_options"][
                                'analytic'
                            ] = False

                if 'target_duration' in self.phase_info[phase_name]["user_options"]:
                    target_duration = self.phase_info[phase_name]["user_options"][
                        "target_duration"
                    ]
                    if target_duration[0] <= 0:
                        raise ValueError(
                            f'Invalid target_duration in phase_info[{phase_name}]'
                            f'[user_options]. Current (value: {target_duration[0]}), '
                            f'(units: {target_duration[1]}) <= 0")'
                        )

                    # Only applies to non-analytic phases (all HE and most 2DOF)
                    if not analytic:
                        # Set duration_bounds and initial_guesses for time:
                        self.phase_info[phase_name]["user_options"].update(
                            {
                                "duration_bounds": (
                                    (target_duration[0], target_duration[0]),
                                    target_duration[1],
                                )
                            }
                        )
                        self.phase_info[phase_name].update(
                            {
                                "initial_guesses": {
                                    "time": (
                                        (target_duration[0], target_duration[0]),
                                        target_duration[1],
                                    )
                                }
                            }
                        )
                        # Set Fixed_duration to true:
                        self.phase_info[phase_name]["user_options"].update(
                            {"fix_duration": True}
                        )

        if self.analysis_scheme is AnalysisScheme.COLLOCATION:
            check_phase_info(self.phase_info, self.mission_method)

        for phase_name in self.phase_info:
            for external_subsystem in self.phase_info[phase_name][
                'external_subsystems'
            ]:
                aviary_inputs = external_subsystem.preprocess_inputs(aviary_inputs)

        # PREPROCESSORS #
        # Fill in anything missing in the options with computed defaults.
        preprocess_options(
            aviary_inputs, engine_models=self.engine_builders, verbosity=verbosity
        )

        mission_method = aviary_inputs.get_val(Settings.EQUATIONS_OF_MOTION)
        mass_method = aviary_inputs.get_val(Settings.MASS_METHOD)

        ## Set Up Core Subsystems ##
        if mission_method in (HEIGHT_ENERGY, SOLVED_2DOF):
            everything_else_origin = FLOPS
        elif mission_method is TWO_DEGREES_OF_FREEDOM:
            everything_else_origin = GASP
        else:
            raise ValueError(f'Unknown mission method {self.mission_method}')

        prop = CorePropulsionBuilder(
            'core_propulsion', engine_models=self.engine_builders
        )
        mass = CoreMassBuilder('core_mass', code_origin=self.mass_method)
        aero = CoreAerodynamicsBuilder(
            'core_aerodynamics', code_origin=everything_else_origin
        )

        # TODO These values are currently hardcoded, in future should come from user
        both_geom = False
        code_origin_to_prioritize = None

        # which geometry methods should be used, or both?
        geom_code_origin = None
        if (everything_else_origin is FLOPS) and (mass_method is FLOPS):
            geom_code_origin = FLOPS
        elif (everything_else_origin is GASP) and (mass_method is GASP):
            geom_code_origin = GASP
        else:
            both_geom = True

        # which geometry method gets prioritized in case of conflicting outputs
        if not code_origin_to_prioritize:
            if everything_else_origin is GASP:
                code_origin_to_prioritize = GASP
            elif everything_else_origin is FLOPS:
                code_origin_to_prioritize = FLOPS

        geom = CoreGeometryBuilder(
            'core_geometry',
            code_origin=geom_code_origin,
            use_both_geometries=both_geom,
            code_origin_to_prioritize=code_origin_to_prioritize,
        )

        subsystems = self.core_subsystems = {
            'propulsion': prop,
            'geometry': geom,
            'mass': mass,
            'aerodynamics': aero,
        }

        # TODO optionally accept which subsystems to load from phase_info
        default_mission_subsystems = [
            subsystems['aerodynamics'],
            subsystems['propulsion'],
        ]
        self.ode_args = {
            'aviary_options': aviary_inputs,
            'core_subsystems': default_mission_subsystems,
        }

        self._update_metadata_from_subsystems()

        if self.mission_method in (HEIGHT_ENERGY, SOLVED_2DOF, TWO_DEGREES_OF_FREEDOM):
            self.phase_separator()

    def add_pre_mission_systems(self, verbosity=None):
        """
        Add pre-mission systems to the Aviary problem. These systems are executed before the mission.

        Depending on the mission model specified (`FLOPS` or `GASP`), this method adds various subsystems
        to the aircraft model. For the `FLOPS` mission model, a takeoff phase is added using the Takeoff class
        with the number of engines and airport altitude specified. For the `GASP` mission model, three subsystems
        are added: a TaxiSegment subsystem, an ExecComp to calculate the time to initiate gear and flaps,
        and an ExecComp to calculate the speed at which to initiate rotation. All subsystems are promoted with
        aircraft and mission inputs and outputs as appropriate.

        A user can override this method with their own pre-mission systems as desired.
        """
        # `self.verbosity` is "true" verbosity for entire run. `verbosity` is verbosity
        # override for just this method
        if verbosity is not None:
            # compatibility with being passed int for verbosity
            verbosity = Verbosity(verbosity)
        else:
            verbosity = self.verbosity  # defaults to BRIEF

        pre_mission = self.pre_mission
        self.model.add_subsystem(
            'pre_mission',
            pre_mission,
            promotes_inputs=['aircraft:*', 'mission:*'],
            promotes_outputs=['aircraft:*', 'mission:*'],
        )

        if 'linear_solver' in self.pre_mission_info:
            pre_mission.linear_solver = self.pre_mission_info['linear_solver']

        if 'nonlinear_solver' in self.pre_mission_info:
            pre_mission.nonlinear_solver = self.pre_mission_info['nonlinear_solver']

        self._add_premission_external_subsystems()

        subsystems = self.core_subsystems

        # Propulsion isn't included in core pre-mission group to avoid override step in
        # configure() - instead add it now
        pre_mission.add_subsystem(
            'core_propulsion',
            subsystems['propulsion'].build_pre_mission(self.aviary_inputs),
        )

        default_subsystems = [
            subsystems['geometry'],
            subsystems['aerodynamics'],
            subsystems['mass'],
        ]

        pre_mission.add_subsystem(
            'core_subsystems',
            CorePreMission(
                aviary_options=self.aviary_inputs,
                subsystems=default_subsystems,
                process_overrides=False,
            ),
            promotes_inputs=['*'],
            promotes_outputs=['*'],
        )

        if not self.pre_mission_info['include_takeoff']:
            return

        # Check for 2DOF mission method
        # NOTE should solved trigger this as well?
        if self.mission_method is TWO_DEGREES_OF_FREEDOM:
            self._add_two_dof_takeoff_systems()

        # Check for HE mission method
        elif self.mission_method is HEIGHT_ENERGY:
            self._add_height_energy_takeoff_systems()

    def _add_height_energy_takeoff_systems(self):
        # Initialize takeoff options
        takeoff_options = Takeoff(
            airport_altitude=0.0,  # ft
            num_engines=self.aviary_inputs.get_val(Aircraft.Engine.NUM_ENGINES),
        )

        # Build and add takeoff subsystem
        takeoff = takeoff_options.build_phase(False)
        self.model.add_subsystem(
            'takeoff',
            takeoff,
            promotes_inputs=['aircraft:*', 'mission:*'],
            promotes_outputs=['mission:*'],
        )

    def _add_two_dof_takeoff_systems(self):
        # Create options to values
        OptionsToValues = create_opts2vals(
            [
                Aircraft.CrewPayload.NUM_PASSENGERS,
                Mission.Design.CRUISE_ALTITUDE,
            ]
        )
        add_opts2vals(self.model, OptionsToValues, self.aviary_inputs)

        if self.analysis_scheme is AnalysisScheme.SHOOTING:
            self._add_fuel_reserve_component(
                post_mission=False, reserves_name='reserve_fuel_estimate'
            )
            add_default_sgm_args(self.descent_phases, self.ode_args)
            add_descent_estimation_as_submodel(
                self,
                phases=self.descent_phases,
                cruise_mach=self.cruise_mach,
                cruise_alt=self.cruise_alt,
                reserve_fuel='reserve_fuel_estimate',
                all_subsystems=self._get_all_subsystems(),
            )

        # Add thrust-to-weight ratio subsystem
        self.model.add_subsystem(
            'tw_ratio',
            om.ExecComp(
                f'TW_ratio = Fn_SLS / (takeoff_mass * {GRAV_ENGLISH_LBM})',
                TW_ratio={'units': "unitless"},
                Fn_SLS={'units': 'lbf'},
                takeoff_mass={'units': 'lbm'},
            ),
            promotes_inputs=[
                ('Fn_SLS', Aircraft.Propulsion.TOTAL_SCALED_SLS_THRUST),
                ('takeoff_mass', Mission.Summary.GROSS_MASS),
            ],
            promotes_outputs=[('TW_ratio', Aircraft.Design.THRUST_TO_WEIGHT_RATIO)],
        )

        self.cruise_alt = self.aviary_inputs.get_val(
            Mission.Design.CRUISE_ALTITUDE, units='ft'
        )

        if self.analysis_scheme is AnalysisScheme.COLLOCATION:
            # Add event transformation subsystem
            self.model.add_subsystem(
                "event_xform",
                om.ExecComp(
                    ["t_init_gear=m*tau_gear+b", "t_init_flaps=m*tau_flaps+b"],
                    t_init_gear={"units": "s"},  # initial time that gear comes up
                    t_init_flaps={"units": "s"},  # initial time that flaps retract
                    tau_gear={"units": "unitless"},
                    tau_flaps={"units": "unitless"},
                    m={"units": "s"},
                    b={"units": "s"},
                ),
                promotes_inputs=[
                    "tau_gear",  # design var
                    "tau_flaps",  # design var
                    ("m", Mission.Takeoff.ASCENT_DURATION),
                    ("b", Mission.Takeoff.ASCENT_T_INTIIAL),
                ],
                promotes_outputs=["t_init_gear", "t_init_flaps"],  # link to h_fit
            )

        # Add taxi subsystem
        self.model.add_subsystem(
            "taxi",
            TaxiSegment(**(self.ode_args)),
            promotes_inputs=['aircraft:*', 'mission:*'],
        )

        # Calculate speed at which to initiate rotation
        self.model.add_subsystem(
            "vrot",
            om.ExecComp(
                "Vrot = ((2 * mass * g) / (rho * wing_area * CLmax))**0.5 + dV1 + dVR",
                Vrot={"units": "ft/s"},
                mass={"units": "lbm"},
                CLmax={"units": "unitless"},
                g={"units": "lbf/lbm", "val": GRAV_ENGLISH_LBM},
                rho={"units": "slug/ft**3", "val": RHO_SEA_LEVEL_ENGLISH},
                wing_area={"units": "ft**2"},
                dV1={
                    "units": "ft/s",
                    "desc": "Increment of engine failure decision speed above stall",
                },
                dVR={
                    "units": "ft/s",
                    "desc": "Increment of takeoff rotation speed above engine failure "
                    "decision speed",
                },
            ),
            promotes_inputs=[
                ("wing_area", Aircraft.Wing.AREA),
                ("dV1", Mission.Takeoff.DECISION_SPEED_INCREMENT),
                ("dVR", Mission.Takeoff.ROTATION_SPEED_INCREMENT),
                ("CLmax", Mission.Takeoff.LIFT_COEFFICIENT_MAX),
            ],
            promotes_outputs=[('Vrot', Mission.Takeoff.ROTATION_VELOCITY)],
        )

    def _add_premission_external_subsystems(self):
        """
        This private method adds each external subsystem to the pre-mission subsystem and
        a mass component that captures external subsystem masses for use in mass buildups.

        Firstly, the method iterates through all external subsystems in the pre-mission
        information. For each subsystem, it builds the pre-mission instance of the
        subsystem.

        Secondly, the method collects the mass names of the added subsystems. This
        expression is then used to define an ExecComp (a component that evaluates a
        simple equation given input values).

        The method promotes the input and output of this ExecComp to the top level of the
        pre-mission object, allowing this calculated subsystem mass to be accessed
        directly from the pre-mission object.
        """

        mass_names = []
        # Loop through all the phases in this subsystem.
        for external_subsystem in self.pre_mission_info['external_subsystems']:
            # Get all the subsystem builders for this phase.
            subsystem_premission = external_subsystem.build_pre_mission(
                self.aviary_inputs
            )

            if subsystem_premission is not None:
                self.pre_mission.add_subsystem(
                    external_subsystem.name, subsystem_premission
                )

                mass_names.extend(external_subsystem.get_mass_names())

        if mass_names:
            formatted_names = []
            for name in mass_names:
                formatted_name = name.replace(':', '_')
                formatted_names.append(formatted_name)

            # Define the expression for computing the sum of masses
            expr = 'subsystem_mass = ' + ' + '.join(formatted_names)

            promotes_inputs_list = [
                (formatted_name, original_name)
                for formatted_name, original_name in zip(formatted_names, mass_names)
            ]

            # Create the ExecComp
            self.pre_mission.add_subsystem(
                'external_comp_sum',
                om.ExecComp(expr, units='kg'),
                promotes_inputs=promotes_inputs_list,
                promotes_outputs=[
                    ('subsystem_mass', Aircraft.Design.EXTERNAL_SUBSYSTEMS_MASS)
                ],
            )

    def _add_groundroll_eq_constraint(self):
        """
        Add an equality constraint to the problem to ensure that the TAS at the end of the
        groundroll phase is equal to the rotation velocity at the start of the rotation phase.
        """
        self.model.add_subsystem(
            "groundroll_boundary",
            om.EQConstraintComp(
                "velocity",
                eq_units="ft/s",
                normalize=True,
                add_constraint=True,
            ),
        )
        self.model.connect(
            Mission.Takeoff.ROTATION_VELOCITY, "groundroll_boundary.rhs:velocity"
        )
        self.model.connect(
            "traj.groundroll.states:velocity",
            "groundroll_boundary.lhs:velocity",
            src_indices=[-1],
            flat_src_indices=True,
        )

    def _get_phase(self, phase_name, phase_idx):
        base_phase_options = self.phase_info[phase_name]

        # We need to exclude some things from the phase_options that we pass down
        # to the phases. Intead of "popping" keys, we just create new outer dictionaries.

        phase_options = {}
        for key, val in base_phase_options.items():
            phase_options[key] = val

        phase_options['user_options'] = {}
        for key, val in base_phase_options['user_options'].items():
            phase_options['user_options'][key] = val

        # TODO optionally accept which subsystems to load from phase_info
        subsystems = self.core_subsystems
        default_mission_subsystems = [
            subsystems['aerodynamics'],
            subsystems['propulsion'],
        ]

        if self.mission_method is TWO_DEGREES_OF_FREEDOM:
            if 'groundroll' in phase_name:
                phase_builder = GroundrollPhase
            elif 'rotation' in phase_name:
                phase_builder = RotationPhase
            elif 'accel' in phase_name:
                phase_builder = AccelPhase
            elif 'ascent' in phase_name:
                phase_builder = AscentPhase
            elif 'climb' in phase_name:
                phase_builder = ClimbPhase
            elif 'cruise' in phase_name:
                phase_builder = CruisePhase
            elif 'desc' in phase_name:
                phase_builder = DescentPhase
            else:
                raise ValueError(
                    f'{phase_name} does not have an associated phase_builder \n phase_name must '
                    'include one of: groundroll, rotation, accel, ascent, climb, cruise, or desc'
                )

        if self.mission_method is HEIGHT_ENERGY:
            if 'phase_builder' in phase_options:
                phase_builder = phase_options['phase_builder']
                if not issubclass(phase_builder, PhaseBuilderBase):
                    raise TypeError(
                        f"phase_builder for the phase called "
                        "{phase_name} must be a PhaseBuilderBase object."
                    )
            else:
                phase_builder = EnergyPhase

        if self.mission_method is SOLVED_2DOF:
            if (
                phase_options['user_options']['ground_roll']
                and phase_options['user_options']['fix_initial']
            ):
                phase_builder = GroundrollPhaseVelocityIntegrated
            else:
                phase_builder = TwoDOFPhase

        phase_object = phase_builder.from_phase_info(
            phase_name,
            phase_options,
            default_mission_subsystems,
            meta_data=self.meta_data,
        )

        phase = phase_object.build_phase(aviary_options=self.aviary_inputs)

        self.phase_objects.append(phase_object)

        # TODO: add logic to filter which phases get which controls.
        # right now all phases get all controls added from every subsystem.
        # for example, we might only want ELECTRIC_SHAFT_POWER applied during the
        # climb phase.
        all_subsystems = self._get_all_subsystems(phase_options['external_subsystems'])

        # loop through all_subsystems and call `get_controls` on each subsystem
        for subsystem in all_subsystems:
            # add the controls from the subsystems to each phase
            arg_spec = inspect.getfullargspec(subsystem.get_controls)
            if 'phase_name' in arg_spec.args:
                control_dicts = subsystem.get_controls(phase_name=phase_name)
            else:
                control_dicts = subsystem.get_controls(phase_name=phase_name)
            for control_name, control_dict in control_dicts.items():
                phase.add_control(control_name, **control_dict)

        user_options = AviaryValues(phase_options.get('user_options', ()))

        try:
            fix_initial = user_options.get_val('fix_initial')
        except KeyError:
            fix_initial = False

        try:
            fix_duration = user_options.get_val('fix_duration')
        except KeyError:
            fix_duration = False

        if 'ascent' in phase_name and self.mission_method is TWO_DEGREES_OF_FREEDOM:
            phase.set_time_options(
                units="s",
                targets="t_curr",
                input_initial=True,
                input_duration=True,
            )
        elif 'cruise' in phase_name and self.mission_method is TWO_DEGREES_OF_FREEDOM:
            # Time here is really the independent variable through which we are integrating.
            # In the case of the Breguet Range ODE, it's mass.
            # We rely on mass being monotonically non-increasing across the phase.
            phase.set_time_options(
                name='mass',
                fix_initial=False,
                fix_duration=False,
                units="lbm",
                targets="mass",
                initial_bounds=(0.0, 1.0e7),
                initial_ref=100.0e3,
                duration_bounds=(-1.0e7, -1),
                duration_ref=50000,
            )
        elif 'descent' in phase_name and self.mission_method is TWO_DEGREES_OF_FREEDOM:
            duration_ref = user_options.get_val("duration_ref", 's')
            phase.set_time_options(
                duration_bounds=duration_bounds,
                fix_initial=fix_initial,
                input_initial=input_initial,
                units="s",
                duration_ref=duration_ref,
            )
        else:
            # The rest of the phases includes all Height Energy method phases
            # and any 2DOF phases that don't fall into the naming patterns
            # above.
            input_initial = False
            time_units = phase.time_options['units']

            # Make a good guess for a reasonable intitial time scaler.
            try:
                initial_bounds = user_options.get_val(
                    'initial_bounds', units=time_units
                )
            except KeyError:
                initial_bounds = (None, None)

            if initial_bounds[0] is not None and initial_bounds[1] != 0.0:
                # Upper bound is good for a ref.
                user_options.set_val('initial_ref', initial_bounds[1], units=time_units)
            else:
                user_options.set_val('initial_ref', 600.0, time_units)

            duration_bounds = user_options.get_val("duration_bounds", time_units)
            user_options.set_val(
                'duration_ref',
                (duration_bounds[0] + duration_bounds[1]) / 2.0,
                time_units,
            )
            if phase_idx > 0:
                input_initial = True

            if fix_initial or input_initial:

                if self.comm.size > 1:
                    # Phases are disconnected to run in parallel, so initial ref is
                    # valid.
                    initial_ref = user_options.get_val("initial_ref", time_units)
                else:
                    # Redundant on a fixed input; raises a warning if specified.
                    initial_ref = None

                phase.set_time_options(
                    fix_initial=fix_initial,
                    fix_duration=fix_duration,
                    units=time_units,
                    duration_bounds=user_options.get_val("duration_bounds", time_units),
                    duration_ref=user_options.get_val("duration_ref", time_units),
                    initial_ref=initial_ref,
                )
            elif (
                phase_name == 'descent' and self.mission_method is HEIGHT_ENERGY
            ):  # TODO: generalize this logic for all phases
                phase.set_time_options(
                    fix_initial=False,
                    fix_duration=False,
                    units=time_units,
                    duration_bounds=user_options.get_val("duration_bounds", time_units),
                    duration_ref=user_options.get_val("duration_ref", time_units),
                    initial_bounds=initial_bounds,
                    initial_ref=user_options.get_val("initial_ref", time_units),
                )
            else:  # TODO: figure out how to handle this now that fix_initial is dict
                phase.set_time_options(
                    fix_initial=fix_initial,
                    fix_duration=fix_duration,
                    units=time_units,
                    duration_bounds=user_options.get_val("duration_bounds", time_units),
                    duration_ref=user_options.get_val("duration_ref", time_units),
                    initial_bounds=initial_bounds,
                    initial_ref=user_options.get_val("initial_ref", time_units),
                )

        if 'cruise' not in phase_name and self.mission_method is TWO_DEGREES_OF_FREEDOM:
            phase.add_control(
                Dynamic.Vehicle.Propulsion.THROTTLE,
                targets=Dynamic.Vehicle.Propulsion.THROTTLE,
                units='unitless',
                opt=False,
            )

        return phase

    def add_phases(self, phase_info_parameterization=None, verbosity=None):
        """
        Add the mission phases to the problem trajectory based on the user-specified
        phase_info dictionary.

        Parameters
        ----------
        phase_info_parameterization (function, optional): A function that takes in the phase_info dictionary
            and aviary_inputs and returns modified phase_info. Defaults to None.

        Returns
        -------
        traj: The Dymos Trajectory object containing the added mission phases.
        """
        # `self.verbosity` is "true" verbosity for entire run. `verbosity` is verbosity
        # override for just this method
        if verbosity is not None:
            # compatibility with being passed int for verbosity
            verbosity = Verbosity(verbosity)
        else:
            verbosity = self.verbosity  # defaults to BRIEF

        if phase_info_parameterization is not None:
            self.phase_info, self.post_mission_info = phase_info_parameterization(
                self.phase_info, self.post_mission_info, self.aviary_inputs
            )

        phase_info = self.phase_info

        if self.analysis_scheme is AnalysisScheme.COLLOCATION:
            phases = list(phase_info.keys())
            traj = self.model.add_subsystem('traj', dm.Trajectory())

        elif self.analysis_scheme is AnalysisScheme.SHOOTING:
            vb = self.aviary_inputs.get_val(Settings.VERBOSITY)
            add_default_sgm_args(self.phase_info, self.ode_args, vb)

            full_traj = FlexibleTraj(
                Phases=self.phase_info,
                traj_final_state_output=[
                    Dynamic.Vehicle.MASS,
                    Dynamic.Mission.DISTANCE,
                ],
                traj_initial_state_input=[
                    Dynamic.Vehicle.MASS,
                    Dynamic.Mission.DISTANCE,
                    Dynamic.Mission.ALTITUDE,
                ],
                traj_event_trigger_input=[
                    # specify ODE, output_name, with units that SimuPyProblem expects
                    # assume event function is of form ODE.output_name - value
                    # third key is event_idx associated with input
                    (
                        'groundroll',
                        Dynamic.Mission.VELOCITY,
                        0,
                    ),
                    (
                        'climb3',
                        Dynamic.Mission.ALTITUDE,
                        0,
                    ),
                    (
                        'cruise',
                        Dynamic.Vehicle.MASS,
                        0,
                    ),
                ],
                traj_intermediate_state_output=[
                    ('cruise', Dynamic.Mission.DISTANCE),
                    ('cruise', Dynamic.Vehicle.MASS),
                ],
            )
            traj = self.model.add_subsystem(
                'traj',
                full_traj,
                promotes_inputs=[('altitude_initial', Mission.Design.CRUISE_ALTITUDE)],
            )

            self.model.add_subsystem(
                'actual_descent_fuel',
                om.ExecComp(
                    'actual_descent_fuel = traj_cruise_mass_final - traj_mass_final',
                    actual_descent_fuel={'units': 'lbm'},
                    traj_cruise_mass_final={'units': 'lbm'},
                    traj_mass_final={'units': 'lbm'},
                ),
            )

            self.model.connect('start_of_descent_mass', 'traj.SGMCruise_mass_trigger')
            self.model.connect(
                'traj.mass_final',
                'actual_descent_fuel.traj_mass_final',
                src_indices=[-1],
                flat_src_indices=True,
            )
            self.model.connect(
                'traj.cruise_mass_final',
                'actual_descent_fuel.traj_cruise_mass_final',
                src_indices=[-1],
                flat_src_indices=True,
            )
            self.traj = full_traj
            return traj

        def add_subsystem_timeseries_outputs(phase, phase_name):
            phase_options = self.phase_info[phase_name]
            all_subsystems = self._get_all_subsystems(
                phase_options['external_subsystems']
            )
            for subsystem in all_subsystems:
                timeseries_to_add = subsystem.get_outputs()
                for timeseries in timeseries_to_add:
                    phase.add_timeseries_output(timeseries)

        if self.mission_method in (TWO_DEGREES_OF_FREEDOM, HEIGHT_ENERGY, SOLVED_2DOF):
            if self.analysis_scheme is AnalysisScheme.COLLOCATION:
                self.phase_objects = []
                for phase_idx, phase_name in enumerate(phases):
                    phase = traj.add_phase(
                        phase_name, self._get_phase(phase_name, phase_idx)
                    )
                    add_subsystem_timeseries_outputs(phase, phase_name)

                    if self.mission_method is TWO_DEGREES_OF_FREEDOM:

                        # In GASP, we still use the phase name to infer the phase type.
                        # We need this information to be available in the builders.
                        # TODO - Ultimately we should overhaul all of this.
                        self.phase_info[phase_name]['phase_type'] = phase_name

                        if phase_name == 'ascent':
                            self._add_groundroll_eq_constraint()

            # loop through phase_info and external subsystems
            external_parameters = {}
            for phase_name in self.phase_info:
                external_parameters[phase_name] = {}
                all_subsystems = self._get_all_subsystems(
                    self.phase_info[phase_name]['external_subsystems']
                )
                for subsystem in all_subsystems:
                    parameter_dict = subsystem.get_parameters(
                        phase_info=self.phase_info[phase_name],
                        aviary_inputs=self.aviary_inputs,
                    )
                    for parameter in parameter_dict:
                        external_parameters[phase_name][parameter] = parameter_dict[
                            parameter
                        ]

            traj = setup_trajectory_params(
                self.model,
                traj,
                self.aviary_inputs,
                phases,
                meta_data=self.meta_data,
                external_parameters=external_parameters,
            )

            if self.mission_method is HEIGHT_ENERGY:
                if not self.pre_mission_info['include_takeoff']:
                    first_flight_phase_name = list(phase_info.keys())[0]
                    first_flight_phase = traj._phases[first_flight_phase_name]
                    first_flight_phase.set_state_options(
                        Dynamic.Vehicle.MASS, fix_initial=False
                    )

        self.traj = traj

        return traj

    def add_post_mission_systems(self, include_landing=True, verbosity=None):
        """
        Add post-mission systems to the aircraft model. This is akin to the pre-mission group
        or the "premission_systems", but occurs after the mission in the execution order.

        Depending on the mission model specified (`FLOPS` or `GASP`), this method adds various subsystems
        to the aircraft model. For the `FLOPS` mission model, a landing phase is added using the Landing class
        with the wing area and lift coefficient specified, and a takeoff constraints ExecComp is added to enforce
        mass, range, velocity, and altitude continuity between the takeoff and climb phases. The landing subsystem
        is promoted with aircraft and mission inputs and outputs as appropriate, while the takeoff constraints ExecComp
        is only promoted with mission inputs and outputs.

        For the `GASP` mission model, four subsystems are added: a LandingSegment subsystem, an ExecComp to calculate
        the reserve fuel required, an ExecComp to calculate the overall fuel burn, and three ExecComps to calculate
        various mission objectives and constraints. All subsystems are promoted with aircraft and mission inputs and
        outputs as appropriate.

        A user can override this with their own postmission systems.
        """
        # `self.verbosity` is "true" verbosity for entire run. `verbosity` is verbosity
        # override for just this method
        if verbosity is not None:
            # compatibility with being passed int for verbosity
            verbosity = Verbosity(verbosity)
        else:
            verbosity = self.verbosity  # defaults to BRIEF

        if (
            self.pre_mission_info['include_takeoff']
            and self.mission_method is HEIGHT_ENERGY
        ):
            self._add_post_mission_takeoff_systems()

        if include_landing and self.post_mission_info['include_landing']:
            if self.mission_method is HEIGHT_ENERGY:
                self._add_height_energy_landing_systems()
            elif self.mission_method is TWO_DEGREES_OF_FREEDOM:
                self._add_two_dof_landing_systems()

        self.model.add_subsystem(
            'post_mission',
            self.post_mission,
            promotes_inputs=['*'],
            promotes_outputs=['*'],
        )

        # Loop through all the phases in this subsystem.
        for external_subsystem in self.post_mission_info['external_subsystems']:
            # Get all the subsystem builders for this phase.
            subsystem_postmission = external_subsystem.build_post_mission(
                self.aviary_inputs
            )

            if subsystem_postmission is not None:
                self.post_mission.add_subsystem(
                    external_subsystem.name, subsystem_postmission
                )

        if self.mission_method in (HEIGHT_ENERGY, SOLVED_2DOF, TWO_DEGREES_OF_FREEDOM):
            # Check if regular_phases[] is accessible
            try:
                self.regular_phases[0]
            except BaseException:
                raise ValueError(
                    f"regular_phases[] dictionary is not accessible."
                    f" For HEIGHT_ENERGY and SOLVED_2DOF missions, check_and_preprocess_inputs()"
                    f" must be called before add_post_mission_systems()."
                )

            # Fuel burn in regular phases
            ecomp = om.ExecComp(
                'fuel_burned = initial_mass - mass_final',
                initial_mass={'units': 'lbm'},
                mass_final={'units': 'lbm'},
                fuel_burned={'units': 'lbm'},
            )

            self.post_mission.add_subsystem(
                'fuel_burned',
                ecomp,
                promotes=[('fuel_burned', Mission.Summary.FUEL_BURNED)],
            )

            if self.analysis_scheme is AnalysisScheme.SHOOTING:
                # shooting method currently doesn't have timeseries
                self.post_mission.promotes(
                    'fuel_burned',
                    [
                        ('initial_mass', Mission.Summary.GROSS_MASS),
                        ('mass_final', Mission.Landing.TOUCHDOWN_MASS),
                    ],
                )
            else:
                if self.pre_mission_info['include_takeoff']:
                    self.post_mission.promotes(
                        'fuel_burned',
                        [
                            ('initial_mass', Mission.Summary.GROSS_MASS),
                        ],
                    )
                else:
                    # timeseries has to be used because Breguet cruise phases don't have
                    # states
                    self.model.connect(
                        f"traj.{self.regular_phases[0]}.timeseries.mass",
                        "fuel_burned.initial_mass",
                        src_indices=[0],
                    )

                self.model.connect(
                    f"traj.{self.regular_phases[-1]}.timeseries.mass",
                    "fuel_burned.mass_final",
                    src_indices=[-1],
                )

            # Fuel burn in reserve phases
            if self.reserve_phases:
                ecomp = om.ExecComp(
                    'reserve_fuel_burned = initial_mass - mass_final',
                    initial_mass={'units': 'lbm'},
                    mass_final={'units': 'lbm'},
                    reserve_fuel_burned={'units': 'lbm'},
                )

                self.post_mission.add_subsystem(
                    'reserve_fuel_burned',
                    ecomp,
                    promotes=[
                        ('reserve_fuel_burned', Mission.Summary.RESERVE_FUEL_BURNED)
                    ],
                )

                if self.analysis_scheme is AnalysisScheme.SHOOTING:
                    # shooting method currently doesn't have timeseries
                    self.post_mission.promotes(
                        'reserve_fuel_burned',
                        [
                            ('initial_mass', Mission.Landing.TOUCHDOWN_MASS),
                        ],
                    )
                    self.model.connect(
                        f"traj.{self.reserve_phases[-1]}.states:mass",
                        "reserve_fuel_burned.mass_final",
                        src_indices=[-1],
                    )
                else:
                    # timeseries has to be used because Breguet cruise phases don't have
                    # states
                    self.model.connect(
                        f"traj.{self.reserve_phases[0]}.timeseries.mass",
                        "reserve_fuel_burned.initial_mass",
                        src_indices=[0],
                    )
                    self.model.connect(
                        f"traj.{self.reserve_phases[-1]}.timeseries.mass",
                        "reserve_fuel_burned.mass_final",
                        src_indices=[-1],
                    )

            self._add_fuel_reserve_component()

            # TODO: need to add some sort of check that this value is less than the fuel capacity
            # TODO: the overall_fuel variable is the burned fuel plus the reserve, but should
            # also include the unused fuel, and the hierarchy variable name should be
            # more clear
            ecomp = om.ExecComp(
                'overall_fuel = (1 + fuel_margin/100)*fuel_burned + reserve_fuel',
                overall_fuel={'units': 'lbm', 'shape': 1},
                fuel_margin={"units": "unitless", 'val': 0},
                fuel_burned={'units': 'lbm'},  # from regular_phases only
                reserve_fuel={'units': 'lbm', 'shape': 1},
            )
            self.post_mission.add_subsystem(
                'fuel_calc',
                ecomp,
                promotes_inputs=[
                    ("fuel_margin", Aircraft.Fuel.FUEL_MARGIN),
                    ('fuel_burned', Mission.Summary.FUEL_BURNED),
                    ("reserve_fuel", Mission.Design.RESERVE_FUEL),
                ],
                promotes_outputs=[('overall_fuel', Mission.Summary.TOTAL_FUEL_MASS)],
            )

            # If a target distance (or time) has been specified for this phase
            # distance (or time) is measured from the start of this phase to the end
            # of this phase
            for phase_name in self.phase_info:
                if 'target_distance' in self.phase_info[phase_name]["user_options"]:
                    target_distance = wrapped_convert_units(
                        self.phase_info[phase_name]["user_options"]["target_distance"],
                        'nmi',
                    )
                    self.post_mission.add_subsystem(
                        f"{phase_name}_distance_constraint",
                        om.ExecComp(
                            "distance_resid = target_distance - (final_distance - initial_distance)",
                            distance_resid={'units': 'nmi'},
                            target_distance={'val': target_distance, 'units': 'nmi'},
                            final_distance={'units': 'nmi'},
                            initial_distance={'units': 'nmi'},
                        ),
                    )
                    self.model.connect(
                        f"traj.{phase_name}.timeseries.distance",
                        f"{phase_name}_distance_constraint.final_distance",
                        src_indices=[-1],
                    )
                    self.model.connect(
                        f"traj.{phase_name}.timeseries.distance",
                        f"{phase_name}_distance_constraint.initial_distance",
                        src_indices=[0],
                    )
                    self.model.add_constraint(
                        f"{phase_name}_distance_constraint.distance_resid",
                        equals=0.0,
                        ref=1e2,
                    )

                # this is only used for analytic phases with a target duration
                if 'target_duration' in self.phase_info[phase_name][
                    "user_options"
                ] and self.phase_info[phase_name]["user_options"].get(
                    "analytic", False
                ):
                    target_duration = wrapped_convert_units(
                        self.phase_info[phase_name]["user_options"]["target_duration"],
                        'min',
                    )
                    self.post_mission.add_subsystem(
                        f"{phase_name}_duration_constraint",
                        om.ExecComp(
                            "duration_resid = target_duration - (final_time - initial_time)",
                            duration_resid={'units': 'min'},
                            target_duration={'val': target_duration, 'units': 'min'},
                            final_time={'units': 'min'},
                            initial_time={'units': 'min'},
                        ),
                    )
                    self.model.connect(
                        f"traj.{phase_name}.timeseries.time",
                        f"{phase_name}_duration_constraint.final_time",
                        src_indices=[-1],
                    )
                    self.model.connect(
                        f"traj.{phase_name}.timeseries.time",
                        f"{phase_name}_duration_constraint.initial_time",
                        src_indices=[0],
                    )
                    self.model.add_constraint(
                        f"{phase_name}_duration_constraint.duration_resid",
                        equals=0.0,
                        ref=1e2,
                    )

        if self.mission_method in (TWO_DEGREES_OF_FREEDOM, HEIGHT_ENERGY):
            self._add_objectives()

        ecomp = om.ExecComp(
            'mass_resid = operating_empty_mass + overall_fuel + payload_mass -'
            ' initial_mass',
            operating_empty_mass={'units': 'lbm'},
            overall_fuel={'units': 'lbm'},
            payload_mass={'units': 'lbm'},
            initial_mass={'units': 'lbm'},
            mass_resid={'units': 'lbm'},
        )

        if self.mass_method is GASP:
            payload_mass_src = Aircraft.CrewPayload.PASSENGER_PAYLOAD_MASS
        else:
            payload_mass_src = Aircraft.CrewPayload.TOTAL_PAYLOAD_MASS

        self.post_mission.add_subsystem(
            'mass_constraint',
            ecomp,
            promotes_inputs=[
                ('operating_empty_mass', Aircraft.Design.OPERATING_MASS),
                ('overall_fuel', Mission.Summary.TOTAL_FUEL_MASS),
                ('payload_mass', payload_mass_src),
                ('initial_mass', Mission.Summary.GROSS_MASS),
            ],
            promotes_outputs=[("mass_resid", Mission.Constraints.MASS_RESIDUAL)],
        )

        if self.mission_method in (HEIGHT_ENERGY, TWO_DEGREES_OF_FREEDOM):
            self.post_mission.add_constraint(
                Mission.Constraints.MASS_RESIDUAL, equals=0.0, ref=1.0e5
            )

        if self.mission_method is HEIGHT_ENERGY:
            # connect summary mass to the initial guess of mass in the first phase
            if not self.pre_mission_info['include_takeoff']:
                first_flight_phase_name = list(self.phase_info.keys())[0]
                eq = self.model.add_subsystem(
                    f'link_{first_flight_phase_name}_mass',
                    om.EQConstraintComp(),
                    promotes_inputs=[('rhs:mass', Mission.Summary.GROSS_MASS)],
                )
                eq.add_eq_output(
                    'mass',
                    eq_units='lbm',
                    normalize=False,
                    ref=100000.0,
                    add_constraint=True,
                )
                self.model.connect(
                    f'traj.{first_flight_phase_name}.states:mass',
                    f'link_{first_flight_phase_name}_mass.lhs:mass',
                    src_indices=[0],
                    flat_src_indices=True,
                )

    def _link_phases_helper_with_options(self, phases, option_name, var, **kwargs):
        # Initialize a list to keep track of indices where option_name is True
        true_option_indices = []

        # Loop through phases to find where option_name is True
        for idx, phase_name in enumerate(phases):
            if self.phase_info[phase_name]['user_options'].get(option_name, False):
                true_option_indices.append(idx)

        # Determine the groups of phases to link based on consecutive indices
        groups_to_link = []
        current_group = []

        for idx in true_option_indices:
            if not current_group or idx == current_group[-1] + 1:
                # If the current index is consecutive, add it to the current group
                current_group.append(idx)
            else:
                # Otherwise, start a new group and save the previous one
                groups_to_link.append(current_group)
                current_group = [idx]

        # Add the last group if it exists
        if current_group:
            groups_to_link.append(current_group)

        # Loop through each group and determine the phases to link
        for group in groups_to_link:
            # Extend the group to include the phase before the first True option and
            # after the last True option, if applicable
            if group[0] > 0:
                group.insert(0, group[0] - 1)
            if group[-1] < len(phases) - 1:
                group.append(group[-1] + 1)

            # Extract the phase names for the current group
            phases_to_link = [phases[idx] for idx in group]

            # Link the phases for the current group
            if len(phases_to_link) > 1:
                self.traj.link_phases(phases=phases_to_link, vars=[var], **kwargs)

    def link_phases(self, verbosity=None):
        """
        Link phases together after they've been added.

        Based on which phases the user has selected, we might need
        special logic to do the Dymos linkages correctly. Some of those
        connections for the simple GASP and FLOPS mission are shown here.
        """
        # `self.verbosity` is "true" verbosity for entire run. `verbosity` is verbosity
        # override for just this method
        if verbosity is not None:
            # compatibility with being passed int for verbosity
            verbosity = Verbosity(verbosity)
        else:
            verbosity = self.verbosity  # defaults to BRIEF

        self._add_bus_variables_and_connect()

        phases = list(self.phase_info.keys())

        if len(phases) <= 1:
            return

        # In summary, the following code loops over all phases in self.phase_info, gets
        # the linked variables from each external subsystem in each phase, and stores
        # the lists of linked variables in lists_to_link. It then gets a list of
        # unique variable names from lists_to_link and loops over them, creating
        # a list of phase names for each variable and linking the phases
        # using self.traj.link_phases().

        lists_to_link = []
        for idx, phase_name in enumerate(self.phase_info):
            lists_to_link.append([])
            for external_subsystem in self.phase_info[phase_name][
                'external_subsystems'
            ]:
                lists_to_link[idx].extend(external_subsystem.get_linked_variables())

        # get unique variable names from lists_to_link
        unique_vars = list(set([var for sublist in lists_to_link for var in sublist]))

        # Phase linking.
        # If we are under mpi, and traj.phases is running in parallel, then let the
        # optimizer handle the linkage constraints.  Note that we can technically
        # paralellize connected phases, but it requires a solver that we would like
        # to avoid.
        true_unless_mpi = True
        if self.comm.size > 1 and self.traj.options['parallel_phases']:
            true_unless_mpi = False

        # loop over unique variable names
        for var in unique_vars:
            phases_to_link = []
            for idx, phase_name in enumerate(self.phase_info):
                if var in lists_to_link[idx]:
                    phases_to_link.append(phase_name)

            if len(phases_to_link) > 1:  # TODO: hack
                self.traj.link_phases(phases=phases_to_link, vars=[var], connected=True)

        if self.mission_method in (HEIGHT_ENERGY, SOLVED_2DOF):
            # connect regular_phases with each other if you are optimizing alt or mach
            self._link_phases_helper_with_options(
                self.regular_phases,
                'optimize_altitude',
                Dynamic.Mission.ALTITUDE,
                ref=1.0e4,
            )
            self._link_phases_helper_with_options(
                self.regular_phases, 'optimize_mach', Dynamic.Atmosphere.MACH
            )

            # connect reserve phases with each other if you are optimizing alt or mach
            self._link_phases_helper_with_options(
                self.reserve_phases,
                'optimize_altitude',
                Dynamic.Mission.ALTITUDE,
                ref=1.0e4,
            )
            self._link_phases_helper_with_options(
                self.reserve_phases, 'optimize_mach', Dynamic.Atmosphere.MACH
            )

            if self.mission_method is HEIGHT_ENERGY:
                # connect mass and distance between all phases regardless of reserve /
                # non-reserve status
<<<<<<< HEAD
                self.traj.link_phases(
                    phases,
                    ["time"],
                    ref=None if true_unless_mpi else 1e3,
                    connected=true_unless_mpi,
                )
                self.traj.link_phases(
                    phases,
                    [Dynamic.Vehicle.MASS],
                    ref=None if true_unless_mpi else 1e6,
                    connected=true_unless_mpi,
                )
                self.traj.link_phases(
                    phases,
                    [Dynamic.Mission.DISTANCE],
                    ref=None if true_unless_mpi else 1e3,
                    connected=true_unless_mpi,
                )

                self.model.connect(
                    f'traj.{self.regular_phases[-1]}.timeseries.distance',
                    'actual_range',
                    src_indices=[-1],
                    flat_src_indices=True,
                )
=======
                self.traj.link_phases(phases, ["time"],
                                      ref=None if true_unless_mpi else 1e3,
                                      connected=true_unless_mpi)
                self.traj.link_phases(phases, [Dynamic.Vehicle.MASS],
                                      ref=None if true_unless_mpi else 1e6,
                                      connected=true_unless_mpi)
                self.traj.link_phases(phases, [Dynamic.Mission.DISTANCE],
                                      ref=None if true_unless_mpi else 1e3,
                                      connected=true_unless_mpi)

                self.model.connect(f'traj.{self.regular_phases[-1]}.timeseries.distance',
                                   Mission.Summary.RANGE,
                                   src_indices=[-1], flat_src_indices=True)
>>>>>>> 927b8324

            elif self.mission_method is SOLVED_2DOF:
                self.traj.link_phases(phases, [Dynamic.Vehicle.MASS], connected=True)
                self.traj.link_phases(
                    phases,
                    [Dynamic.Mission.DISTANCE],
                    units='ft',
                    ref=1.0e3,
                    connected=False,
                )
                self.traj.link_phases(phases, ["time"], connected=False)

                if len(phases) > 2:
                    self.traj.link_phases(
                        phases[1:], ["alpha"], units='rad', connected=False
                    )

        elif self.mission_method is TWO_DEGREES_OF_FREEDOM:
            if self.analysis_scheme is AnalysisScheme.COLLOCATION:
                for ii in range(len(phases) - 1):
                    phase1, phase2 = phases[ii: ii + 2]
                    analytic1 = self.phase_info[phase1]['user_options']['analytic']
                    analytic2 = self.phase_info[phase2]['user_options']['analytic']

                    if not (analytic1 or analytic2):
                        # we always want time, distance, and mass to be continuous
                        states_to_link = {
                            'time': true_unless_mpi,
                            Dynamic.Mission.DISTANCE: true_unless_mpi,
                            Dynamic.Vehicle.MASS: False,
                        }

                        # if both phases are reserve phases or neither is a reserve phase
                        # (we are not on the boundary between the regular and reserve missions)
                        # and neither phase is ground roll or rotation (altitude isn't a state):
                        # we want altitude to be continous as well
                        if (
                            (
                                (phase1 in self.reserve_phases)
                                == (phase2 in self.reserve_phases)
                            )
                            and not ({"groundroll", "rotation"} & {phase1, phase2})
                            and not ('accel', 'climb1') == (phase1, phase2)
                        ):  # required for convergence of FwGm
                            states_to_link[Dynamic.Mission.ALTITUDE] = true_unless_mpi

                        # if either phase is rotation, we need to connect velocity
                        # ascent to accel also requires velocity
                        if 'rotation' in (phase1, phase2) or ('ascent', 'accel') == (
                            phase1,
                            phase2,
                        ):
                            states_to_link[Dynamic.Mission.VELOCITY] = true_unless_mpi
                            # if the first phase is rotation, we also need alpha
                            if phase1 == 'rotation':
                                states_to_link['alpha'] = False

                        for state, connected in states_to_link.items():
                            # in initial guesses, all of the states, other than time use
                            # the same name
                            initial_guesses1 = self.phase_info[phase1][
                                'initial_guesses'
                            ]
                            initial_guesses2 = self.phase_info[phase2][
                                'initial_guesses'
                            ]

                            # if a state is in the initial guesses, get the units of the
                            # initial guess
                            kwargs = {}
                            if not connected:
                                if state in initial_guesses1:
                                    kwargs = {'units': initial_guesses1[state][-1]}
                                elif state in initial_guesses2:
                                    kwargs = {'units': initial_guesses2[state][-1]}

                            self.traj.link_phases(
                                [phase1, phase2], [state], connected=connected, **kwargs
                            )

                    # if either phase is analytic we have to use a linkage_constraint
                    else:
                        # analytic phases use the prefix "initial" for time and distance,
                        # but not mass
                        if analytic2:
                            prefix = 'initial_'
                        else:
                            prefix = ''

                        self.traj.add_linkage_constraint(
                            phase1, phase2, 'time', prefix + 'time', connected=True
                        )
                        self.traj.add_linkage_constraint(
                            phase1,
                            phase2,
                            'distance',
                            prefix + 'distance',
                            connected=True,
                        )
                        self.traj.add_linkage_constraint(
                            phase1, phase2, 'mass', 'mass', connected=False, ref=1.0e5
                        )

                # add all params and promote them to self.model level
                ParamPort.promote_params(
                    self.model,
                    trajs=["traj"],
                    phases=[[*self.regular_phases, *self.reserve_phases]],
                )

                self.model.promotes(
                    "traj",
                    inputs=[
                        ("ascent.parameters:t_init_gear", "t_init_gear"),
                        ("ascent.parameters:t_init_flaps", "t_init_flaps"),
                        ("ascent.t_initial", Mission.Takeoff.ASCENT_T_INTIIAL),
                        ("ascent.t_duration", Mission.Takeoff.ASCENT_DURATION),
                    ],
                )

                # imitate input_initial for taxi -> groundroll
                eq = self.model.add_subsystem(
                    "taxi_groundroll_mass_constraint", om.EQConstraintComp()
                )
                eq.add_eq_output(
                    "mass",
                    eq_units="lbm",
                    normalize=False,
                    ref=10000.0,
                    add_constraint=True,
                )
                self.model.connect(
                    "taxi.mass", "taxi_groundroll_mass_constraint.rhs:mass"
                )
                self.model.connect(
                    "traj.groundroll.states:mass",
                    "taxi_groundroll_mass_constraint.lhs:mass",
                    src_indices=[0],
                    flat_src_indices=True,
                )

                self.model.connect("traj.ascent.timeseries.time", "h_fit.time_cp")
                self.model.connect("traj.ascent.timeseries.altitude", "h_fit.h_cp")

                self.model.connect(
                    f'traj.{self.regular_phases[-1]}.states:mass',
                    Mission.Landing.TOUCHDOWN_MASS,
                    src_indices=[-1],
                )

                connect_map = {
                    f"traj.{self.regular_phases[-1]}.timeseries.distance": Mission.Summary.RANGE,
                }

            else:
                connect_map = {
                    "taxi.mass": "traj.mass_initial",
                    Mission.Takeoff.ROTATION_VELOCITY: "traj.SGMGroundroll_velocity_trigger",
                    "traj.distance_final": Mission.Summary.RANGE,
                    "traj.mass_final": Mission.Landing.TOUCHDOWN_MASS,
                }

            # promote all ParamPort inputs for analytic segments as well
            param_list = list(ParamPort.param_data)
            self.model.promotes("taxi", inputs=param_list)
            self.model.promotes("landing", inputs=param_list)
            if self.analysis_scheme is AnalysisScheme.SHOOTING:
                param_list.append(Aircraft.Design.MAX_FUSELAGE_PITCH_ANGLE)
                self.model.promotes("traj", inputs=param_list)
                # self.model.list_inputs()
                # self.model.promotes("traj", inputs=['ascent.ODE_group.eoms.'+Aircraft.Design.MAX_FUSELAGE_PITCH_ANGLE])

            self.model.connect("taxi.mass", "vrot.mass")

            def connect_with_common_params(self, source, target):
                self.model.connect(
                    source,
                    target,
                    src_indices=[-1],
                    flat_src_indices=True,
                )

            for source, target in connect_map.items():
                connect_with_common_params(self, source, target)

    def add_driver(
        self, optimizer=None, use_coloring=None, max_iter=50, verbosity=None
    ):
        """
        Add an optimization driver to the Aviary problem.

        Depending on the provided optimizer, the method instantiates the relevant driver (ScipyOptimizeDriver or
        pyOptSparseDriver) and sets the optimizer options. Options for 'SNOPT', 'IPOPT', and 'SLSQP' are
        specified. The method also allows for the declaration of coloring and setting debug print options.

        Parameters
        ----------
        optimizer : str
            The name of the optimizer to use. It can be "SLSQP", "SNOPT", "IPOPT" or others supported by OpenMDAO.
            If "SLSQP", it will instantiate a ScipyOptimizeDriver, else it will instantiate a pyOptSparseDriver.

        use_coloring : bool, optional
            If True (default), the driver will declare coloring, which can speed up derivative computations.

        max_iter : int, optional
            The maximum number of iterations allowed for the optimization process. Default is 50. This option is
            applicable to "SNOPT", "IPOPT", and "SLSQP" optimizers.

        verbosity : Verbosity, int or list, optional
            If Verbosity.DEBUG, debug print options ['desvars','ln_cons','nl_cons','objs'] will be set. If a list is
            provided, it will be used as the debug print options.

        Returns
        -------
        None
        """
        # override verbosity for this function call if user desired
        if verbosity is None:
            verbosity = self.verbosity
        else:
            # compatibility with being passed int for verbosity
            verbosity = Verbosity(verbosity)

        # Set defaults for optimizer and use_coloring based on analysis scheme
        if optimizer is None:
            optimizer = 'IPOPT'  # if self.analysis_scheme is AnalysisScheme.SHOOTING else 'SNOPT'
        if use_coloring is None:
            use_coloring = (
                False if self.analysis_scheme is AnalysisScheme.SHOOTING else True
            )

        # check if optimizer is SLSQP
        if optimizer == "SLSQP":
            driver = self.driver = om.ScipyOptimizeDriver()
        else:
            driver = self.driver = om.pyOptSparseDriver()

        driver.options["optimizer"] = optimizer
        if use_coloring:
            # define coloring options by verbosity
            if verbosity < Verbosity.VERBOSE:  # QUIET, BRIEF
                driver.declare_coloring(show_summary=False)
            elif verbosity == Verbosity.VERBOSE:
                driver.declare_coloring(show_summary=True)
            else:  # DEBUG
                driver.declare_coloring(show_summary=True, show_sparsity=True)

        if driver.options["optimizer"] == "SNOPT":
            # Print Options #
            if verbosity == Verbosity.QUIET:
                isumm, iprint = 0, 0
            elif verbosity == Verbosity.BRIEF:
                isumm, iprint = 6, 0
            elif verbosity > Verbosity.BRIEF:  # VERBOSE, DEBUG
                isumm, iprint = 6, 9
            driver.opt_settings["iSumm"] = isumm
            driver.opt_settings["iPrint"] = iprint
            # Optimizer Settings #
            driver.opt_settings["Major iterations limit"] = max_iter
            driver.opt_settings["Major optimality tolerance"] = 1e-4
            driver.opt_settings["Major feasibility tolerance"] = 1e-7

        elif driver.options["optimizer"] == "IPOPT":
            # Print Options #
            if verbosity == Verbosity.QUIET:
                # print_level = 3  # minimum to get exit status
                print_level = 0
                driver.opt_settings['print_user_options'] = 'no'
            elif verbosity == Verbosity.BRIEF:
                # print_level = 5
                print_level = 3
                driver.opt_settings['print_user_options'] = 'no'
                driver.opt_settings['print_frequency_iter'] = 10
            elif verbosity == Verbosity.VERBOSE:
                print_level = 5
            else:  # DEBUG
                print_level = 7
            driver.opt_settings['print_level'] = print_level
            # Optimizer Settings #
            driver.opt_settings['tol'] = 1.0e-6
            driver.opt_settings['mu_init'] = 1e-5
            driver.opt_settings['max_iter'] = max_iter
            # for faster convergence
            driver.opt_settings['nlp_scaling_method'] = 'gradient-based'
            driver.opt_settings['alpha_for_y'] = 'safer-min-dual-infeas'
            driver.opt_settings['mu_strategy'] = 'monotone'

        elif driver.options["optimizer"] == "SLSQP":
            # Print Options #
            if verbosity == Verbosity.QUIET:
                disp = False
            else:
                disp = True
            driver.options["disp"] = disp
            # Optimizer Settings #
            driver.options["tol"] = 1e-9
            driver.options["maxiter"] = max_iter

        # pyoptsparse print settings for both SNOPT, IPOPT
        if optimizer in ("SNOPT", "IPOPT"):
            if verbosity == Verbosity.QUIET:
                driver.options['print_results'] = False
            elif verbosity < Verbosity.DEBUG:  # QUIET, BRIEF, VERBOSE
                driver.options['print_results'] = 'minimal'

        # optimizer agnostic settings
        if verbosity > Verbosity.QUIET:  # BRIEF, VERBOSE, QUIET
            if isinstance(verbosity, list):
                driver.options['debug_print'] = ['desvars']
            elif verbosity == Verbosity.DEBUG:
                driver.options['debug_print'] = [
                    'desvars',
                    'ln_cons',
                    'nl_cons',
                    'objs',
                ]
                driver.options['print_opt_prob'] = True

    def add_design_variables(self, verbosity=None):
        """
        Adds design variables to the Aviary problem.

        Depending on the mission model and problem type, different design variables and constraints are added.

        If using the FLOPS model, a design variable is added for the gross mass of the aircraft, with a lower bound of 10 lbm and an upper bound of 900,000 lbm.

        If using the GASP model, the following design variables are added depending on the mission type:
            - the initial thrust-to-weight ratio of the aircraft during ascent
            - the duration of the ascent phase
            - the time constant for the landing gear actuation
            - the time constant for the flaps actuation

        In addition, two constraints are added for the GASP model:
            - the initial altitude of the aircraft with gear extended is constrained to be 50 ft
            - the initial altitude of the aircraft with flaps extended is constrained to be 400 ft

        If solving a sizing problem, a design variable is added for the gross mass of the aircraft, and another for the gross mass of the aircraft computed during the mission. A constraint is also added to ensure that the residual range is zero.

        If solving an alternate problem, only a design variable for the gross mass of the aircraft computed during the mission is added. A constraint is also added to ensure that the residual range is zero.

        In all cases, a design variable is added for the final cruise mass of the aircraft, with no upper bound, and a residual mass constraint is added to ensure that the mass balances.

        """
        # `self.verbosity` is "true" verbosity for entire run. `verbosity` is verbosity
        # override for just this method
        if verbosity is not None:
            # compatibility with being passed int for verbosity
            verbosity = Verbosity(verbosity)
        else:
            verbosity = self.verbosity  # defaults to BRIEF

        # add the engine builder `get_design_vars` dict to a collected dict from
        # the external subsystems

        # TODO : maybe in the most general case we need to handle DVs in the mission and post-mission as well.
        # for right now we just handle pre_mission
        all_subsystems = self._get_all_subsystems()

        # loop through all_subsystems and call `get_design_vars` on each subsystem
        for subsystem in all_subsystems:
            dv_dict = subsystem.get_design_vars()
            for dv_name, dv_dict in dv_dict.items():
                self.model.add_design_var(dv_name, **dv_dict)

        if self.mission_method is SOLVED_2DOF:
            optimize_mass = self.pre_mission_info.get('optimize_mass')
            if optimize_mass:
                self.model.add_design_var(
                    Mission.Design.GROSS_MASS,
                    units='lbm',
                    lower=10,
                    upper=900.0e3,
                    ref=175.0e3,
                )

        elif self.mission_method in (HEIGHT_ENERGY, TWO_DEGREES_OF_FREEDOM):
            # vehicle sizing problem
            # size the vehicle (via design GTOW) to meet a target range using all fuel
            # capacity
            if self.problem_type is ProblemType.SIZING:
                self.model.add_design_var(
                    Mission.Design.GROSS_MASS,
                    lower=10.0,
                    upper=None,
                    units='lbm',
                    ref=175e3,
                )
                self.model.add_design_var(
                    Mission.Summary.GROSS_MASS,
                    lower=10.0,
                    upper=None,
                    units='lbm',
                    ref=175e3,
                )

                self.model.add_subsystem(
                    'gtow_constraint',
                    om.EQConstraintComp(
                        'GTOW',
                        eq_units='lbm',
                        normalize=True,
                        add_constraint=True,
                    ),
                    promotes_inputs=[
                        ('lhs:GTOW', Mission.Design.GROSS_MASS),
                        ('rhs:GTOW', Mission.Summary.GROSS_MASS),
                    ],
                )

                if self.require_range_residual:
                    self.model.add_constraint(
                        Mission.Constraints.RANGE_RESIDUAL, equals=0, ref=10
                    )

            # target range problem
            # fixed vehicle (design GTOW) but variable actual GTOW for off-design
            # mission range
            elif self.problem_type is ProblemType.ALTERNATE:
                self.model.add_design_var(
                    Mission.Summary.GROSS_MASS,
                    lower=10.0,
                    upper=900e3,
                    units='lbm',
                    ref=175e3,
                )

                self.model.add_constraint(
                    Mission.Constraints.RANGE_RESIDUAL, equals=0, ref=10
                )

            elif self.problem_type is ProblemType.FALLOUT:
                print('No design variables for Fallout missions')

            elif self.problem_type is ProblemType.MULTI_MISSION:
                self.model.add_design_var(
                    Mission.Summary.GROSS_MASS,
                    lower=10.0,
                    upper=900e3,
                    units='lbm',
                    ref=175e3,
                )

                self.model.add_constraint(
                    Mission.Constraints.RANGE_RESIDUAL, equals=0, ref=10
                )

                # We must ensure that design.gross_mass is greater than mission.summary.gross_mass
                # and this must hold true for each of the different missions that is flown
                # the result will be the design.gross_mass should be equal to the mission.summary.gross_mass
                # of the heaviest mission
                self.model.add_subsystem(
                    "GROSS_MASS_constraint",
                    om.ExecComp(
                        "gross_mass_resid = design_mass - actual_mass",
                        design_mass={"val": 1, "units": "kg"},
                        actual_mass={"val": 0, "units": "kg"},
                        gross_mass_resid={"val": 30, "units": "kg"},
                    ),
                    promotes_inputs=[
                        ("design_mass", Mission.Design.GROSS_MASS),
                        ("actual_mass", Mission.Summary.GROSS_MASS),
                    ],
                    promotes_outputs=["gross_mass_resid"],
                )

                self.model.add_constraint("gross_mass_resid", lower=0)

            if (
                self.mission_method is TWO_DEGREES_OF_FREEDOM
                and self.analysis_scheme is AnalysisScheme.COLLOCATION
            ):
                # problem formulation to make the trajectory work
                self.model.add_design_var(
                    Mission.Takeoff.ASCENT_T_INTIIAL, lower=0, upper=100, ref=30.0
                )
                self.model.add_design_var(
                    Mission.Takeoff.ASCENT_DURATION, lower=1, upper=1000, ref=10.0
                )
                self.model.add_design_var(
                    "tau_gear", lower=0.01, upper=1.0, units="unitless", ref=1
                )
                self.model.add_design_var(
                    "tau_flaps", lower=0.01, upper=1.0, units="unitless", ref=1
                )
                self.model.add_constraint(
                    "h_fit.h_init_gear", equals=50.0, units="ft", ref=50.0
                )
                self.model.add_constraint(
                    "h_fit.h_init_flaps", equals=400.0, units="ft", ref=400.0
                )

    def add_objective(self, objective_type=None, ref=None, verbosity=None):
        """
        Add the objective function based on the given objective_type and ref.

        NOTE: the ref value should be positive for values you're trying
        to minimize and negative for values you're trying to maximize.
        Please check and double-check that your ref value makes sense
        for the objective you're using.

        Parameters
        ----------
        objective_type : str
            The type of objective to add. Options are 'mass', 'hybrid_objective', 'fuel_burned', and 'fuel'.
        ref : float
            The reference value for the objective. If None, a default value will be used based on the objective type. Please see the
            `default_ref_values` dict for these default values.
        verbosity : Verbosity or int
            Controls the level of printouts for this method. If None, uses the value of Settings.VERBOSITY in provided aircraft data.

        Raises
        ------
            ValueError: If an invalid problem type is provided.

        """
        # `self.verbosity` is "true" verbosity for entire run. `verbosity` is verbosity
        # override for just this method
        if verbosity is not None:
            # compatibility with being passed int for verbosity
            verbosity = Verbosity(verbosity)
        else:
            verbosity = self.verbosity  # defaults to BRIEF

        # Dictionary for default reference values
        default_ref_values = {
            'mass': -5e4,
            'hybrid_objective': -5e4,
            'fuel_burned': 1e4,
            'fuel': 1e4,
        }

        # Check if an objective type is specified
        if objective_type is not None:
            ref = ref if ref is not None else default_ref_values.get(objective_type, 1)

            final_phase_name = self.regular_phases[-1]
            if objective_type == 'mass':
                if self.analysis_scheme is AnalysisScheme.COLLOCATION:
                    self.model.add_objective(
                        f"traj.{final_phase_name}.timeseries.{Dynamic.Vehicle.MASS}",
                        index=-1,
                        ref=ref,
                    )
                else:
                    last_phase = self.traj._phases.items()[final_phase_name]
                    last_phase.add_objective(Dynamic.Vehicle.MASS, loc='final', ref=ref)
            elif objective_type == 'time':
                self.model.add_objective(
                    f"traj.{final_phase_name}.timeseries.time", index=-1, ref=ref
                )
            elif objective_type == "hybrid_objective":
                self._add_hybrid_objective(self.phase_info)
                self.model.add_objective("obj_comp.obj")
            elif objective_type == "fuel_burned":
                self.model.add_objective(Mission.Summary.FUEL_BURNED, ref=ref)
            elif objective_type == "fuel":
                self.model.add_objective(Mission.Objectives.FUEL, ref=ref)
            else:
                raise ValueError(
                    f"{objective_type} is not a valid objective.\nobjective_type must"
                    " be one of mass, time, hybrid_objective, fuel_burned, or fuel"
                )

        else:  # If no 'objective_type' is specified, we handle based on 'problem_type'
            # If 'ref' is not specified, assign a default value
            ref = ref if ref is not None else 1

            if self.problem_type is ProblemType.SIZING:
                self.model.add_objective(Mission.Objectives.FUEL, ref=ref)
            elif self.problem_type is ProblemType.ALTERNATE:
                self.model.add_objective(Mission.Objectives.FUEL, ref=ref)
            elif self.problem_type is ProblemType.FALLOUT:
                self.model.add_objective(Mission.Objectives.RANGE, ref=ref)
            else:
                raise ValueError(f'{self.problem_type} is not a valid problem type.')

    def _add_bus_variables_and_connect(self):
        all_subsystems = self._get_all_subsystems()

        base_phases = list(self.phase_info.keys())

        for external_subsystem in all_subsystems:
            bus_variables = external_subsystem.get_bus_variables()
            if bus_variables is not None:
                for bus_variable, variable_data in bus_variables.items():
                    mission_variable_name = variable_data['mission_name']

                    # check if mission_variable_name is a list
                    if not isinstance(mission_variable_name, list):
                        mission_variable_name = [mission_variable_name]

                    # loop over the mission_variable_name list and add each variable to
                    # the trajectory
                    for mission_var_name in mission_variable_name:
                        if mission_var_name not in self.meta_data:
                            # base_units = self.model.get_io_metadata(includes=f'pre_mission.{external_subsystem.name}.{bus_variable}')[f'pre_mission.{external_subsystem.name}.{bus_variable}']['units']
                            base_units = variable_data['units']

                            shape = variable_data.get('shape', _unspecified)

                            targets = mission_var_name
                            if '.' in mission_var_name:
                                # Support for non-hierarchy variables as parameters.
                                mission_var_name = mission_var_name.split('.')[-1]

                            if 'phases' in variable_data:
                                # Support for connecting bus variables into a subset of
                                # phases.
                                for phase_name in variable_data['phases']:
                                    phase = getattr(self.traj.phases, phase_name)

                                    phase.add_parameter(
                                        mission_var_name,
                                        opt=False,
                                        static_target=True,
                                        units=base_units,
                                        shape=shape,
                                        targets=targets,
                                    )

                                    self.model.connect(
                                        f'pre_mission.{bus_variable}',
                                        f'traj.{phase_name}.parameters:'
                                        f'{mission_var_name}',
                                    )

                            else:
                                self.traj.add_parameter(
                                    mission_var_name,
                                    opt=False,
                                    static_target=True,
                                    units=base_units,
                                    shape=shape,
                                    targets={
                                        phase_name: [mission_var_name]
                                        for phase_name in base_phases
                                    },
                                )

                                self.model.connect(
                                    f'pre_mission.{bus_variable}',
                                    f'traj.parameters:' + mission_var_name,
                                )

                        if 'post_mission_name' in variable_data:
                            self.model.connect(
                                f'pre_mission.{external_subsystem.name}.{bus_variable}',
                                f'post_mission.{external_subsystem.name}.'
                                f'{variable_data["post_mission_name"]}',
                            )

    def setup(self, **kwargs):
        """
        Lightly wrapped setup() method for the problem.
        """
        # Use OpenMDAO's model options to pass all options through the system hierarchy.
        setup_model_options(self, self.aviary_inputs, self.meta_data)

        # suppress warnings:
        # "input variable '...' promoted using '*' was already promoted using 'aircraft:*'
        with warnings.catch_warnings():

            self.model.options['aviary_options'] = self.aviary_inputs
            self.model.options['aviary_metadata'] = self.meta_data
            self.model.options['phase_info'] = self.phase_info

            warnings.simplefilter("ignore", om.OpenMDAOWarning)
            warnings.simplefilter("ignore", om.PromotionWarning)

            super().setup(**kwargs)

    def set_initial_guesses(self, parent_prob=None, parent_prefix="", verbosity=None):
        """
        Call `set_val` on the trajectory for states and controls to seed
        the problem with reasonable initial guesses. This is especially
        important for collocation methods.
        This method first identifies all phases in the trajectory then
        loops over each phase. Specific initial guesses
        are added depending on the phase and mission method. Cruise is treated
        as a special phase for GASP-based missions because it is an AnalyticPhase
        in Dymos. For this phase, we handle the initial guesses first separately
        and continue to the next phase after that. For other phases, we set the initial
        guesses for states and controls according to the information available
        in the 'initial_guesses' attribute of the phase.
        """
        # `self.verbosity` is "true" verbosity for entire run. `verbosity` is verbosity
        # override for just this method
        if verbosity is not None:
            # compatibility with being passed int for verbosity
            verbosity = Verbosity(verbosity)
        else:
            verbosity = self.verbosity  # defaults to BRIEF

        setvalprob = self
        if parent_prob is not None and parent_prefix != "":
            setvalprob = parent_prob
        # Grab the trajectory object from the model
        if self.analysis_scheme is AnalysisScheme.SHOOTING:
            if self.problem_type is ProblemType.SIZING:
                setvalprob.set_val(
                    parent_prefix + Mission.Summary.GROSS_MASS,
                    self.get_val(Mission.Design.GROSS_MASS),
                )

            setvalprob.set_val(
                parent_prefix
                + "traj.SGMClimb_"
                + Dynamic.Mission.ALTITUDE
                + "_trigger",
                val=self.cruise_alt,
                units="ft",
            )

            return

        traj = self.model.traj

        # Determine which phases to loop over, fetching them from the trajectory
        phase_items = traj._phases.items()

        # Loop over each phase and set initial guesses for the state and control
        # variables
        for idx, (phase_name, phase) in enumerate(phase_items):
            if self.mission_method is SOLVED_2DOF:
                self.phase_objects[idx].apply_initial_guesses(self, 'traj', phase)
                if (
                    self.phase_info[phase_name]['user_options']['ground_roll']
                    and self.phase_info[phase_name]['user_options']['fix_initial']
                ):
                    continue

            # If not, fetch the initial guesses specific to the phase
            # check if guesses exist for this phase
            if "initial_guesses" in self.phase_info[phase_name]:
                guesses = self.phase_info[phase_name]['initial_guesses']
            else:
                guesses = {}

            if self.mission_method is TWO_DEGREES_OF_FREEDOM and self.phase_info[
                phase_name
            ]["user_options"].get("analytic", False):
                for guess_key, guess_data in guesses.items():
                    val, units = guess_data

                    if 'mass' == guess_key:
                        # Set initial and duration mass for the analytic cruise phase.
                        # Note we are integrating over mass, not time for this phase.
                        setvalprob.set_val(
                            parent_prefix + f'traj.{phase_name}.t_initial',
                            val[0],
                            units=units,
                        )
                        setvalprob.set_val(
                            parent_prefix + f'traj.{phase_name}.t_duration',
                            val[1],
                            units=units,
                        )

                    else:
                        # Otherwise, set the value of the parameter in the trajectory
                        # phase
                        setvalprob.set_val(
                            parent_prefix + f'traj.{phase_name}.parameters:{guess_key}',
                            val,
                            units=units,
                        )

                continue

            # If not cruise and GASP, add subsystem guesses
            self._add_subsystem_guesses(phase_name, phase, setvalprob, parent_prefix)

            # Set initial guesses for states and controls for each phase
            self._add_guesses(phase_name, phase, guesses, setvalprob, parent_prefix)

    def _process_guess_var(self, val, key, phase):
        """
        Process the guess variable, which can either be a float or an array of floats.
        This method is responsible for interpolating initial guesses when the user
        provides a list or array of values rather than a single float. It interpolates
        the guess values across the phase's domain for a given variable, be it a control
        or a state variable. The interpolation is performed between -1 and 1 (representing
        the normalized phase time domain), using the numpy linspace function.
        The result of this method is a single value or an array of interpolated values
        that can be used to seed the optimization problem with initial guesses.
        Parameters
        ----------
        val : float or list/array of floats
            The initial guess value(s) for a particular variable.
        key : str
            The key identifying the variable for which the initial guess is provided.
        phase : Phase
            The phase for which the variable is being set.
        Returns
        -------
        val : float or array of floats
            The processed guess value(s) to be used in the optimization problem.
        """
        # Check if val is not a single float
        if not isinstance(val, float):
            # If val is an array of values
            if len(val) > 1:
                # Get the shape of the val array
                shape = np.shape(val)

                # Generate an array of evenly spaced values between -1 and 1,
                # reshaping to match the shape of the val array
                xs = np.linspace(-1, 1, num=np.prod(shape)).reshape(shape)

                # Check if the key indicates a control or state variable
                if "controls:" in key or "states:" in key:
                    # If so, strip the first part of the key to match the variable name
                    # in phase
                    stripped_key = ":".join(key.split(":")[1:])

                    # Interpolate the initial guess values across the phase's domain
                    val = phase.interp(stripped_key, xs=xs, ys=val)
                else:
                    # If not a control or state variable, interpolate the initial guess
                    # values directly
                    val = phase.interp(key, xs=xs, ys=val)

        # Return the processed guess value(s)
        return val

    def _add_subsystem_guesses(self, phase_name, phase, setvalprob, parent_prefix):
        """
        Adds the initial guesses for each subsystem of a given phase to the problem.
        This method first fetches all subsystems associated with the given phase.
        It then loops over each subsystem and fetches its initial guesses. For each
        guess, it identifies whether the guess corresponds to a state or a control
        variable and then processes the guess variable. After this, the initial
        guess is set in the problem using the `set_val` method.
        Parameters
        ----------
        phase_name : str
            The name of the phase for which the subsystem guesses are being added.
        phase : Phase
            The phase object for which the subsystem guesses are being added.
        """

        # Get all subsystems associated with the phase
        all_subsystems = self._get_all_subsystems(
            self.phase_info[phase_name]['external_subsystems']
        )

        # Loop over each subsystem
        for subsystem in all_subsystems:
            # Fetch the initial guesses for the subsystem
            initial_guesses = subsystem.get_initial_guesses()

            # Loop over each guess
            for key, val in initial_guesses.items():
                # Identify the type of the guess (state or control)
                type = val.pop('type')
                if 'state' in type:
                    path_string = 'states'
                elif 'control' in type:
                    path_string = 'controls'

                # Process the guess variable (handles array interpolation)
                val['val'] = self._process_guess_var(val['val'], key, phase)

                # Set the initial guess in the problem
                setvalprob.set_val(
                    parent_prefix + f'traj.{phase_name}.{path_string}:{key}', **val
                )

    def _add_guesses(self, phase_name, phase, guesses, setvalprob, parent_prefix):
        """
        Adds the initial guesses for each variable of a given phase to the problem.
        This method sets the initial guesses for time, control, state, and problem-specific
        variables for a given phase. If using the GASP model, it also handles some special
        cases that are not covered in the `phase_info` object. These include initial guesses
        for mass, time, and distance, which are determined based on the phase name and other
        mission-related variables.
        Parameters
        ----------
        phase_name : str
            The name of the phase for which the guesses are being added.
        phase : Phase
            The phase object for which the guesses are being added.
        guesses : dict
            A dictionary containing the initial guesses for the phase.
        """
        # If using the GASP model, set initial guesses for the rotation mass and
        # flight duration
        if self.mission_method is TWO_DEGREES_OF_FREEDOM:
            rotation_mass = self.initialization_guesses['rotation_mass']
            flight_duration = self.initialization_guesses['flight_duration']

        if self.mission_method in (HEIGHT_ENERGY, SOLVED_2DOF):
            control_keys = ["mach", "altitude"]
            state_keys = ["mass", Dynamic.Mission.DISTANCE]
        else:
            control_keys = ["velocity_rate", "throttle"]
            state_keys = [
                "altitude",
                "mass",
                Dynamic.Mission.DISTANCE,
                Dynamic.Mission.VELOCITY,
                "flight_path_angle",
                "alpha",
            ]
            if self.mission_method is TWO_DEGREES_OF_FREEDOM and phase_name == 'ascent':
                # Alpha is a control for ascent.
                control_keys.append('alpha')

        prob_keys = ["tau_gear", "tau_flaps"]

        # for the simple mission method, use the provided initial and final mach
        # and altitude values from phase_info
        if self.mission_method in (HEIGHT_ENERGY, SOLVED_2DOF):
            initial_altitude = wrapped_convert_units(
                self.phase_info[phase_name]['user_options']['initial_altitude'], 'ft'
            )
            final_altitude = wrapped_convert_units(
                self.phase_info[phase_name]['user_options']['final_altitude'], 'ft'
            )
            initial_mach = self.phase_info[phase_name]['user_options']['initial_mach']
            final_mach = self.phase_info[phase_name]['user_options']['final_mach']

            guesses["mach"] = ([initial_mach[0], final_mach[0]], "unitless")
            guesses["altitude"] = ([initial_altitude, final_altitude], 'ft')

        if self.mission_method is HEIGHT_ENERGY:
            # if time not in initial guesses, set it to the average of the
            # initial_bounds and the duration_bounds
            if 'time' not in guesses:
                initial_bounds = wrapped_convert_units(
                    self.phase_info[phase_name]['user_options']['initial_bounds'], 's'
                )
                duration_bounds = wrapped_convert_units(
                    self.phase_info[phase_name]['user_options']['duration_bounds'], 's'
                )
                guesses["time"] = (
                    [np.mean(initial_bounds[0]), np.mean(duration_bounds[0])],
                    's',
                )

            # if time not in initial guesses, set it to the average of the
            # initial_bounds and the duration_bounds
            if 'time' not in guesses:
                initial_bounds = self.phase_info[phase_name]['user_options'][
                    'initial_bounds'
                ]
                duration_bounds = self.phase_info[phase_name]['user_options'][
                    'duration_bounds'
                ]
                # Add a check for the initial and duration bounds, raise an error if they
                # are not consistent
                if initial_bounds[1] != duration_bounds[1]:
                    raise ValueError(
                        f"Initial and duration bounds for {phase_name} "
                        "are not consistent."
                    )
                guesses["time"] = (
                    [np.mean(initial_bounds[0]), np.mean(duration_bounds[0])],
                    initial_bounds[1],
                )

        for guess_key, guess_data in guesses.items():
            val, units = guess_data

            # Set initial guess for time variables
            if 'time' == guess_key and self.mission_method is not SOLVED_2DOF:
                setvalprob.set_val(
                    parent_prefix + f'traj.{phase_name}.t_initial', val[0], units=units
                )
                setvalprob.set_val(
                    parent_prefix + f'traj.{phase_name}.t_duration', val[1], units=units
                )

            else:
                # Set initial guess for control variables
                if guess_key in control_keys:
                    try:
                        setvalprob.set_val(
                            parent_prefix + f'traj.{phase_name}.controls:{guess_key}',
                            self._process_guess_var(val, guess_key, phase),
                            units=units,
                        )
                    except KeyError:
                        try:
                            setvalprob.set_val(
                                parent_prefix
                                + f'traj.{phase_name}.polynomial_controls:{guess_key}',
                                self._process_guess_var(val, guess_key, phase),
                                units=units,
                            )
                        except KeyError:
                            setvalprob.set_val(
                                parent_prefix + f'traj.{phase_name}.bspline_controls:',
                                {guess_key},
                                self._process_guess_var(val, guess_key, phase),
                                units=units,
                            )

                if self.mission_method is SOLVED_2DOF:
                    continue

                if guess_key in control_keys:
                    pass
                # Set initial guess for state variables
                elif guess_key in state_keys:
                    setvalprob.set_val(
                        parent_prefix + f'traj.{phase_name}.states:{guess_key}',
                        self._process_guess_var(val, guess_key, phase),
                        units=units,
                    )
                elif guess_key in prob_keys:
                    setvalprob.set_val(parent_prefix + guess_key, val, units=units)
                elif ":" in guess_key:
                    setvalprob.set_val(
                        parent_prefix + f'traj.{phase_name}.{guess_key}',
                        self._process_guess_var(val, guess_key, phase),
                        units=units,
                    )
                else:
                    # raise error if the guess key is not recognized
                    raise ValueError(
                        f"Initial guess key {guess_key} in {phase_name} is not "
                        "recognized."
                    )

        if self.mission_method is SOLVED_2DOF:
            return

        # We need some special logic for these following variables because GASP computes
        # initial guesses using some knowledge of the mission duration and other variables
        # that are only available after calling `create_vehicle`. Thus these initial guess
        # values are not included in the `phase_info` object.
        if self.mission_method is TWO_DEGREES_OF_FREEDOM:
            base_phase = phase_name.removeprefix('reserve_')
        else:
            base_phase = phase_name
        if 'mass' not in guesses:
            if self.mission_method is TWO_DEGREES_OF_FREEDOM:
                # Determine a mass guess depending on the phase name
                if base_phase in [
                    "groundroll",
                    "rotation",
                    "ascent",
                    "accel",
                    "climb1",
                ]:
                    mass_guess = rotation_mass
                elif base_phase == "climb2":
                    mass_guess = 0.99 * rotation_mass
                elif "desc" in base_phase:
                    mass_guess = 0.9 * self.cruise_mass_final
            else:
                mass_guess = self.aviary_inputs.get_val(
                    Mission.Design.GROSS_MASS, units='lbm'
                )
            # Set the mass guess as the initial value for the mass state variable
            setvalprob.set_val(
                parent_prefix + f'traj.{phase_name}.states:mass',
                mass_guess,
                units='lbm',
            )

        if 'time' not in guesses:
            # Determine initial time and duration guesses depending on the phase name
            if 'desc1' == base_phase:
                t_initial = flight_duration * 0.9
                t_duration = flight_duration * 0.04
            elif 'desc2' in base_phase:
                t_initial = flight_duration * 0.94
                t_duration = 5000
            # Set the time guesses as the initial values for the time-related
            # trajectory variables
            setvalprob.set_val(
                parent_prefix + f"traj.{phase_name}.t_initial", t_initial, units='s'
            )
            setvalprob.set_val(
                parent_prefix + f"traj.{phase_name}.t_duration", t_duration, units='s'
            )

        if self.mission_method is TWO_DEGREES_OF_FREEDOM:
            if 'distance' not in guesses:
                # Determine initial distance guesses depending on the phase name
                if 'desc1' == base_phase:
                    ys = [self.target_range * 0.97, self.target_range * 0.99]
                elif 'desc2' in base_phase:
                    ys = [self.target_range * 0.99, self.target_range]
                # Set the distance guesses as the initial values for the distance state
                # variable
                setvalprob.set_val(
                    parent_prefix + f"traj.{phase_name}.states:distance",
                    phase.interp(Dynamic.Mission.DISTANCE, ys=ys),
                )

    def run_aviary_problem(
        self,
        record_filename="problem_history.db",
        optimization_history_filename=None,
        restart_filename=None,
        suppress_solver_print=True,
        run_driver=True,
        simulate=False,
        make_plots=True,
    ):
        """
        This function actually runs the Aviary problem, which could be a simulation, optimization, or a driver execution, depending on the arguments provided.

        Parameters
        ----------
        record_filename : str, optional
            The name of the database file where the solutions are to be recorded. The default is "problem_history.db".
        optimization_history_filename : str, None
            The name of the database file where the driver iterations are to be recorded. The default is None.
        restart_filename : str, optional
            The name of the file that contains previously computed solutions which are to be used as starting points for this run. If it is None (default), no restart file will be used.
        suppress_solver_print : bool, optional
            If True (default), all solvers' print statements will be suppressed. Useful for deeply nested models with multiple solvers so the print statements don't overwhelm the output.
        run_driver : bool, optional
            If True (default), the driver (aka optimizer) will be executed. If False, the problem will be run through one pass -- equivalent to OpenMDAO's `run_model` behavior.
        simulate : bool, optional
            If True, an explicit Dymos simulation will be performed. The default is False.
        make_plots : bool, optional
            If True (default), Dymos html plots will be generated as part of the output.
        """
        verbosity = self.aviary_inputs.get_val(Settings.VERBOSITY)
        if verbosity >= Verbosity.VERBOSE:  # VERBOSE, DEBUG
            self.final_setup()
            with open('input_list.txt', 'w') as outfile:
                self.model.list_inputs(out_stream=outfile)

        if suppress_solver_print:
            self.set_solver_print(level=0)

        if optimization_history_filename:
            recorder = om.SqliteRecorder(optimization_history_filename)
            self.driver.add_recorder(recorder)

        # and run mission, and dynamics
        if run_driver:
            failed = dm.run_problem(
                self,
                run_driver=run_driver,
                simulate=simulate,
                make_plots=make_plots,
                solution_record_file=record_filename,
                restart=restart_filename,
            )

            # TODO this is only used in a single test. Either self.problem_ran_sucessfully
            #      should be removed, or rework this option to be more helpful (store
            #      entired "failed" object?) and implement more rigorously in benchmark tests
            if self.analysis_scheme is AnalysisScheme.SHOOTING:
                self.problem_ran_successfully = not failed
            else:
                if failed.exit_status == "FAIL":
                    self.problem_ran_successfully = False
                else:
                    self.problem_ran_successfully = True
            # Manually print out a failure message for low verbosity modes that suppress
            # optimizer printouts, which may include the results message. Assumes success,
            # alerts user on a failure
            if (
                not self.problem_ran_successfully
                and verbosity <= Verbosity.BRIEF  # QUIET, BRIEF
            ):
                print("\nAviary run failed. See the dashboard for more details.\n")
        else:
            # prevent UserWarning that is displayed when an event is triggered
            warnings.filterwarnings('ignore', category=UserWarning)
            # TODO failed doesn't exist for run_model(), no return from method
            failed = self.run_model()
            warnings.filterwarnings('default', category=UserWarning)

        if verbosity >= Verbosity.VERBOSE:  # VERBOSE, DEBUG
            with open('output_list.txt', 'w') as outfile:
                self.model.list_outputs(out_stream=outfile)

    def alternate_mission(
        self,
        run_mission=True,
        json_filename='sizing_problem.json',
        payload_mass=None,
        mission_range=None,
        phase_info=None,
        verbosity=Verbosity.BRIEF,
    ):
        """
        This function runs an alternate mission based on a sizing mission output.

        Parameters
        ----------
        run_mission : bool
            Flag to determine whether to run the mission before returning the problem object.
        json_filename : str
            Name of the file that the sizing mission has been saved to.
        mission_range : float, optional
            Target range for the fallout mission.
        payload_mass : float, optional
            Mass of the payload for the mission.
        phase_info : dict, optional
            Dictionary containing the phases and their required parameters.
        verbosity : Verbosity or list, optional
            If Verbosity.DEBUG, debug print options ['desvars','ln_cons','nl_cons','objs'] will be set.
            If a list is provided, it will be used as the debug print options.
        """
        if phase_info is None:
            phase_info = self.phase_info
        if mission_range is None:
            design_range = self.get_val(Mission.Design.RANGE)
        if payload_mass is None:
            if self.mission_method is HEIGHT_ENERGY:
                payload_mass = self.get_val(Aircraft.CrewPayload.TOTAL_PAYLOAD_MASS)
            elif self.mission_method is TWO_DEGREES_OF_FREEDOM:
                payload_mass = self.get_val(Aircraft.CrewPayload.PASSENGER_PAYLOAD_MASS)

        mission_mass = self.get_val(Mission.Design.GROSS_MASS)
        optimizer = self.driver.options["optimizer"]

        prob_alternate = _load_off_design(
            json_filename,
            ProblemType.ALTERNATE,
            phase_info,
            payload_mass,
            design_range,
            mission_mass,
        )

        prob_alternate.check_and_preprocess_inputs()
        prob_alternate.add_pre_mission_systems()
        prob_alternate.add_phases()
        prob_alternate.add_post_mission_systems()
        prob_alternate.link_phases()
        prob_alternate.add_driver(optimizer, verbosity=verbosity)
        prob_alternate.add_design_variables()
        prob_alternate.add_objective()
        prob_alternate.setup()
        prob_alternate.set_initial_guesses()
        if run_mission:
            prob_alternate.run_aviary_problem(
                record_filename='alternate_problem_history.db'
            )
        return prob_alternate

    def fallout_mission(
        self,
        run_mission=True,
        json_filename='sizing_problem.json',
        mission_mass=None,
        payload_mass=None,
        phase_info=None,
        verbosity=Verbosity.BRIEF,
    ):
        """
        This function runs a fallout mission based on a sizing mission output.

        Parameters
        ----------
        run_mission : bool
            Flag to determine whether to run the mission before returning the problem object.
        json_filename : str
            Name of the file that the sizing mission has been saved to.
        mission_mass : float, optional
            Takeoff mass for the fallout mission.
        payload_mass : float, optional
            Mass of the payload for the mission.
        phase_info : dict, optional
            Dictionary containing the phases and their required parameters.
        verbosity : Verbosity or list, optional
            If Verbosity.DEBUG, debug print options ['desvars','ln_cons','nl_cons','objs'] will be set.
            If a list is provided, it will be used as the debug print options.
        """
        if phase_info is None:
            phase_info = self.phase_info
        if mission_mass is None:
            mission_mass = self.get_val(Mission.Design.GROSS_MASS)
        if payload_mass is None:
            if self.mission_method is HEIGHT_ENERGY:
                payload_mass = self.get_val(Aircraft.CrewPayload.TOTAL_PAYLOAD_MASS)
            elif self.mission_method is TWO_DEGREES_OF_FREEDOM:
                payload_mass = self.get_val(Aircraft.CrewPayload.PASSENGER_PAYLOAD_MASS)

        design_range = self.get_val(Mission.Design.RANGE)
        optimizer = self.driver.options["optimizer"]

        prob_fallout = _load_off_design(
            json_filename,
            ProblemType.FALLOUT,
            phase_info,
            payload_mass,
            design_range,
            mission_mass,
        )

        prob_fallout.check_and_preprocess_inputs()
        prob_fallout.add_pre_mission_systems()
        prob_fallout.add_phases()
        prob_fallout.add_post_mission_systems()
        prob_fallout.link_phases()
        prob_fallout.add_driver(optimizer, verbosity=verbosity)
        prob_fallout.add_design_variables()
        prob_fallout.add_objective()
        prob_fallout.setup()
        prob_fallout.set_initial_guesses()
        if run_mission:
            prob_fallout.run_aviary_problem(
                record_filename='fallout_problem_history.db'
            )
        return prob_fallout

    def save_sizing_to_json(self, json_filename='sizing_problem.json'):
        """
        This function saves an aviary problem object into a json file.

        Parameters
        ----------
        aviary_problem: OpenMDAO Aviary Problem
            Aviary problem object optimized for the aircraft design/sizing mission.
            Assumed to contain aviary_inputs and Mission.Summary.GROSS_MASS
        json_filename:   string
            User specified name and relative path of json file to save the data into.
        """

        aviary_input_list = []
        with open(json_filename, 'w') as jsonfile:
            # Loop through aviary input datastructure and create a list
            for data in self.aviary_inputs:
                (name, (value, units)) = data
                type_value = type(value)

                # Get the gross mass value from the sizing problem and add it to input
                # list
                if (
                    name == Mission.Summary.GROSS_MASS
                    or name == Mission.Design.GROSS_MASS
                ):
                    Mission_Summary_GROSS_MASS_val = self.get_val(
                        Mission.Summary.GROSS_MASS, units=units
                    )
                    Mission_Summary_GROSS_MASS_val_list = (
                        Mission_Summary_GROSS_MASS_val.tolist()
                    )
                    value = Mission_Summary_GROSS_MASS_val_list[0]

                else:
                    # there are different data types we need to handle for conversion to json format
                    # int, bool, float doesn't need anything special

                    # Convert numpy arrays to lists
                    if type_value == np.ndarray:
                        value = value.tolist()

                    # Lists are fine except if they contain enums
                    if type_value == list:
                        if isinstance(value[0], enum.Enum):
                            for i in range(len(value)):
                                value[i] = str([value[i]])

                    # Enums need converting to a string
                    if isinstance(value, enum.Enum):
                        value = str([value])

                # Append the data to the list
                aviary_input_list.append([name, value, units, str(type_value)])

            # Write the list to a json file
            json.dump(
                aviary_input_list,
                jsonfile,
                sort_keys=True,
                indent=4,
                ensure_ascii=False,
            )

            jsonfile.close()

    def _add_hybrid_objective(self, phase_info):
        phases = list(phase_info.keys())
        takeoff_mass = self.aviary_inputs.get_val(
            Mission.Design.GROSS_MASS, units='lbm'
        )

        obj_comp = om.ExecComp(
            f"obj = -final_mass / {takeoff_mass} + final_time / 5.",
            final_mass={"units": "lbm"},
            final_time={"units": "h"},
        )
        self.model.add_subsystem("obj_comp", obj_comp)

        final_phase_name = phases[-1]
        self.model.connect(
            f"traj.{final_phase_name}.timeseries.mass",
            "obj_comp.final_mass",
            src_indices=[-1],
        )
        self.model.connect(
            f"traj.{final_phase_name}.timeseries.time",
            "obj_comp.final_time",
            src_indices=[-1],
        )

    def _add_vrotate_comp(self):
        self.model.add_subsystem("vrot_comp", VRotateComp())
        self.model.connect(
            'traj.groundroll.states:mass',
            'vrot_comp.mass',
            src_indices=om.slicer[0, ...],
        )

        vrot_eq_comp = self.model.add_subsystem("vrot_eq_comp", om.EQConstraintComp())
        vrot_eq_comp.add_eq_output(
            "v_rotate_error",
            eq_units="kn",
            lhs_name="v_rot_computed",
            rhs_name="groundroll_v_final",
            add_constraint=True,
        )

        self.model.connect('vrot_comp.Vrot', 'vrot_eq_comp.v_rot_computed')
        self.model.connect(
            'traj.groundroll.timeseries.velocity',
            'vrot_eq_comp.groundroll_v_final',
            src_indices=om.slicer[-1, ...],
        )

    def _save_to_csv_file(self, filename):
        with open(filename, 'w', newline='') as csvfile:
            fieldnames = ['name', 'value', 'units']
            writer = csv.DictWriter(csvfile, fieldnames=fieldnames)

            for name, value_units in sorted(self.aviary_inputs):
                value, units = value_units
                writer.writerow({'name': name, 'value': value, 'units': units})

    def _get_all_subsystems(self, external_subsystems=None):
        all_subsystems = []
        if external_subsystems is None:
            all_subsystems.extend(self.pre_mission_info['external_subsystems'])
        else:
            all_subsystems.extend(external_subsystems)

        all_subsystems.append(self.core_subsystems['aerodynamics'])
        all_subsystems.append(self.core_subsystems['propulsion'])

        return all_subsystems

    def _add_height_energy_landing_systems(self):
        landing_options = Landing(
            ref_wing_area=self.aviary_inputs.get_val(Aircraft.Wing.AREA, units='ft**2'),
            Cl_max_ldg=self.aviary_inputs.get_val(
                Mission.Landing.LIFT_COEFFICIENT_MAX
            ),  # no units
        )

        landing = landing_options.build_phase(False)
        self.model.add_subsystem(
            'landing',
            landing,
            promotes_inputs=['aircraft:*', 'mission:*'],
            promotes_outputs=['mission:*'],
        )

        last_flight_phase_name = list(self.phase_info.keys())[-1]
        control_type_string = 'control_values'
        if self.phase_info[last_flight_phase_name]['user_options'].get(
            'use_polynomial_control', True
        ):
            if not use_new_dymos_syntax:
                control_type_string = 'polynomial_control_values'

        last_regular_phase = self.regular_phases[-1]
        self.model.connect(
            f'traj.{last_regular_phase}.states:mass',
            Mission.Landing.TOUCHDOWN_MASS,
            src_indices=[-1],
        )
        self.model.connect(
            f'traj.{last_regular_phase}.{control_type_string}:altitude',
            Mission.Landing.INITIAL_ALTITUDE,
            src_indices=[0],
        )

    def _add_post_mission_takeoff_systems(self):
        first_flight_phase_name = list(self.phase_info.keys())[0]
        connect_takeoff_to_climb = not self.phase_info[first_flight_phase_name][
            'user_options'
        ].get('add_initial_mass_constraint', True)

        if connect_takeoff_to_climb:
            self.model.connect(
                Mission.Takeoff.FINAL_MASS,
                f'traj.{first_flight_phase_name}.initial_states:mass',
            )
            self.model.connect(
                Mission.Takeoff.GROUND_DISTANCE,
                f'traj.{first_flight_phase_name}.initial_states:distance',
            )

            control_type_string = 'control_values'
            if self.phase_info[first_flight_phase_name]['user_options'].get(
                'use_polynomial_control', True
            ):
                if not use_new_dymos_syntax:
                    control_type_string = 'polynomial_control_values'

            if self.phase_info[first_flight_phase_name]['user_options'].get(
                'optimize_mach', False
            ):
                # Create an ExecComp to compute the difference in mach
                mach_diff_comp = om.ExecComp(
                    'mach_resid_for_connecting_takeoff = final_mach - initial_mach'
                )
                self.model.add_subsystem('mach_diff_comp', mach_diff_comp)

                # Connect the inputs to the mach difference component
                self.model.connect(
                    Mission.Takeoff.FINAL_MACH, 'mach_diff_comp.final_mach'
                )
                self.model.connect(
                    f'traj.{first_flight_phase_name}.{control_type_string}:mach',
                    'mach_diff_comp.initial_mach',
                    src_indices=[0],
                )

                # Add constraint for mach difference
                self.model.add_constraint(
                    'mach_diff_comp.mach_resid_for_connecting_takeoff', equals=0.0
                )

            if self.phase_info[first_flight_phase_name]['user_options'].get(
                'optimize_altitude', False
            ):
                # Similar steps for altitude difference
                alt_diff_comp = om.ExecComp(
                    'altitude_resid_for_connecting_takeoff = final_altitude - initial_altitude',
                    units='ft',
                )
                self.model.add_subsystem('alt_diff_comp', alt_diff_comp)

                self.model.connect(
                    Mission.Takeoff.FINAL_ALTITUDE, 'alt_diff_comp.final_altitude'
                )
                self.model.connect(
                    f'traj.{first_flight_phase_name}.{control_type_string}:altitude',
                    'alt_diff_comp.initial_altitude',
                    src_indices=[0],
                )

                self.model.add_constraint(
                    'alt_diff_comp.altitude_resid_for_connecting_takeoff', equals=0.0
                )

    def _add_two_dof_landing_systems(self):
        self.model.add_subsystem(
            "landing",
            LandingSegment(**(self.ode_args)),
            promotes_inputs=[
                'aircraft:*',
                'mission:*',
                (Dynamic.Vehicle.MASS, Mission.Landing.TOUCHDOWN_MASS),
            ],
            promotes_outputs=['mission:*'],
        )
        self.model.connect(
            'pre_mission.interference_independent_of_shielded_area',
            'landing.interference_independent_of_shielded_area',
        )
        self.model.connect(
            'pre_mission.drag_loss_due_to_shielded_wing_area',
            'landing.drag_loss_due_to_shielded_wing_area',
        )

    def _add_objectives(self):
        "add objectives and some constraints"
        self.model.add_subsystem(
            "fuel_obj",
            om.ExecComp(
                "reg_objective = overall_fuel/10000 + ascent_duration/30.",
                reg_objective={"val": 0.0, "units": "unitless"},
                ascent_duration={"units": "s", "shape": 1},
                overall_fuel={"units": "lbm"},
            ),
            promotes_inputs=[
                ("ascent_duration", Mission.Takeoff.ASCENT_DURATION),
                ("overall_fuel", Mission.Summary.TOTAL_FUEL_MASS),
            ],
            promotes_outputs=[("reg_objective", Mission.Objectives.FUEL)],
        )

        self.model.add_subsystem(
            "range_obj",
            om.ExecComp(
                "reg_objective = -actual_range/1000 + ascent_duration/30.",
                reg_objective={"val": 0.0, "units": "unitless"},
                ascent_duration={"units": "s", "shape": 1},
                actual_range={"val": self.target_range, "units": "NM"},
            ),
            promotes_inputs=[
                ("actual_range", Mission.Summary.RANGE),
                ("ascent_duration", Mission.Takeoff.ASCENT_DURATION),
            ],
            promotes_outputs=[("reg_objective", Mission.Objectives.RANGE)],
        )

        if self.analysis_scheme is AnalysisScheme.COLLOCATION:
            if self.mission_method is TWO_DEGREES_OF_FREEDOM:
                ascent_phase = getattr(self.traj.phases, 'ascent')
                ascent_tx = ascent_phase.options["transcription"]
                ascent_num_nodes = ascent_tx.grid_data.num_nodes
                self.model.add_subsystem(
                    "h_fit",
                    PolynomialFit(N_cp=ascent_num_nodes),
                    promotes_inputs=["t_init_gear", "t_init_flaps"],
                )

        self.model.add_subsystem(
            "range_constraint",
            om.ExecComp(
                "range_resid = target_range - actual_range",
                target_range={"val": self.target_range, "units": "NM"},
                actual_range={"val": self.target_range, "units": "NM"},
                range_resid={"val": 30, "units": "NM"},
            ),
            promotes_inputs=[
                ("actual_range", Mission.Summary.RANGE),
                "target_range",
            ],
            promotes_outputs=[("range_resid", Mission.Constraints.RANGE_RESIDUAL)],
        )

    def _add_fuel_reserve_component(
        self, post_mission=True, reserves_name=Mission.Design.RESERVE_FUEL
    ):
        if post_mission:
            reserve_calc_location = self.post_mission
        else:
            reserve_calc_location = self.model

        RESERVE_FUEL_FRACTION = self.aviary_inputs.get_val(
            Aircraft.Design.RESERVE_FUEL_FRACTION, units='unitless'
        )
        if RESERVE_FUEL_FRACTION != 0:
            reserve_fuel_frac = om.ExecComp(
                'reserve_fuel_frac_mass = reserve_fuel_fraction * (takeoff_mass - final_mass)',
                reserve_fuel_frac_mass={"units": "lbm"},
                reserve_fuel_fraction={
                    "units": "unitless",
                    "val": RESERVE_FUEL_FRACTION,
                },
                final_mass={"units": "lbm"},
                takeoff_mass={"units": "lbm"},
            )

            reserve_calc_location.add_subsystem(
                "reserve_fuel_frac",
                reserve_fuel_frac,
                promotes_inputs=[
                    ("takeoff_mass", Mission.Summary.GROSS_MASS),
                    ("final_mass", Mission.Landing.TOUCHDOWN_MASS),
                    ("reserve_fuel_fraction", Aircraft.Design.RESERVE_FUEL_FRACTION),
                ],
                promotes_outputs=["reserve_fuel_frac_mass"],
            )

        RESERVE_FUEL_ADDITIONAL = self.aviary_inputs.get_val(
            Aircraft.Design.RESERVE_FUEL_ADDITIONAL, units='lbm'
        )
        reserve_fuel = om.ExecComp(
            'reserve_fuel = reserve_fuel_frac_mass + reserve_fuel_additional + reserve_fuel_burned',
            reserve_fuel={"units": "lbm", 'shape': 1},
            reserve_fuel_frac_mass={"units": "lbm", "val": 0},
            reserve_fuel_additional={"units": "lbm", "val": RESERVE_FUEL_ADDITIONAL},
            reserve_fuel_burned={"units": "lbm", "val": 0},
        )

        reserve_calc_location.add_subsystem(
            "reserve_fuel",
            reserve_fuel,
            promotes_inputs=[
                "reserve_fuel_frac_mass",
                ("reserve_fuel_additional", Aircraft.Design.RESERVE_FUEL_ADDITIONAL),
                ("reserve_fuel_burned", Mission.Summary.RESERVE_FUEL_BURNED),
            ],
            promotes_outputs=[("reserve_fuel", reserves_name)],
        )


def _read_sizing_json(aviary_problem, json_filename):
    """
    This function reads in an aviary problem object from a json file.

    Parameters
    ----------
    aviary_problem: OpenMDAO Aviary Problem
        Aviary problem object optimized for the aircraft design/sizing mission.
        Assumed to contain aviary_inputs and Mission.Summary.GROSS_MASS
    json_filename:   string
        User specified name and relative path of json file to save the data into

    Returns
    ----------
    Aviary Problem object with updated input values from json file

    """
    # load saved input list from json file
    with open(json_filename) as json_data_file:
        loaded_aviary_input_list = json.load(json_data_file)
        json_data_file.close()

    # Loop over input list and assign aviary problem input values
    counter = 0  # list index tracker
    for inputs in loaded_aviary_input_list:
        [var_name, var_values, var_units, var_type] = inputs

        # Initialize some flags to idetify arrays and enums
        is_array = False
        is_enum = False

        if var_type == "<class 'numpy.ndarray'>":
            is_array = True

        elif var_type == "<class 'list'>":
            # check if the list contains enums
            for i in range(len(var_values)):
                if isinstance(var_values[i], str):
                    if var_values[i].find("<") != -1:
                        # Found a list of enums: set the flag
                        is_enum = True

                        # Manipulate the string to find the value
                        tmp_var_values = var_values[i].split(':')[-1]
                        var_values[i] = (
                            tmp_var_values.replace(">", "")
                            .replace("]", "")
                            .replace("'", "")
                            .replace(" ", "")
                        )

            if is_enum:
                var_values = convert_strings_to_data(var_values)

            else:
                var_values = [var_values]

        elif var_type.find("<enum") != -1:
            # Identify enums and manipulate the string to find the value
            tmp_var_values = var_values.split(':')[-1]
            var_values = (
                tmp_var_values.replace(">", "")
                .replace("]", "")
                .replace("'", "")
                .replace(" ", "")
            )
            var_values = convert_strings_to_data([var_values])

        else:
            # values are expected to be parsed as a list to set_value function
            var_values = [var_values]

        # Check if the variable is in meta data
        if var_name in BaseMetaData.keys():
            try:
                aviary_problem.aviary_inputs = set_value(
                    var_name,
                    var_values,
                    aviary_problem.aviary_inputs,
                    units=var_units,
                    is_array=is_array,
                    meta_data=BaseMetaData,
                )
            except BaseException:
                # Print helpful error
                print(
                    "FAILURE: list_num = ",
                    counter,
                    "Input String = ",
                    inputs,
                    "Attempted to set_value(",
                    var_name,
                    ",",
                    var_values,
                    ",",
                    var_units,
                    ")",
                )
        else:
            # Not in the MetaData
            print(
                "Name not found in MetaData: list_num =",
                counter,
                "Input String =",
                inputs,
                "Attempted set_value(",
                var_name,
                ",",
                var_values,
                ",",
                var_units,
                ")",
            )

        counter = counter + 1  # increment index tracker
    return aviary_problem


def _load_off_design(
    json_filename, ProblemType, phase_info, payload, mission_range, mission_gross_mass
):
    """
    This function loads a sized aircraft, and sets up an aviary problem
    for a specified off design mission.

    Parameters
    ----------
    json_filename:      string
        User specified name and relative path of json file containing the sized aircraft data
    ProblemType:        enum
        Alternate or Fallout. Alternate requires mission_range input and
         Fallout requires mission_fuel input
    phase_info:     phase_info dictionary for off design mission
    payload:            float
        Aircraft.CrewPayload.PASSENGER_PAYLOAD_MASS
    mission_range       float
        Mission.Summary.RANGE 'NM'
    mission_gross_mass  float
        Mission.Summary.GROSS_MASS 'lbm'

    Returns
    ----------
    Aviary Problem object with completed load_inputs() for specified off design mission
    """

    # Initialize a new aviary problem and aviary_input data structure
    prob = AviaryProblem()
    prob.aviary_inputs = AviaryValues()

    prob = _read_sizing_json(prob, json_filename)

    # Update problem type
    prob.problem_type = ProblemType
    prob.aviary_inputs.set_val('settings:problem_type', ProblemType, units='unitless')

    # Set Payload
    prob.aviary_inputs.set_val(
        Aircraft.CrewPayload.PASSENGER_PAYLOAD_MASS, payload, units='lbm'
    )

    if ProblemType == ProblemType.ALTERNATE:
        # Set mission range, aviary will calculate required fuel
        prob.aviary_inputs.set_val(Mission.Design.RANGE, mission_range, units='NM')

    elif ProblemType == ProblemType.FALLOUT:
        # Set mission fuel and calculate gross weight, aviary will calculate range
        prob.aviary_inputs.set_val(
            Mission.Summary.GROSS_MASS, mission_gross_mass, units='lbm'
        )

    # Load inputs
    prob.load_inputs(prob.aviary_inputs, phase_info)
    return prob<|MERGE_RESOLUTION|>--- conflicted
+++ resolved
@@ -1830,7 +1830,6 @@
             if self.mission_method is HEIGHT_ENERGY:
                 # connect mass and distance between all phases regardless of reserve /
                 # non-reserve status
-<<<<<<< HEAD
                 self.traj.link_phases(
                     phases,
                     ["time"],
@@ -1852,25 +1851,10 @@
 
                 self.model.connect(
                     f'traj.{self.regular_phases[-1]}.timeseries.distance',
-                    'actual_range',
+                    Mission.Summary.RANGE,
                     src_indices=[-1],
                     flat_src_indices=True,
                 )
-=======
-                self.traj.link_phases(phases, ["time"],
-                                      ref=None if true_unless_mpi else 1e3,
-                                      connected=true_unless_mpi)
-                self.traj.link_phases(phases, [Dynamic.Vehicle.MASS],
-                                      ref=None if true_unless_mpi else 1e6,
-                                      connected=true_unless_mpi)
-                self.traj.link_phases(phases, [Dynamic.Mission.DISTANCE],
-                                      ref=None if true_unless_mpi else 1e3,
-                                      connected=true_unless_mpi)
-
-                self.model.connect(f'traj.{self.regular_phases[-1]}.timeseries.distance',
-                                   Mission.Summary.RANGE,
-                                   src_indices=[-1], flat_src_indices=True)
->>>>>>> 927b8324
 
             elif self.mission_method is SOLVED_2DOF:
                 self.traj.link_phases(phases, [Dynamic.Vehicle.MASS], connected=True)
@@ -1891,7 +1875,7 @@
         elif self.mission_method is TWO_DEGREES_OF_FREEDOM:
             if self.analysis_scheme is AnalysisScheme.COLLOCATION:
                 for ii in range(len(phases) - 1):
-                    phase1, phase2 = phases[ii: ii + 2]
+                    phase1, phase2 = phases[ii : ii + 2]
                     analytic1 = self.phase_info[phase1]['user_options']['analytic']
                     analytic2 = self.phase_info[phase2]['user_options']['analytic']
 
