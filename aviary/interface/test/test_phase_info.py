"""
Test the conversion between phase info and phase builder to ensure
consistency and correctness.
"""
import unittest
import pkg_resources
from copy import deepcopy

from openmdao.utils.assert_utils import assert_near_equal

from aviary.interface.default_phase_info.height_energy import phase_info as ph_in_flops
from aviary.interface.default_phase_info.height_energy import phase_info_parameterization as phase_info_parameterization_flops
from aviary.interface.default_phase_info.two_dof import phase_info as ph_in_gasp
from aviary.interface.default_phase_info.two_dof import phase_info_parameterization as phase_info_parameterization_gasp
from aviary.interface.methods_for_level2 import AviaryProblem

from aviary.mission.flops_based.phases.phase_builder_base import \
    PhaseBuilderBase as PhaseBuilder, phase_info_to_builder
# must keep this import to register the phase
from aviary.mission.flops_based.phases.climb_phase import Climb
from aviary.variable_info.variables import Aircraft, Mission


class TestPhaseInfo(unittest.TestCase):

    def _test_phase_info_dict(self, phase_info_dict, name):
        """Helper method to test a given phase_info dict"""

        _climb_info = (name, phase_info_dict[name])

        # Removing the 'fix_duration' key from user_options for test comparison
        _climb_info[1]['user_options'].pop('fix_duration')

        # Convert phase info to a phase builder
        _phase_builder: PhaseBuilder = phase_info_to_builder(*_climb_info)

        # Convert back the phase builder to phase info
        _phase_builder_info = _phase_builder.to_phase_info()

        if _climb_info != _phase_builder_info:
            lhs_name, lhs_info = _climb_info
            rhs_name, rhs_info = _phase_builder_info

            if lhs_name != rhs_name:
                raise RuntimeError(f'name mismatch: {lhs_name} != {rhs_name}')

            lhs_keys = set(sorted(set(lhs_info.keys())))
            rhs_keys = set(sorted(set(rhs_info.keys())))

            common = lhs_keys & rhs_keys
            lhs_unique = lhs_keys - common

            # Assertion for keys in the phase info
            self.assertSetEqual(lhs_keys, rhs_keys,
                                f"Key mismatch: {lhs_keys} != {rhs_keys}")

            if lhs_keys != rhs_keys:
                if not common:
                    raise RuntimeError(
                        f'key mismatch: no keys in common: {lhs_keys} != {rhs_keys}')
                if lhs_unique:
                    raise RuntimeError(
                        'key mismatch: the new builder is missing the following keys:' f' {lhs_unique}')

            # Loop through each key to compare values
            for key in lhs_keys:
                lhs_value = lhs_info[key]
                rhs_value = rhs_info[key]

                if lhs_value != rhs_value:
                    if key in ['user_options', 'initial_guesses']:
                        for name in lhs_value:
                            lhs_option = lhs_value[name]
                            rhs_option = rhs_value[name]

                            if lhs_option != rhs_option:
                                raise RuntimeError(
                                    f'value mismatch ({key}[{name}]):' f' {lhs_option} != {rhs_option}')
                    else:
                        raise RuntimeError(
                            f'value mismatch ({key}): {lhs_value} != {rhs_value}')

    def test_default_phase_flops(self):
        """Tests the roundtrip conversion for default_phase_info.flops"""
        from aviary.interface.default_phase_info.height_energy import phase_info
        local_phase_info = deepcopy(phase_info)
        self._test_phase_info_dict(local_phase_info, 'climb')


class TestParameterizePhaseInfo(unittest.TestCase):

    def test_phase_info_parameterization_gasp(self):
        phase_info = deepcopy(ph_in_gasp)

        prob = AviaryProblem()

<<<<<<< HEAD
        prob.load_inputs(
            "models/small_single_aisle/small_single_aisle_GwGm.csv", phase_info)
        prob.check_inputs()
=======
        csv_path = pkg_resources.resource_filename(
            "aviary", "models/small_single_aisle/small_single_aisle_GwGm.csv")

        prob.load_inputs(csv_path, phase_info)
        prob.check_and_preprocess_inputs()
>>>>>>> 1be4116f

        # We can set some crazy vals, since we aren't going to optimize.
        prob.aviary_inputs.set_val(Mission.Design.RANGE, 5000, 'km')
        prob.aviary_inputs.set_val(Mission.Design.CRUISE_ALTITUDE, 31000, units='ft')
        prob.aviary_inputs.set_val(Mission.Design.GROSS_MASS, 120000, 'lbm')
        prob.aviary_inputs.set_val(Mission.Design.MACH, 0.6, 'unitless')

        prob.add_pre_mission_systems()
        prob.add_phases(phase_info_parameterization=phase_info_parameterization_gasp)
        prob.add_post_mission_systems()

        prob.link_phases()

        prob.setup()
        prob.set_initial_guesses()

        prob.run_model()

        assert_near_equal(prob.get_val("traj.desc2.timeseries.input_values:states:distance", units='km')[-1],
                          5000.0)
        assert_near_equal(prob.get_val("traj.climb2.timeseries.input_values:states:altitude", units='ft')[-1],
                          31000.0)
        assert_near_equal(prob.get_val("traj.groundroll.timeseries.input_values:states:mass", units='lbm')[0],
                          120000.0)
        assert_near_equal(prob.get_val("traj.cruise.rhs.mach")[0],
                          0.6)

    def test_phase_info_parameterization_flops(self):
        phase_info = deepcopy(ph_in_flops)

        prob = AviaryProblem()

<<<<<<< HEAD
        prob.load_inputs("models/test_aircraft/aircraft_for_bench_FwFm.csv", phase_info)
        prob.check_inputs()
=======
        csv_path = pkg_resources.resource_filename(
            "aviary", "models/test_aircraft/aircraft_for_bench_FwFm.csv")

        prob.load_inputs(csv_path, phase_info)
        prob.check_and_preprocess_inputs()
>>>>>>> 1be4116f

        # We can set some crazy vals, since we aren't going to optimize.
        prob.aviary_inputs.set_val(Mission.Design.RANGE, 5000, 'km')
        prob.aviary_inputs.set_val(Mission.Design.CRUISE_ALTITUDE, 31000, units='ft')
        prob.aviary_inputs.set_val(Mission.Design.GROSS_MASS, 195000, 'lbm')
        prob.aviary_inputs.set_val(Mission.Summary.CRUISE_MACH, 0.6, 'unitless')

        prob.add_pre_mission_systems()
        prob.add_phases(phase_info_parameterization=phase_info_parameterization_flops)
        prob.add_post_mission_systems()

        prob.link_phases()

        prob.setup()
        prob.set_initial_guesses()

        prob.run_model()

        assert_near_equal(prob.get_val("traj.descent.timeseries.input_values:states:range", units='km')[-1],
                          5000.0 * 3378.7 / 3500)
        assert_near_equal(prob.get_val("traj.cruise.timeseries.input_values:states:altitude", units='ft')[0],
                          31000.0)
        assert_near_equal(prob.get_val("traj.climb.timeseries.input_values:states:mass", units='lbm')[-1],
                          195000.0 * 165000 / 175400)

        # Mach enters as a constraint, so it won't impact openmdao outputs until successful optimization.
        # So, to verify we are setting it, reach into internal constraint dicts.
        # Order may change if more path constraints are added.
        assert_near_equal(prob.model.traj.phases.cruise._path_constraints[1]['equals'],
                          0.6)


# To run the tests
if __name__ == '__main__':
    unittest.main()<|MERGE_RESOLUTION|>--- conflicted
+++ resolved
@@ -94,17 +94,10 @@
 
         prob = AviaryProblem()
 
-<<<<<<< HEAD
-        prob.load_inputs(
-            "models/small_single_aisle/small_single_aisle_GwGm.csv", phase_info)
-        prob.check_inputs()
-=======
-        csv_path = pkg_resources.resource_filename(
-            "aviary", "models/small_single_aisle/small_single_aisle_GwGm.csv")
+        csv_path = "models/small_single_aisle/small_single_aisle_GwGm.csv")
 
         prob.load_inputs(csv_path, phase_info)
         prob.check_and_preprocess_inputs()
->>>>>>> 1be4116f
 
         # We can set some crazy vals, since we aren't going to optimize.
         prob.aviary_inputs.set_val(Mission.Design.RANGE, 5000, 'km')
@@ -137,16 +130,10 @@
 
         prob = AviaryProblem()
 
-<<<<<<< HEAD
-        prob.load_inputs("models/test_aircraft/aircraft_for_bench_FwFm.csv", phase_info)
-        prob.check_inputs()
-=======
-        csv_path = pkg_resources.resource_filename(
-            "aviary", "models/test_aircraft/aircraft_for_bench_FwFm.csv")
+        csv_path = "models/test_aircraft/aircraft_for_bench_FwFm.csv")
 
         prob.load_inputs(csv_path, phase_info)
         prob.check_and_preprocess_inputs()
->>>>>>> 1be4116f
 
         # We can set some crazy vals, since we aren't going to optimize.
         prob.aviary_inputs.set_val(Mission.Design.RANGE, 5000, 'km')
