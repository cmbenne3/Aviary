--- conflicted
+++ resolved
@@ -48,14 +48,7 @@
             'user_options': {
                 'reserve': True,
                 # Distance traveled in this phase
-<<<<<<< HEAD
                 'target_distance': (300, 'km'),
-                'optimize_mach': False,
-                'optimize_altitude': False,
-                'polynomial_control_order': 1,
-=======
-                'target_distance': (200, 'km'),
->>>>>>> d7fd0426
                 'num_segments': 5,
                 'order': 3,
                 'mach_optimize': False,
@@ -95,34 +88,6 @@
                 'time_initial_bounds': ((149.5, 448.5), 'min'),
             },
         },
-<<<<<<< HEAD
-=======
-        'reserve_cruise_fixed_range_2': {
-            'subsystem_options': {'core_aerodynamics': {'method': 'computed'}},
-            'user_options': {
-                'reserve': True,
-                # Distance traveled in this phase
-                'target_distance': (100, 'km'),
-                'num_segments': 5,
-                'order': 3,
-                'distance_solve_segments': False,
-                'mach_optimize': False,
-                'mach_polynomial_order': 1,
-                'mach_initial': (0.72, 'unitless'),
-                'mach_final': (0.72, 'unitless'),
-                'altitude_optimize': False,
-                'altitude_polynomial_order': 1,
-                'altitude_initial': (32000.0, 'ft'),
-                'altitude_final': (32000.0, 'ft'),
-                'throttle_enforcement': 'boundary_constraint',
-                'time_initial_bounds': ((149.5, 448.5), 'min'),
-                'time_duration_bounds': ((0, 300), 'min'),
-            },
-            'initial_guesses': {
-                'time': ([30, 120], 'min'),
-            },
-        },
->>>>>>> d7fd0426
         'reserve_descent': {
             'subsystem_options': {'core_aerodynamics': {'method': 'computed'}},
             'user_options': {
