--- conflicted
+++ resolved
@@ -1385,13 +1385,8 @@
 
             # If not, fetch the initial guesses specific to the phase
             # check if guesses exist for this phase
-<<<<<<< HEAD
             if 'initial_guesses' in self.mission_info[phase_name]:
-                guesses = self.mission_info[phase_name]['initial_guesses']
-=======
-            if 'initial_guesses' in self.phase_info[phase_name]:
-                guesses = self.phase_info[phase_name]['initial_guesses'].copy()
->>>>>>> c1ca680d
+                guesses = self.mission_info[phase_name]['initial_guesses'].copy()
             else:
                 guesses = {}
 
