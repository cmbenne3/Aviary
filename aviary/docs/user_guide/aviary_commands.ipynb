--- conflicted
+++ resolved
@@ -108,12 +108,7 @@
     "\n",
     "{glue:md}`run_mission` is a command line interface that will run an analysis on a given csv input file.\n",
     "\n",
-<<<<<<< HEAD
-    "To use {glue:md}`small_single_aisle_GwGm.csv` run in {glue:md}`aviary/models/small_single_aisle` the command \n",
-    "{glue:md}`aviary run_mission models/small_single_aisle/small_single_aisle_GwGm.csv`<br>\n",
-=======
-    "To use small_single_aisle_GASP.csv run the command `aviary run_mission models/small_single_aisle/small_single_aisle_GASP.csv`<br>\n",
->>>>>>> 5717b078
+    "To use {glue_md}`small_single_aisle_GASP.csv` run the command {glue:md}`aviary run_mission models/small_single_aisle/small_single_aisle_GASP.csv`<br>\n",
     "\n",
     "SNOPT is the default optimizer, but IPOPT is available as well."
    ]
@@ -131,7 +126,6 @@
     "# Testing Cell\n",
     "import os\n",
     "import subprocess\n",
-<<<<<<< HEAD
     "import aviary.api as av\n",
     "from aviary.utils.doctape import glue_variable\n",
     "\n",
@@ -148,9 +142,6 @@
     "\n",
     "command = 'aviary run_mission ' + str_folder + '/' + str_model\n",
     "glue_variable(command, md_code=True)\n",
-=======
-    "command = 'aviary run_mission models/small_single_aisle/small_single_aisle_GASP.csv'\n",
->>>>>>> 5717b078
     "command += ' --max_iter 0 --optimizer IPOPT' # max_iter to limit build time, IPOPT to run on CI\n",
     "subprocess.run(command.split()).check_returncode();\n"
    ]
@@ -227,21 +218,12 @@
    "cell_type": "markdown",
    "metadata": {},
    "source": [
-<<<<<<< HEAD
     "{glue:md}`input_deck` is the path to vehicle input deck .csv file.\n",
     "{glue:md}`-o` or {glue:md}`--outdir` is the directory to write outputs. The default is current directory.\n",
     "{glue:md}`--optimizer` is the name of the optimizer. The default is `SNOPT`.\n",
     "{glue:md}`--shooting` indicates that the integration method is shooting method instead of collocation scheme. The default is collocation.\n",
-    "{glue:md}`--phase_info` is the path to phase info file. If it is missing, it depends on the integration method (collocation or shooting) and on the mission method (settings:equations_of_motion with value of {glue:md}`2DOF` or {glue:md}`height_energy`) which is defined in the .csv input file.\n",
+    "{glue:md}`--phase_info` is the path to phase info file. If it is missing, it depends on the integration method (collocation or shooting) and on the mission method (`settings:equations_of_motion` with value of `2DOF` or `height_energy`) which is defined in the .csv input file.\n",
     "{glue:md}`--max_iter` is the maximum number of iterations. The default is {glue:md}`max_iter`.\n",
-=======
-    "`input_deck` is the path to vehicle input deck .csv file.\n",
-    "`-o` or `--outdir` is the directory to write outputs. The default is current directory.\n",
-    "`--optimizer` is the name of the optimizer. The default is `SNOPT`.\n",
-    "`--shooting` indicates that the integration method is shooting method instead of collocation scheme. The default is collocation.\n",
-    "`--phase_info` is the path to phase info file. If it is missing, it depends on the integration method (collocation or shooting) and on the mission method (`settings:equations_of_motion` with value of `2DOF` or `height_energy`) which is defined in the .csv input file.\n",
-    "`--max_iter` is the maximum number of iterations. The default is 50.\n",
->>>>>>> 5717b078
     "\n",
     "More detailed information and examples can be found in the [Level 1 interface](../getting_started/onboarding_level1.ipynb)."
    ]
@@ -287,13 +269,9 @@
     "\n",
     "The {glue:md}`aviary fortran_to_aviary` command will convert a Fortran input deck to an Aviary csv.\n",
     "\n",
-<<<<<<< HEAD
-    "The only two required inputs are {glue:md}`-l` (for {glue:md}`--legacy_code` with options `FLOPS` and `GASP`) and the filepath to the input deck. \n",
+    "The only two required inputs are the filepath to the input deck and {glue:md}`-l` (for {glue:md}`--legacy_code` with options `FLOPS` and `GASP`).\n",
     "Optionally, a deck of default values can be specified via the option {glue:md}`-d` (for {glue:md}`--defaults_deck`) and a default deck file, this is useful if an input deck assumes certain values for any unspecified variables.\n",
     "When this command is run, a brief message is printed. To print more messages, one can set verbosity level higher. For example, `-v 3` will result in debug messages being printed. See [Controlling Display Levels](../developer_guide/coding_standards.ipynb) for more details.\n",
-=======
-    "The only two required inputs are the filepath to the input deck and `-l` (for `--legacy_code` with options `FLOPS` and `GASP`). When this command is run, a brief message is printed. To print more messages, one can set verbosity level higher. For example, `-v 3` will result in debug messages being printed. See [Controlling Display Levels](../developer_guide/coding_standards.ipynb) for more details.\n",
->>>>>>> 5717b078
     "If an invalid filepath is given, pre-packaged resources will be checked for input decks with a matching name.\n",
     "If the output file name is not specified, a detault name is assumed to be the trunk of the input file name with `csv` as file extension. For example, an input file `sample.dat` will result in `sample_converted.csv`.\n",
     "If the output file exists, the command will not run unless the user specifies {glue:md}`--force` to force the overwritten action.\n",
@@ -317,13 +295,7 @@
     "```\n",
     "\n",
     "Example usage:\n",
-<<<<<<< HEAD
-    "```\n",
-    "`aviary fortran_to_aviary --legacy_code GASP --force GASP_test.dat` converts the GASP input deck to Aviary (even if an output exists).\n",
-    "```\n"
-=======
-    "`aviary fortran_to_aviary --legacy_code GASP --force GASP_test.dat` Convert the GASP input deck to Aviary (even if a file with the name GASP_test.dat already exists)."
->>>>>>> 5717b078
+    "`aviary fortran_to_aviary --legacy_code GASP --force GASP_test.dat` Converts the GASP input deck to Aviary (even if a file with the name GASP_test.dat already exists)."
    ]
   },
   {
@@ -360,7 +332,6 @@
    "outputs": [],
    "source": [
     "# Testing Cell\n",
-<<<<<<< HEAD
     "from aviary.utils.doctape import glue_variable\n",
     "\n",
     "# glue all the options of 'aviary convert_engine'\n",
@@ -377,7 +348,6 @@
     "    if action.dest not in current_opt_vars:\n",
     "        glue_variable(action.dest, md_code=True)\n",
     "        current_opt_vars.append(action.dest)\n"
-=======
     "import subprocess\n",
     "import tempfile\n",
     "import os\n",
@@ -412,7 +382,6 @@
    "outputs": [],
    "source": [
     "!aviary hangar -h"
->>>>>>> 5717b078
    ]
   },
   {
@@ -545,17 +514,11 @@
     "\n",
     "\n",
     "Example usage:\n",
-<<<<<<< HEAD
-    "```\n",
-    "`aviary convert_aero_table -f GASP subsystems/aerodynamics/gasp_based/data/GASP_aero_free.txt large_single_aisle_1_aero_flaps.txt` Convert a GASP based aero table\n",
-    "`aviary convert_aero_table -f FLOPS utils/test/flops_test_polar.txt aviary_flops_polar.txt` Convert a FLOPS based aero table\n",
+    "```\n",
+    "`aviary convert_aero_table -f GASP subsystems/aerodynamics/gasp_based/data/GASP_aero_free.txt large_single_aisle_1_aero_flaps.txt` Converts a GASP based aero table\n",
+    "\n",
+    "`aviary convert_aero_table -f FLOPS utils/test/flops_test_polar.txt aviary_flops_polar.txt` Converts a FLOPS based aero table\n",
     "```\n"
-=======
-    "\n",
-    "`aviary convert_aero_table -f GASP subsystems/aerodynamics/gasp_based/data/GASP_aero_free.txt large_single_aisle_1_aero_flaps.txt` Convert a GASP based aero table\n",
-    "\n",
-    "`aviary convert_aero_table -f FLOPS utils/test/flops_test_polar.txt aviary_flops_polar.txt` Convert a FLOPS based aero table\n"
->>>>>>> 5717b078
    ]
   },
   {
@@ -873,11 +836,7 @@
  "metadata": {
   "celltoolbar": "Tags",
   "kernelspec": {
-<<<<<<< HEAD
    "display_name": "av1",
-=======
-   "display_name": "aviary",
->>>>>>> 5717b078
    "language": "python",
    "name": "python3"
   },
@@ -891,11 +850,7 @@
    "name": "python",
    "nbconvert_exporter": "python",
    "pygments_lexer": "ipython3",
-<<<<<<< HEAD
    "version": "3.9.18"
-=======
-   "version": "3.12.3"
->>>>>>> 5717b078
   }
  },
  "nbformat": 4,
