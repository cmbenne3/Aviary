--- conflicted
+++ resolved
@@ -871,24 +871,14 @@
     "\n",
     "| objective_type | objective |\n",
     "| -------------- | --------- |\n",
-<<<<<<< HEAD
     "| mass | {glue:md}`Dynamic.Mission.MASS` |\n",
-=======
-    "| mass | `Dynamic.Vehicle.MASS` |\n",
->>>>>>> 0eab7f60
     "| hybrid_objective | `-final_mass / {takeoff_mass} + final_time / 5.` |\n",
     "| fuel_burned | `initial_mass - mass_final` (for `height_energy` mission only)|\n",
     "| fuel | {glue:md}`Mission.Objectives.FUEL` |\n",
     "\n",
-<<<<<<< HEAD
-    "As listed in the above, if `objective_type='mass'`, the objective is the final value of {glue:md}`Dynamic.Mission.MASS` at the end of the mission.\n",
-    "If `objective_type='fuel'`, the objective is the {glue:md}`Mission.Objectives.FUEL`.\n",
+    "As listed in the above, if `objective_type=\"mass\"`, the objective is the final value of {glue:md}`Dynamic.Vehicle.MASS` at the end of the mission.\n",
+    "If `objective_type=\"fuel\"`, the objective is the {glue:md}`Mission.Objectives.FUEL`.\n",
     "There is a special objective type: `hybrid_objective`. When `objective_type='hybrid_objective'`, the objective is a mix of minimizing fuel burn and minimizing the mission duration:"
-=======
-    "As listed in the above, if `objective_type=\"mass\"`, the objective is the final value of `Dynamic.Vehicle.MASS` at the end of the mission.\n",
-    "If `objective_type=\"fuel\"`, the objective is the `Mission.Objectives.FUEL`.\n",
-    "There is a special objective type: `hybrid_objective`. When `objective_type=\"hybrid_objective\"`, the objective is a mix of minimizing fuel burn and minimizing the mission duration:"
->>>>>>> 0eab7f60
    ]
   },
   {
