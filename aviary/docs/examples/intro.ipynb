--- conflicted
+++ resolved
@@ -51,11 +51,7 @@
  ],
  "metadata": {
   "kernelspec": {
-<<<<<<< HEAD
-   "display_name": "aviary",
-=======
    "display_name": "av1",
->>>>>>> 57f43fa3
    "language": "python",
    "name": "python3"
   },
@@ -69,11 +65,7 @@
    "name": "python",
    "nbconvert_exporter": "python",
    "pygments_lexer": "ipython3",
-<<<<<<< HEAD
-   "version": "3.12.3"
-=======
    "version": "3.9.18"
->>>>>>> 57f43fa3
   }
  },
  "nbformat": 4,
