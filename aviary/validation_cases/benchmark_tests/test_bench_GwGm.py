--- conflicted
+++ resolved
@@ -43,13 +43,8 @@
         )
 
         assert_near_equal(
-<<<<<<< HEAD
             prob.get_val(Mission.Summary.OPERATING_MASS, units='lbm'),
             94952.152,
-=======
-            prob.get_val(Aircraft.Design.OPERATING_MASS, units='lbm'),
-            94980.81775929,
->>>>>>> a869b146
             tolerance=rtol,
         )
 
@@ -95,13 +90,8 @@
         )
 
         assert_near_equal(
-<<<<<<< HEAD
             prob.get_val(Mission.Summary.OPERATING_MASS, units='lbm'),
             94952.1511,
-=======
-            prob.get_val(Aircraft.Design.OPERATING_MASS, units='lbm'),
-            94980.81775929,
->>>>>>> a869b146
             tolerance=rtol,
         )
 
