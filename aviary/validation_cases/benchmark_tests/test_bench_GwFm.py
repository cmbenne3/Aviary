'''
NOTES:
Includes:
Takeoff, Climb, Cruise, Descent, Landing
Computed Aero
Large Single Aisle 1 data
'''
from copy import deepcopy
import unittest

import numpy as np
from openmdao.utils.testing_utils import use_tempdirs

from aviary.interface.default_phase_info.height_energy import phase_info
from aviary.interface.methods_for_level1 import run_aviary
from aviary.validation_cases.benchmark_utils import \
    compare_against_expected_values
from aviary.variable_info.variables import Dynamic


@use_tempdirs
class ProblemPhaseTestCase(unittest.TestCase):
<<<<<<< HEAD
    def setUp(self):
=======
    def bench_test_swap_1_GwFm(self):
        local_phase_info = deepcopy(phase_info)
        prob = run_aviary('models/test_aircraft/aircraft_for_bench_GwFm.csv',
                          local_phase_info)

>>>>>>> ee4ccd9e
        expected_dict = {}
        expected_dict['times'] = np.array([[120.],
                                           [163.76271231],
                                           [224.1463232],
                                           [243.25752959],
                                           [243.25752959],
                                           [336.40818102],
                                           [464.93706768],
                                           [505.61602085],
                                           [505.61602085],
                                           [626.4698655],
                                           [793.2235045],
                                           [846.0004611],
                                           [846.0004611],
                                           [966.85430575],
                                           [1133.60794474],
                                           [1186.38490134],
                                           [1186.38490134],
                                           [1279.53555278],
                                           [1408.06443943],
                                           [1448.74339261],
                                           [1448.74339261],
                                           [1492.50610492],
                                           [1552.88971581],
                                           [1572.0009222],
                                           [1572.0009222],
                                           [10224.86854151],
                                           [22164.05978091],
                                           [25942.77298722],
                                           [25942.77298722],
                                           [26009.89831864],
                                           [26102.51757551],
                                           [26131.83125364],
                                           [26131.83125364],
                                           [26268.92025959],
                                           [26458.07510754],
                                           [26517.94197018],
                                           [26517.94197018],
                                           [26680.92723458],
                                           [26905.81363368],
                                           [26976.98941009],
                                           [26976.98941009],
                                           [27114.07841604],
                                           [27303.23326399],
                                           [27363.10012663],
                                           [27363.10012663],
                                           [27430.22545805],
                                           [27522.84471492],
                                           [27552.15839306]])

        expected_dict['altitudes'] = np.array([[10.668],
                                               [0.],
                                               [1176.78911697],
                                               [1673.72886901],
                                               [1673.72886901],
                                               [3865.01102367],
                                               [6195.61836863],
                                               [6782.34302216],
                                               [6782.34302216],
                                               [8109.95869793],
                                               [9272.93435889],
                                               [9556.37792864],
                                               [9556.37792864],
                                               [10094.94809064],
                                               [10559.35775736],
                                               [10627.1932692],
                                               [10627.1932692],
                                               [10668.],
                                               [10650.08598518],
                                               [10649.95573356],
                                               [10649.95573356],
                                               [10657.29116463],
                                               [10668.],
                                               [10668.],
                                               [10668.],
                                               [10668.],
                                               [10668.],
                                               [10668.],
                                               [10668.],
                                               [10668.],
                                               [10307.54164946],
                                               [10143.7274239],
                                               [10143.7274239],
                                               [9248.78597393],
                                               [7827.69756506],
                                               [7363.41307882],
                                               [7363.41307882],
                                               [6126.8939629],
                                               [4470.55591283],
                                               [3951.86624585],
                                               [3951.86624585],
                                               [2939.92813668],
                                               [1471.34739294],
                                               [982.44499735],
                                               [982.44499735],
                                               [449.58751714],
                                               [10.83591043],
                                               [10.668]])

        expected_dict['masses'] = np.array([[68463.53921924],
                                            [68388.16396576],
                                            [68245.77323713],
                                            [68201.21751908],
                                            [68201.21751908],
                                            [68008.46518048],
                                            [67807.59357082],
                                            [67754.96222353],
                                            [67754.96222353],
                                            [67619.16435342],
                                            [67463.77290019],
                                            [67418.37147793],
                                            [67418.37147793],
                                            [67321.58684141],
                                            [67204.00255349],
                                            [67170.96641995],
                                            [67170.96641995],
                                            [67116.2987407],
                                            [67044.08894595],
                                            [67020.83854678],
                                            [67020.83854678],
                                            [66995.00611866],
                                            [66954.5572371],
                                            [66939.76926892],
                                            [66939.76926892],
                                            [61880.26581581],
                                            [55221.27982315],
                                            [53175.67231214],
                                            [53175.67231214],
                                            [53158.01594442],
                                            [53144.299632],
                                            [53140.88521042],
                                            [53140.88521042],
                                            [53127.49149749],
                                            [53111.02960542],
                                            [53105.82637933],
                                            [53105.82637933],
                                            [53090.66670078],
                                            [53066.21593581],
                                            [53057.26691014],
                                            [53057.26691014],
                                            [53038.09861563],
                                            [53006.77727746],
                                            [52995.48090755],
                                            [52995.48090755],
                                            [52981.90805198],
                                            [52962.16924161],
                                            [52955.84313972]])

        expected_dict['ranges'] = np.array([[1166.20699576],
                                            [5593.37409715],
                                            [15160.34254633],
                                            [18452.29987419],
                                            [18452.29987419],
                                            [35953.4905749],
                                            [61610.20915607],
                                            [69693.60643145],
                                            [69693.60643145],
                                            [94109.378342],
                                            [128861.35815474],
                                            [140228.92014561],
                                            [140228.92014561],
                                            [166663.67193054],
                                            [203797.88470247],
                                            [215616.8251792],
                                            [215616.8251792],
                                            [236507.17277307],
                                            [265348.67959522],
                                            [274478.82401463],
                                            [274478.82401463],
                                            [284316.3485801],
                                            [298061.71411326],
                                            [302496.32074313],
                                            [302496.32074313],
                                            [2329499.36229261],
                                            [5126349.84245871],
                                            [6011543.45679734],
                                            [6011543.45679734],
                                            [6026497.11291725],
                                            [6044998.00245228],
                                            [6050451.95986915],
                                            [6050451.95986915],
                                            [6074179.71278433],
                                            [6103973.32165406],
                                            [6113145.04319224],
                                            [6113145.04319224],
                                            [6137396.13533869],
                                            [6169641.84998078],
                                            [6179602.4331379],
                                            [6179602.4331379],
                                            [6198630.75436767],
                                            [6224716.73281895],
                                            [6232974.51970883],
                                            [6232974.51970883],
                                            [6242235.03685456],
                                            [6254092.42671214],
                                            [6257352.4]])

        expected_dict['velocities'] = np.array([[64.4147653],
                                                [133.69502146],
                                                [174.31936373],
                                                [180.24083219],
                                                [180.24083219],
                                                [196.61398458],
                                                [200.67345509],
                                                [200.77798066],
                                                [200.77798066],
                                                [204.32902616],
                                                [213.53269554],
                                                [216.30794138],
                                                [216.30794138],
                                                [220.90502555],
                                                [223.85447586],
                                                [224.18464453],
                                                [224.18464453],
                                                [224.33459955],
                                                [224.43913124],
                                                [224.63981271],
                                                [224.63981271],
                                                [225.38258712],
                                                [230.7187408],
                                                [234.25795132],
                                                [234.25795132],
                                                [234.25795132],
                                                [234.25795132],
                                                [234.25795132],
                                                [234.25795132],
                                                [212.06605788],
                                                [188.96924746],
                                                [183.2491682],
                                                [183.2491682],
                                                [164.64559845],
                                                [153.53645555],
                                                [151.57537965],
                                                [151.57537965],
                                                [146.52626765],
                                                [140.88518413],
                                                [139.7046818],
                                                [139.7046818],
                                                [138.44302405],
                                                [138.07991553],
                                                [138.08432897],
                                                [138.08432897],
                                                [136.46253134],
                                                [116.34759903],
                                                [102.07377559]])

        self.expected_dict = expected_dict

    def bench_test_swap_1_GwFm(self):
        local_phase_info = deepcopy(phase_info)
        prob = run_aviary('models/test_aircraft/aircraft_for_bench_GwFm.csv', local_phase_info,
                          mission_method="FLOPS", mass_method="GASP")

        compare_against_expected_values(prob, self.expected_dict)

    def bench_test_swap_1_GwFm_simple(self):
        phase_info = {
            "pre_mission": {"include_takeoff": True, "optimize_mass": True},
            "climb": {
                "subsystem_options": {"core_aerodynamics": {"method": "computed"}},
                "user_options": {
                    'fix_initial': {Dynamic.Mission.MASS: False, Dynamic.Mission.RANGE: False},
                    'input_initial': True,
                    "optimize_mach": True,
                    "optimize_altitude": True,
                    "use_polynomial_control": False,
                    "num_segments": 6,
                    "order": 3,
                    "solve_for_range": False,
                    "initial_mach": (0.2, "unitless"),
                    "final_mach": (0.79, "unitless"),
                    "mach_bounds": ((0.1, 0.8), "unitless"),
                    "initial_altitude": (0.0, "ft"),
                    "final_altitude": (35000.0, "ft"),
                    "altitude_bounds": ((0.0, 36000.0), "ft"),
                    "throttle_enforcement": "path_constraint",
                    "constrain_final": False,
                    "fix_duration": False,
                    "initial_bounds": ((0.0, 0.0), "min"),
                    "duration_bounds": ((5.0, 50.0), "min"),
                    "no_descent": True,
                    "add_initial_mass_constraint": False,
                },
                "initial_guesses": {"times": ([0, 40.0], "min")},
            },
            "cruise": {
                "subsystem_options": {"core_aerodynamics": {"method": "computed"}},
                "user_options": {
                    "optimize_mach": True,
                    "optimize_altitude": True,
                    "polynomial_control_order": 1,
                    "use_polynomial_control": True,
                    "num_segments": 1,
                    "order": 3,
                    "solve_for_range": False,
                    "initial_mach": (0.79, "unitless"),
                    "final_mach": (0.79, "unitless"),
                    "mach_bounds": ((0.78, 0.8), "unitless"),
                    "initial_altitude": (35000.0, "ft"),
                    "final_altitude": (35000.0, "ft"),
                    "altitude_bounds": ((35000.0, 35000.0), "ft"),
                    "throttle_enforcement": "boundary_constraint",
                    "fix_initial": False,
                    "constrain_final": False,
                    "fix_duration": False,
                    "initial_bounds": ((64.0, 192.0), "min"),
                    "duration_bounds": ((60.0, 7200.0), "min"),
                },
                "initial_guesses": {"times": ([128, 113], "min")},
            },
            "descent": {
                "subsystem_options": {"core_aerodynamics": {"method": "computed"}},
                "user_options": {
                    "optimize_mach": True,
                    "optimize_altitude": True,
                    "use_polynomial_control": False,
                    "num_segments": 5,
                    "order": 3,
                    "solve_for_range": False,
                    "initial_mach": (0.79, "unitless"),
                    "final_mach": (0.3, "unitless"),
                    "mach_bounds": ((0.2, 0.8), "unitless"),
                    "initial_altitude": (35000.0, "ft"),
                    "final_altitude": (500.0, "ft"),
                    "altitude_bounds": ((0.0, 35000.0), "ft"),
                    "throttle_enforcement": "path_constraint",
                    "fix_initial": False,
                    "constrain_final": True,
                    "fix_duration": False,
                    "initial_bounds": ((120.5, 361.5), "min"),
                    "duration_bounds": ((5.0, 60.0), "min"),
                    "no_climb": False
                },
                "initial_guesses": {"times": ([241, 58], "min")},
            },
            "post_mission": {
                "include_landing": True,
                "constrain_range": True,
                "target_range": (3360.0, "nmi"),
            },
        }

        prob = run_aviary('models/test_aircraft/aircraft_for_bench_GwFm.csv', phase_info,
                          mission_method="simple", mass_method="GASP", max_iter=15)

        compare_against_expected_values(prob, self.expected_dict, simple_flag=True)


if __name__ == '__main__':
    test = ProblemPhaseTestCase()
    test.setUp()
    test.bench_test_swap_1_GwFm_simple()<|MERGE_RESOLUTION|>--- conflicted
+++ resolved
@@ -20,15 +20,7 @@
 
 @use_tempdirs
 class ProblemPhaseTestCase(unittest.TestCase):
-<<<<<<< HEAD
     def setUp(self):
-=======
-    def bench_test_swap_1_GwFm(self):
-        local_phase_info = deepcopy(phase_info)
-        prob = run_aviary('models/test_aircraft/aircraft_for_bench_GwFm.csv',
-                          local_phase_info)
-
->>>>>>> ee4ccd9e
         expected_dict = {}
         expected_dict['times'] = np.array([[120.],
                                            [163.76271231],
@@ -279,8 +271,8 @@
 
     def bench_test_swap_1_GwFm(self):
         local_phase_info = deepcopy(phase_info)
-        prob = run_aviary('models/test_aircraft/aircraft_for_bench_GwFm.csv', local_phase_info,
-                          mission_method="FLOPS", mass_method="GASP")
+        prob = run_aviary(
+            'models/test_aircraft/aircraft_for_bench_GwFm.csv', local_phase_info)
 
         compare_against_expected_values(prob, self.expected_dict)
 
@@ -371,8 +363,8 @@
             },
         }
 
-        prob = run_aviary('models/test_aircraft/aircraft_for_bench_GwFm.csv', phase_info,
-                          mission_method="simple", mass_method="GASP", max_iter=15)
+        prob = run_aviary('models/test_aircraft/aircraft_for_bench_GwFm_simple.csv', phase_info,
+                          max_iter=15)
 
         compare_against_expected_values(prob, self.expected_dict, simple_flag=True)
 
