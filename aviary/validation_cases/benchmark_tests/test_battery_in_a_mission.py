--- conflicted
+++ resolved
@@ -94,7 +94,6 @@
         fuel_burned = prob.get_val(av.Mission.Summary.FUEL_BURNED, units='lbm')
 
         # Check outputs
-<<<<<<< HEAD
         # indirectly check mission trajectory by checking total fuel/electric split
         assert_near_equal(electric_energy_used[-1], 38.60747069, 1.e-7)
         assert_near_equal(fuel_burned, 676.93670291, 1.e-7)
@@ -124,10 +123,6 @@
              0.4135623891269744],
             1e-7,
         )
-=======
-        assert_near_equal(electric_energy_used[-1], 38.60538132, 1.e-7)
-        assert_near_equal(fuel_burned, 676.87235486, 1.e-7)
->>>>>>> a77ea914
 
 
 if __name__ == "__main__":
