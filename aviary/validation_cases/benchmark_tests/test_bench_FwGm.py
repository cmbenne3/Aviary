--- conflicted
+++ resolved
@@ -40,11 +40,7 @@
         # There are no truth values for these.
         assert_near_equal(prob.get_val(Mission.Design.GROSS_MASS), 177536.28, tolerance=rtol)
 
-<<<<<<< HEAD
-        assert_near_equal(prob.get_val(Mission.Summary.OPERATING_MASS), 101556.0, tolerance=rtol)
-=======
-        assert_near_equal(prob.get_val(Aircraft.Design.OPERATING_MASS), 101262.9, tolerance=rtol)
->>>>>>> 3e880f25
+        assert_near_equal(prob.get_val(Mission.Summary.OPERATING_MASS), 101262.9, tolerance=rtol)
 
         assert_near_equal(prob.get_val(Mission.Summary.TOTAL_FUEL_MASS), 38417.3, tolerance=rtol)
 
@@ -72,11 +68,7 @@
         # There are no truth values for these.
         assert_near_equal(prob.get_val(Mission.Design.GROSS_MASS), 177536.28, tolerance=rtol)
 
-<<<<<<< HEAD
-        assert_near_equal(prob.get_val(Mission.Summary.OPERATING_MASS), 101556.0, tolerance=rtol)
-=======
-        assert_near_equal(prob.get_val(Aircraft.Design.OPERATING_MASS), 101262.9, tolerance=rtol)
->>>>>>> 3e880f25
+        assert_near_equal(prob.get_val(Mission.Summary.OPERATING_MASS), 101262.9, tolerance=rtol)
 
         assert_near_equal(prob.get_val(Mission.Summary.TOTAL_FUEL_MASS), 38417.3, tolerance=rtol)
 
