--- conflicted
+++ resolved
@@ -777,11 +777,7 @@
         "LEAPS1": 'aircraft.inputs.L0_crew_and_payload.first_class_count',
     },
     units='unitless',
-<<<<<<< HEAD
-    desc='number of first class passengers that the aircraft is designed to accommodate. In GAST, the input is the percentage of total number of passengers.',
-=======
     desc='number of first class passengers that the aircraft is designed to accommodate. In GASP, the input is the percentage of total number of passengers.',
->>>>>>> 28e53313
     types=int,
     option=True,
     default_value=0,
