--- conflicted
+++ resolved
@@ -2288,15 +2288,10 @@
         "LEAPS1": 'aircraft.inputs.L0_engine*.thrust',
     },
     units='lbf',
-<<<<<<< HEAD
-    desc='maximum thrust of an engine provided in engine model files',
-    default_value=0.0,
-=======
     desc='Maximum sea-level static thrust of an unscaled engine. Optional. In '
     'EngineDecks, reference thrust will be found from performance data if not provided '
     'by user. User-provided values override SLS point found in performance data.',
-    default_value=None,
->>>>>>> ff65dfd0
+    default_value=0.0,
     option=True,
     multivalue=True,
 )
