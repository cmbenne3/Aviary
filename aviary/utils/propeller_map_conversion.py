--- conflicted
+++ resolved
@@ -28,11 +28,8 @@
     'Advance Ratio': 5,
     'Thrust Coefficient': 6,
 }
-<<<<<<< HEAD
 
 outputs = ['Thrust Coefficient']
-=======
->>>>>>> 198b5d95
 
 
 def convert_propeller_map(
@@ -58,13 +55,7 @@
         scalars, tables, fields = _read_gasp_propeller(data_file, comments)
 
         if scalars['iread'] == 1:
-<<<<<<< HEAD
-            # GASP helical Mach is reported at 75% radius, Aviary uses tip helical Mach
-            data['Helical Mach'] = tables['thrust_coefficient'][:, 0] / 0.75
-            comments.append('Helical Mach numbers were converted to propeller tip (100% radius)')
-=======
             data['Helical Mach'] = tables['thrust_coefficient'][:, 0]
->>>>>>> 198b5d95
         else:
             data['Mach'] = tables['thrust_coefficient'][:, 0]
         data['Power Coefficient'] = tables['thrust_coefficient'][:, 1]
