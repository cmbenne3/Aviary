[build-system]
build-backend = "setuptools.build_meta"
requires = ["numpy<2", "setuptools"]

[tool.ruff]
line-length = 100

[tool.ruff.format]
quote-style = "single"

[tool.ruff.lint]
# isort, pydocstyle
extend-select = ["I", "D"]
# disabling these rules will help current Aviary code pass a pre-commit lint check
extend-ignore = [
    "D100",
    "D101",
    "D102",
    "D103",
    "D104",
    "D105",
    "D106",
    "D204",
    "D205",
    "D401",
    "D404",
]

[tool.ruff.lint.isort]
split-on-trailing-comma = false

[tool.ruff.lint.pydocstyle]
convention = "numpy"

[tool.ruff.lint.per-file-ignores]
# Ignore `F401` (unused import) in api and doc files.
<<<<<<< HEAD
# Ignore `E402` (module import not at top of file) for doc cells.
"api.py" = ["F401"]
=======
# Ignore `I001` (sort and format imports) in api.
# Ignore `E402` (module import not at top of file) for doc cells.
"api.py" = ["F401", "I001"]
>>>>>>> 3e7e1504
"*.ipynb" = ["F401", "E402"]<|MERGE_RESOLUTION|>--- conflicted
+++ resolved
@@ -34,12 +34,7 @@
 
 [tool.ruff.lint.per-file-ignores]
 # Ignore `F401` (unused import) in api and doc files.
-<<<<<<< HEAD
-# Ignore `E402` (module import not at top of file) for doc cells.
-"api.py" = ["F401"]
-=======
 # Ignore `I001` (sort and format imports) in api.
 # Ignore `E402` (module import not at top of file) for doc cells.
 "api.py" = ["F401", "I001"]
->>>>>>> 3e7e1504
 "*.ipynb" = ["F401", "E402"]